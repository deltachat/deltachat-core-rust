[advisories]
ignore = [
    "RUSTSEC-2020-0071",

    # Timing attack on RSA.
    # Delta Chat does not use RSA for new keys
    # and this requires precise measurement of the decryption time by the attacker.
    # There is no fix at the time of writing this (2023-11-28).
    # <https://rustsec.org/advisories/RUSTSEC-2023-0071>
    "RUSTSEC-2023-0071",

    # Unmaintained encoding
    "RUSTSEC-2021-0153",

    # Unmaintained instant
    "RUSTSEC-2024-0384",

    # idna 0.5.0
    "RUSTSEC-2024-0421",
]

[bans]
# Accept some duplicate versions, ideally we work towards this list
# becoming empty.  Adding versions forces us to revisit this at least
# when upgrading.
# Please keep this list alphabetically sorted.
skip = [
     { name = "async-channel", version = "1.9.0" },
     { name = "base64", version = "<0.21" },
     { name = "base64", version = "0.21.7" },
     { name = "bitflags", version = "1.3.2" },
     { name = "event-listener", version = "2.5.3" },
     { name = "event-listener", version = "4.0.3" },
     { name = "fastrand", version = "1.9.0" },
     { name = "fiat-crypto", version = "0.1.20" },
     { name = "futures-lite", version = "1.13.0" },
     { name = "getrandom", version = "<0.2" },
     { name = "hostname", version = "0.3.1" },
     { name = "http", version = "0.2.12" },
     { name = "idna", version = "0.5.0" },
     { name = "netlink-packet-route", version = "0.17.1" },
     { name = "netlink-packet-route", version = "0.21.0" },
     { name = "nix", version = "0.26.4" },
     { name = "nix", version = "0.27.1" },
     { name = "quick-error", version = "<2.0" },
     { name = "rand_chacha", version = "<0.3" },
     { name = "rand_core", version = "<0.6" },
     { name = "rand", version = "<0.8" },
     { name = "redox_syscall", version = "0.3.5" },
     { name = "regex-automata", version = "0.1.10" },
     { name = "regex-syntax", version = "0.6.29" },
     { name = "rtnetlink", version = "0.13.1" },
     { name = "strsim", version = "0.10.0" },
     { name = "sync_wrapper", version = "0.1.2" },
     { name = "syn", version = "1.0.109" },
     { name = "thiserror-impl", version = "1.0.69" },
     { name = "thiserror", version = "1.0.69" },
     { name = "time", version = "<0.3" },
<<<<<<< HEAD
     { name = "tokio-tungstenite", version = "0.21.0" },
     { name = "tungstenite", version = "0.21.0" },
=======
     { name = "unicode-width", version = "0.1.11" },
>>>>>>> 1e1e5793
     { name = "wasi", version = "<0.11" },
     { name = "windows_aarch64_gnullvm", version = "<0.52" },
     { name = "windows_aarch64_msvc", version = "<0.52" },
     { name = "windows-core", version = "<0.54.0" },
     { name = "windows_i686_gnu", version = "<0.52" },
     { name = "windows_i686_msvc", version = "<0.52" },
     { name = "windows-sys", version = "<0.59" },
     { name = "windows-targets", version = "<0.52" },
     { name = "windows", version = "<0.54.0" },
     { name = "windows_x86_64_gnullvm", version = "<0.52" },
     { name = "windows_x86_64_gnu", version = "<0.52" },
     { name = "windows_x86_64_msvc", version = "<0.52" },
     { name = "winreg", version = "0.50.0" },
]


[licenses]
allow = [
    "0BSD",
    "Apache-2.0",
    "BSD-2-Clause",
    "BSD-3-Clause",
    "BSL-1.0", # Boost Software License 1.0
    "CC0-1.0",
    "ISC",
    "MIT",
    "MPL-2.0",
    "OpenSSL",
    "Unicode-3.0",
    "Unicode-DFS-2016",
    "Zlib",
]

[[licenses.clarify]]
name = "ring"
expression = "MIT AND ISC AND OpenSSL"
license-files = [
      { path = "LICENSE", hash = 0xbd0eed23 },
]

[sources.allow-org]
# Organisations which we allow git sources from.
github = [
       "async-email",
       "deltachat",
]<|MERGE_RESOLUTION|>--- conflicted
+++ resolved
@@ -56,12 +56,9 @@
      { name = "thiserror-impl", version = "1.0.69" },
      { name = "thiserror", version = "1.0.69" },
      { name = "time", version = "<0.3" },
-<<<<<<< HEAD
      { name = "tokio-tungstenite", version = "0.21.0" },
      { name = "tungstenite", version = "0.21.0" },
-=======
      { name = "unicode-width", version = "0.1.11" },
->>>>>>> 1e1e5793
      { name = "wasi", version = "<0.11" },
      { name = "windows_aarch64_gnullvm", version = "<0.52" },
      { name = "windows_aarch64_msvc", version = "<0.52" },
