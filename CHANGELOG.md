--- conflicted
+++ resolved
@@ -3,9 +3,6 @@
 ## Unreleased
 
 ### Changes
-<<<<<<< HEAD
-- Ability to send backup over network and QR code to setup second device #4007
-=======
 - Drop unused SQL columns #4141
 - "full message view" not needed because of footers that go to contact status #4151
 - Pick up system's light/dark mode in generated message HTML #4150
@@ -18,8 +15,7 @@
   during handling the JSON-RPC request. #4153
 - Delete expired messages using multiple SQL requests. #4158
 - Do not emit "Failed to run incremental vacuum" warnings on success. #4160
-
->>>>>>> f0249096
+- Ability to send backup over network and QR code to setup second device #4007
 
 ## 1.111.0
 
