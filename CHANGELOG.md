--- conflicted
+++ resolved
@@ -9,16 +9,15 @@
 - BREAKING: jsonrpc:
   - `get_chatlist_items_by_entries` now takes only chatids instead of `ChatListEntries`
   - `get_chatlist_entries` now returns `Vec<u32>` of chatids instead of `ChatListEntries`
-<<<<<<< HEAD
 - jsonrpc: expand `MessageSearchResult`:
   - always include `chat_name`(not an option anymore)
   - add `author_id`, `chat_type`, `chat_color`, `is_chat_protected`, `is_chat_contact_request`, `is_chat_archived`
   - `author_name` now contains the overridden sender name.
-=======
 - JSON-RPC: add API to get reactions outside the message snapshot
+
 ### Fixes
 - Make the bots automatically accept group chat contact requests. #4377
->>>>>>> 0d30e66d
+
 
 
 ## [1.114.0] - 2023-04-24
