--- conflicted
+++ resolved
@@ -7,11 +7,9 @@
 - Remove upper limit on the attachment size. #4253
 - Update rPGP to 0.10.1. #4236
 - Compress `mime_headers` column with HTML emails stored in database
-<<<<<<< HEAD
 - Strip BIDI characters in system messages, files, group names and contact names #3479
-=======
 - maybe_add_time_based_warnings(): Use release date instead of the provider DB update one
->>>>>>> 36bec9c2
+
 
 ### Fixes
 - Fix python bindings README documentation on installing the bindings from source.
