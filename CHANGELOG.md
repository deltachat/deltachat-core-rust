# Changelog

## Unreleased

### API changes
- change semantics of `dc_get_webxdc_status_updates()` second parameter
  and remove update-id from `DC_EVENT_WEBXDC_STATUS_UPDATE` #3081

### Fixes
- Hopefully fix a bug where outgoing messages appear twice with Amazon SES #3077
- do not delete messages without Message-IDs as duplicates #3095
- Assign replies from a different email address to the correct chat #3119
- start ephemeral timer when seen status is synchronized via IMAP #3122
- do not delete duplicate messages on IMAP immediately to accidentally deleting
  the last copy #3138

### Changes
- add more SMTP logging #3093
- place common headers like `From:` before the large `Autocrypt:` header #3079
- keep track of securejoin joiner status in database to survive restarts #2920
- remove never used `SentboxMove` option #3111
<<<<<<< HEAD
- improve speed by caching config values
=======
- optimize `markseen_msgs` #3141
>>>>>>> 7d26968b

### Fixes
- Fix a bug where sometimes the file extension of a long filename containing a dot was cropped #3098

## 1.76.0

### Changes
- move messages in batches #3058
- delete messages in batches #3060
- python: remove arbitrary timeouts from tests #3059
- refactorings #3026

### Fixes
- avoid archived, fresh chats #3053
- Also resync UIDs in folders that are not configured #2289
- treat "NO" IMAP response to MOVE and COPY commands as an error #3058
- Fix a bug where messages in the Spam folder created contact requests #3015
- Fix a bug where drafts disappeared after some days #3067
- Parse MS Exchange read receipts and mark the original message as read #3075
- do not retry message sending infinitely in case of permanent SMTP failure #3070
- set message state to failed when retry limit is exceeded #3072


## 1.75.0

### Changes
- optimize `delete_expired_imap_messages()` #3047


## 1.74.0

### Fixes
- avoid reconnection loop when message without Message-ID is marked as seen #3044


## 1.73.0

### API changes
- added `only_fetch_mvbox` config #3028

### Changes
- don't watch Sent folder by default #3025
- use webxdc app name in chatlist/quotes/replies etc. #3027
- make it possible to cancel message sending by removing the message #3034,
  this was previosuly removed in 1.71.0 #2939
- synchronize Seen flags only on watched folders to speed up
  folder scanning #3041
- remove direct dependency on `byteorder` crate #3031
- refactorings #3023 #3013
- update provider database #3043
- improve documentation #3017 #3018 #3021

### Fixes
- fix splitting off text from webxdc messages #3032
- call slow `delete_expired_imap_messages()` less often #3037
- make synchronization of Seen status more robust in case unsolicited FETCH
  result without UID is returned #3022
- fetch Inbox before scanning folders to ensure iOS does
  not kill the app before it gets to fetch the Inbox in background #3040


## 1.72.0

### Fixes
- run migrations on backup import #3006


## 1.71.0

### API Changes
- added APIs to handle database passwords: `dc_context_new_closed()`, `dc_context_open()`,
  `dc_context_is_open()` and `dc_accounts_add_closed_account()` #2956 #2972
- use second parameter of `dc_imex` to provide backup passphrase #2980
- added `DC_MSG_WEBXDC`, `dc_send_webxdc_status_update()`,
  `dc_get_webxdc_status_updates()`, `dc_msg_get_webxdc_blob()`, `dc_msg_get_webxdc_info()`
  and `DC_EVENT_WEBXDC_STATUS_UPDATE` #2826 #2971 #2975 #2977 #2979 #2993 #2994 #2998 #3001 #3003
- added `dc_msg_get_parent()` #2984
- added `dc_msg_force_plaintext()` API for bots #2847
- allow removing quotes on drafts `dc_msg_set_quote(msg, NULL)` #2950
- removed `mvbox_watch` option; watching is enabled when `mvbox_move` is enabled #2906
- removed `inbox_watch` option #2922
- deprecated `os_name` in `dc_context_new()`, pass `NULL` or an empty string #2956

### Changes
- start making it possible to write to mailing lists #2736
- add `hop_info` to `dc_get_info()` #2751 #2914 #2923
- add information about whether the database is encrypted or not to `dc_get_info()` #3000
- selfstatus now defaults to empty #2951 #2960
- validate detached cryptographic signatures as used eg. by Thunderbird #2865
- do not change the draft's `msg_id` on updates and sending #2887
- add `imap` table to keep track of message UIDs #2909 #2938
- replace `SendMsgToSmtp` jobs which stored outgoing messages in blobdir with `smtp` SQL table #2939 #2996
- sql: enable `auto_vacuum=INCREMENTAL` #2931
- sql: build rusqlite with sqlcipher #2934
- synchronize Seen status across devices #2942
- `dc_preconfigure_keypair` now takes ascii armored keys instead of base64 #2862
- put removed member in Bcc instead of To in the message about removal #2864
- improve group updates #2889
- re-write the blob filename creation loop #2981
- update provider database (11 Jan 2022) #2959
- python: allow timeout for internal configure tracker API #2967
- python: remove API deprecated in Python 3.10 #2907
- refactorings #2932 #2957 #2947
- improve tests #2863 #2866 #2881 #2908 #2918 #2901 #2973
- improve documentation #2880 #2886 #2895
- improve ci #2919 #2926 #2969 #2999

### Fixes
- fix leaving groups #2929
- fix unread count #2861
- make `add_parts()` not early-exit #2879
- recognize MS Exchange read receipts as read receipts #2890
- create parent directory if creating a new file fails #2978
- save "configured" flag later #2974
- improve log #2928
- `dc_receive_imf`: don't fail on invalid address in the To field #2940


## 1.70.0

### Fixes
- fix: do not abort Param parsing on unknown keys #2856
- fix: execute `Chat-Group-Member-Removed:` even when arriving disordered #2857


## 1.69.0

### Fixes
- fix group-related system messages in multi-device setups #2848
- fix "Google Workspace" (former "G Suite") issues related to bad resolvers #2852


## 1.68.0

### Fixes
- fix chat assignment when forwarding #2843
- fix layout issues with the generated QR code svg #2842


## 1.67.0

### API changes
- `dc_get_securejoin_qr_svg(chat_id)` added #2815
- added stock-strings `DC_STR_SETUP_CONTACT_QR_DESC` and `DC_STR_SECURE_JOIN_GROUP_QR_DESC`


## 1.66.0

### API changes
- `dc_contact_get_last_seen()` added #2823
- python: `Contact.last_seen` added #2823
- removed `DC_STR_NEWGROUPDRAFT`, we don't set draft after creating group anymore #2805

### Changes
- python: add cutil.from_optional_dc_charpointer() #2824
- refactorings #2807 #2822 #2825


## 1.65.0

### Changes
- python: add mypy support and some type hints #2809

### Fixes
- do not disable ephemeral timer when downloading a message partially #2811
- apply existing ephemeral timer also to partially downloaded messages;
  after full download, the ephemeral timer starts over #2811
- replace user-visible error on verification failure with warning;
  the error is logged to the corresponding chat anyway #2808


## 1.64.0

### Fixes
- add 'waiting for being added to the group' only for group-joins,
  not for setup-contact #2797
- prioritize In-Reply-To: and References: headers over group IDs when assigning
  messages to chats to fix incorrect assignment of Delta Chat replies to
  classic email threads #2795


## 1.63.0

### API changes
- `dc_get_last_error()` added #2788

### Changes
- Optimize Autocrypt gossip #2743

### Fixes
- fix permanently hiding of one-to-one chats after secure-join #2791


## 1.62.0

### API Changes
- `dc_join_securejoin()` now always returns immediately;
  the returned chat may not allow sending (`dc_chat_can_send()` returns false)
  which may change as usual on `DC_EVENT_CHAT_MODIFIED` #2508 #2767
- introduce multi-device-sync-messages;
  as older cores display them as files in self-chat,
  they are currently only sent if config option `send_sync_msgs` is set #2669
- add `DC_EVENT_SELFAVATAR_CHANGED` #2742

### Changes
- use system DNS instead of google for MX queries #2780
- improve error logging #2758
- improve tests #2764 #2781
- improve ci #2770
- refactorings #2677 #2728 #2740 #2729 #2766 #2778

### Fixes
- add Let's Encrypt certificate to core as it may be missing older devices #2752
- prioritize certificate setting from user over the one from provider-db #2749
- fix "QR process failed" error #2725
- do not update quota in endless loop #2726


## 1.61.0

### API Changes
- download-on-demand added: `dc_msg_get_download_state()`, `dc_download_full_msg()`
  and `download_limit` config option #2631 #2696
- `dc_create_broadcast_list()` and chat type `DC_CHAT_TYPE_BROADCAST` added #2707 #2722
- allow ui-specific configs using `ui.`-prefix in key (`dc_set_config(context, "ui.*", value)`) #2672
- new strings from `DC_STR_PARTIAL_DOWNLOAD_MSG_BODY`
  to `DC_STR_PART_OF_TOTAL_USED` #2631 #2694 #2707 #2723
- emit warnings and errors from account manager with account-id 0 #2712

### Changes
- notify about incoming contact requests #2690
- messages are marked as read on first read receipt #2699
- quota warning reappears after import, rewarning at 95% #2702
- lock strict TLS if certificate checks are automatic #2711
- always check certificates strictly when connecting over SOCKS5 in Automatic mode #2657
- `Accounts` is not cloneable anymore #2654 #2658
- update chat/contact data only when there was no newer update #2642
- better detection of mailing list names #2665 #2685
- log all decisions when applying ephemeral timer to chats #2679
- connectivity view now translatable #2694 #2723
- improve Doxygen documentation #2647 #2668 #2684 #2688 #2705
- refactorings #2656 #2659 #2677 #2673 #2678 #2675 #2663 #2692 #2706
- update provider database #2618

### Fixes
- ephemeral timer rollback protection #2693 #2709
- recreate configured folders if they are deleted #2691
- ignore MDNs sent to self #2674
- recognize NDNs that put headers into "message/global-headers" part #2598
- avoid `dc_get_contacts()` returning duplicate contact ids #2591
- do not leak group names on forwarding messages #2719
- in case of smtp-errors, iterate over all addresses to fix ipv6/v4 problems #2720
- fix pkg-config file #2660
- fix "QR process failed" error #2725


## 1.60.0

### Added
- add device message to warn about QUOTA #2621
- add SOCKS5 support #2474 #2620

### Changes
- don't emit multiple events with the same import/export progress number #2639
- reduce message length limit to 5000 chars #2615

### Fixes
- keep event emitter from closing when there are no accounts #2636


## 1.59.0

### Added
- add quota information to `dc_get_connectivity_html()`

### Changes
- refactorings #2592 #2570 #2581
- add 'device chat about' to now existing status #2613
- update provider database #2608

### Fixes
- provider database supports socket=PLAIN and dotless domains now #2604 #2608
- add migrated accounts to events emitter #2607
- fix forwarding quote-only mails #2600
- do not set WantsMdn param for outgoing messages #2603
- set timestamps for system messages #2593
- do not treat gmail labels as folders #2587
- avoid timing problems in `dc_maybe_network_lost()` #2551
- only set smtp to "connected" if the last message was actually sent #2541


## 1.58.0

### Fixes
- move WAL file together with database
  and avoid using data if the database was not closed correctly before #2583


## 1.57.0

### API Changes

- breaking change: removed deaddrop chat #2514 #2563

  Contact request chats are not merged into a single virtual
  "deaddrop" chat anymore. Instead, they are shown in the chatlist the
  same way as other chats, but sending of messages to them is not
  allowed and MDNs are not sent automatically until the chat is
  "accepted" by the user.

  New API:
  - `dc_chat_is_contact_request()`: returns true if chat is a contact
    request.  In this case an option to accept the chat via
    `dc_accept_chat()` should be shown in the UI.
  - `dc_accept_chat()`: unblock the chat or accept contact request
  - `dc_block_chat()`: block the chat, currently works only for mailing
    lists.

  Removed API:
  - `dc_create_chat_by_msg_id()`: deprecated 2021-02-07 in favor of
    `dc_decide_on_contact_request()`
  - `dc_marknoticed_contact()`: deprecated 2021-02-07 in favor of
    `dc_decide_on_contact_request()`
  - `dc_decide_on_contact_request()`: this call requires a message ID
    from deaddrop chat as input. As deaddrop chat is removed, this
    call can't be used anymore.
  - `dc_msg_get_real_chat_id()`: use `dc_msg_get_chat_id()` instead, the
    only difference between these calls was in handling of deaddrop
    chat
  - removed `DC_CHAT_ID_DEADDROP` and `DC_STR_DEADDROP` constants

- breaking change: removed `DC_EVENT_ERROR_NETWORK` and `DC_STR_SERVER_RESPONSE`
  Instead, there is a new api `dc_get_connectivity()`
  and `dc_get_connectivity_html()`;
  `DC_EVENT_CONNECTIVITY_CHANGED` is emitted on changes

- breaking change: removed `dc_accounts_import_account()`
  Instead you need to add an account and call `dc_imex(DC_IMEX_IMPORT_BACKUP)`
  on its context

- update account api, 2 new methods:
  `int dc_all_work_done (dc_context_t* context);`
  `int dc_accounts_all_work_done (dc_accounts_t* accounts);`

- add api to check if a message was `Auto-Submitted`
  cffi: `int dc_msg_is_bot (const dc_msg_t* msg);`
  python: `Message.is_bot()`

- `dc_context_t* dc_accounts_get_selected_account (dc_accounts_t* accounts);`
  now returns `NULL` if there is no selected account

- added `dc_accounts_maybe_network_lost()` for systems core cannot find out
  connectivity loss on its own (eg. iOS) #2550

### Added
- use Auto-Submitted: auto-generated header to identify bots #2502
- allow sending stickers via repl tool
- chat: make `get_msg_cnt()` and `get_fresh_msg_cnt()` work for deaddrop chat #2493
- withdraw/revive own qr-codes #2512
- add Connectivity view (a better api for getting the connection status) #2319 #2549 #2542

### Changes
- updated spec: new `Chat-User-Avatar` usage, `Chat-Content: sticker`, structure, copyright year #2480
- update documentation #2548 #2561 #2569
- breaking: `Accounts::create` does not also create an default account anymore #2500
- remove "forwarded" from stickers, as the primary way of getting stickers
  is by asking a bot and then forwarding them currently #2526
- mimeparser: use mailparse to parse RFC 2231 filenames #2543
- allow email addresses without dot in the domain part #2112
- allow installing lib and include under different prefixes #2558
- remove counter from name provided by `DC_CHAT_ID_ARCHIVED_LINK` #2566
- improve tests #2487 #2491 #2497
- refactorings #2492 #2503 #2504 #2506 #2515 #2520 #2567 #2575 #2577 #2579
- improve ci #2494
- update provider-database #2565

### Removed
- remove `dc_accounts_import_account()` api #2521
- remove `DC_EVENT_ERROR_NETWORK` and `DC_STR_SERVER_RESPONSE` #2319

### Fixes
- allow stickers with gif-images #2481
- fix database migration #2486
- do not count hidden messages in get_msg_cnt(). #2493
- improve drafts detection #2489
- fix panic when removing last, selected account from account manager #2500
- set_draft's message-changed-event returns now draft's msg id instead of 0 #2304
- avoid hiding outgoing classic emails #2505
- fixes for message timestamps #2517
- do not process names, avatars, location XMLs, message signature etc.
  for duplicate messages #2513
- fix `can_send` for users not in group #2479
- fix receiving events for accounts added by `dc_accounts_add_account()` #2559
- fix which chats messages are assigned to #2465
- fix: don't create chats when MDNs are received #2578


## 1.56.0

- fix downscaling images #2469

- fix outgoing messages popping up in selfchat #2456

- securejoin: display error reason if there is any #2470

- do not allow deleting contacts with ongoing chats #2458

- fix: ignore drafts folder when scanning #2454

- fix: scan folders also when inbox is not watched #2446

- more robust In-Reply-To parsing #2182

- update dependencies #2441 #2438 #2439 #2440 #2447 #2448 #2449 #2452 #2453 #2460 #2464 #2466

- update provider-database #2471

- refactorings #2459 #2457

- improve tests and ci #2445 #2450 #2451


## 1.55.0

- fix panic when receiving some HTML messages #2434

- fix downloading some messages multiple times #2430

- fix formatting of read receipt texts #2431

- simplify SQL error handling #2415

- explicit rust API for creating chats with blocked status #2282

- debloat the binary by using less AsRef arguments #2425


## 1.54.0

- switch back from `sqlx` to `rusqlite` due to performance regressions #2380 #2381 #2385 #2387

- global search performance improvement #2364 #2365 #2366

- improve SQLite performance with `PRAGMA synchronous=normal` #2382

- python: fix building of bindings against system-wide install of `libdeltachat` #2383 #2385

- python: list `requests` as a requirement #2390

- fix creation of many delete jobs when being offline #2372

- synchronize status between devices #2386

- deaddrop (contact requests) chat improvements #2373

- add "Forwarded:" to notification and chatlist summaries #2310

- place user avatar directly into `Chat-User-Avatar` header #2232 #2384

- improve tests #2360 #2362 #2370 #2377 #2387

- cleanup #2359 #2361 #2374 #2376 #2379 #2388


## 1.53.0

- fix sqlx performance regression #2355 2356

- add a `ci_scripts/coverage.sh` #2333 #2334

- refactorings and tests #2348 #2349 #2350

- improve python bindings #2332 #2326


## 1.52.0

- database library changed from rusqlite to sqlx #2089 #2331 #2336 #2340

- add alias support: UIs should check for `dc_msg_get_override_sender_name()`
  also in single-chats now and display divergent names and avatars #2297

- parse blockquote-tags for better quote detection #2313

- ignore unknown classical emails from spam folder #2311

- support "Mixed Up” encryption repairing #2321

- fix single chat search #2344

- fix nightly clippy and rustc errors #2341

- update dependencies #2350

- improve ci #2342

- improve python bindings #2332 #2326


## 1.51.0

- breaking change: You have to call `dc_stop_io()`/`dc_start_io()`
  before/after `dc_imex(DC_IMEX_EXPORT_BACKUP)`:
  fix race condition and db corruption
  when a message was received during backup #2253

- save subject for messages: new api `dc_msg_get_subject()`,
  when quoting, use the subject of the quoted message as the new subject,
  instead of the last subject in the chat #2274 #2283

- new apis to get full or html message,
  `dc_msg_has_html()` and `dc_get_msg_html()` #2125 #2151 #2264 #2279

- new chat type and apis for the new mailing list support,
  `DC_CHAT_TYPE_MAILINGLIST`, `dc_msg_get_real_chat_id()`,
  `dc_msg_get_override_sender_name()` #1964 #2181 #2185 #2195 #2211 #2210 #2240
  #2241 #2243 #2258 #2259 #2261 #2267 #2270 #2272 #2290

- new api `dc_decide_on_contact_request()`,
  deprecated `dc_create_chat_by_msg_id()` and `dc_marknoticed_contact()` #1964

- new flag `DC_GCM_INFO_ONLY` for api `dc_get_chat_msgs()` #2132

- new api `dc_get_chat_encrinfo()` #2186

- new api `dc_contact_get_status()`, returning the recent footer #2218 #2307

- improve contact name update rules,
  add api `dc_contact_get_auth_name()` #2206 #2212 #2225

- new api for bots: `dc_msg_set_html()` #2153

- new api for bots: `dc_msg_set_override_sender_name()` #2231

- api removed: `dc_is_io_running()` #2139

- api removed: `dc_contact_get_first_name()` #2165 #2171

- improve compatibility with providers changing the Message-ID
  (as Outlook.com) #2250 #2265

- correctly show emails that were sent to an alias and then bounced 

- implement Consistent Color Generation (XEP-0392),
  that results in contact colors be be changed #2228 #2229 #2239

- fetch recent existing messages
  and create corresponding chats after configure #2106

- improve e-mail compatibility
  by scanning all folders from time to time #2067 #2152 #2158 #2184 #2215 #2224

- better support videochat-services not supporting random rooms #2191

- export backups as .tar files #2023

- scale avatars based on media_quality, fix avatar rotation #2063

- compare ephemeral timer to parent message to deal with reordering better #2100

- better ephemeral system messages #2183

- read quotes out of html messages #2104

- prepend subject to messages with attachments, if needed #2111

- run housekeeping at least once a day #2114

- resolve MX domain only once per OAuth2 provider #2122

- configure provider based on MX record #2123 #2134

- make transient bad destination address error permanent
  after n tries #2126 #2202

- enable strict TLS for known providers by default #2121

- improve and harden secure join #2154 #2161 #2251

- update `dc_get_info()` to return more information #2156

- prefer In-Reply-To/References
  over group-id stored in Message-ID #2164 #2172 #2173

- apply gossiped encryption preference to new peerstates #2174

- fix: do not return quoted messages from the trash chat #2221

- fix: allow emojis for location markers #2177

- fix encoding of Chat-Group-Name-Changed messages that could even lead to
  messages not being delivered #2141

- fix error when no temporary directory is available #1929

- fix marking read receipts as seen #2117

- fix read-notification for mixed-case addresses #2103

- fix decoding of attachment filenames #2080 #2094 #2102

- fix downloading ranges of message #2061

- fix parsing quoted encoded words in From: header #2193 #2204

- fix import/export race condition #2250

- fix: exclude muted chats from notified-list #2269 #2275

- fix: update uid_next if the server rewind it #2288

- fix: return error on fingerprint mismatch on qr-scan #2295

- fix ci #2217 #2226 #2244 #2245 #2249 #2277 #2286

- try harder on backup opening #2148

- trash messages more thoroughly #2273

- nicer logging #2284

- add CMakeLists.txt #2260

- switch to rust 1.50, update toolchains, deps #2150 #2155 #2165 #2107 #2262 #2271

- improve python bindings #2113 #2115 #2133 #2214

- improve documentation #2143 #2160 #2175 #2146

- refactorings #2110 #2136 #2135 #2168 #2178 #2189 #2190 #2198 #2197 #2201 #2196
  #2200 #2230 #2262 #2203

- update provider-database #2299


## 1.50.0

- do not fetch emails in between inbox_watch disabled and enabled again #2087

- fix: do not fetch from INBOX if inbox_watch is disabled #2085

- fix: do not use STARTTLS when PLAIN connection is requested
  and do not allow downgrade if STARTTLS is not available #2071


## 1.49.0

- add timestamps to image and video filenames #2068

- forbid quoting messages from another context #2069

- fix: preserve quotes in messages with attachments #2070


## 1.48.0

- `fetch_existing` renamed to `fetch_existing_msgs` and disabled by default
  #2035 #2042

- skip fetch existing messages/contacts if config-option `bot` set #2017

- always log why a message is sorted to trash #2045

- display a quote if top posting is detected #2047

- add ephemeral task cancellation to `dc_stop_io()`;
  before, there was no way to quickly terminate pending ephemeral tasks #2051

- when saved-messages chat is deleted,
  a device-message about recreation is added #2050

- use `max_smtp_rcpt_to` from provider-db,
  sending messages to many recipients in configurable chunks #2056

- fix handling of empty autoconfigure files #2027

- fix adding saved messages to wrong chats on multi-device #2034 #2039

- fix hang on android4.4 and other systems
  by adding a workaround to executer-blocking-handling bug #2040

- fix secret key export/import roundtrip #2048

- fix mistakenly unarchived chats #2057

- fix outdated-reminder test that fails only 7 days a year,
  including halloween :) #2059

- improve python bindings #2021 #2036 #2038

- update provider-database #2037


## 1.47.0

- breaking change: `dc_update_device_chats()` removed;
  this is now done automatically during configure
  unless the new config-option `bot` is set #1957

- breaking change: split `DC_EVENT_MSGS_NOTICED` off `DC_EVENT_MSGS_CHANGED`
  and remove `dc_marknoticed_all_chats()` #1942 #1981

- breaking change: remove unused starring options #1965

- breaking change: `DC_CHAT_TYPE_VERIFIED_GROUP` replaced by
  `dc_chat_is_protected()`; also single-chats may be protected now, this may
  happen over the wire even if the UI do not offer an option for that #1968

- breaking change: split quotes off message text,
  UIs should use at least `dc_msg_get_quoted_text()` to show quotes now #1975

- new api for quote handling: `dc_msg_set_quote()`, `dc_msg_get_quoted_text()`,
  `dc_msg_get_quoted_msg()` #1975 #1984 #1985 #1987 #1989 #2004

- require quorum to enable encryption #1946

- speed up and clean up account creation #1912 #1927 #1960 #1961

- configure now collects recent contacts and fetches last messages
  unless disabled by `fetch_existing` config-option #1913 #2003
  EDIT: `fetch_existing` renamed to `fetch_existing_msgs` in 1.48.0 #2042

- emit `DC_EVENT_CHAT_MODIFIED` on contact rename
  and set contact-id on `DC_EVENT_CONTACTS_CHANGED` #1935 #1936 #1937

- add `dc_set_chat_protection()`; the `protect` parameter in
  `dc_create_group_chat()` will be removed in an upcoming release;
  up to then, UIs using the "verified group" paradigm
  should not use `dc_set_chat_protection()` #1968 #2014 #2001 #2012 #2007

- remove unneeded `DC_STR_COUNT` #1991

- mark all failed messages as failed when receiving an NDN #1993

- check some easy cases for bad system clock and outdated app #1901

- fix import temporary directory usage #1929

- fix forcing encryption for reset peers #1998

- fix: do not allow to save drafts in non-writeable chats #1997

- fix: do not show HTML if there is no content and there is an attachment #1988

- fix recovering offline/lost connections, fixes background receive bug #1983

- fix ordering of accounts returned by `dc_accounts_get_all()` #1909

- fix whitespace for summaries #1938

- fix: improve sentbox name guessing #1941

- fix: avoid manual poll impl for accounts events #1944

- fix encoding newlines in param as a preparation for storing quotes #1945

- fix: internal and ffi error handling #1967 #1966 #1959 #1911 #1916 #1917 #1915

- fix ci #1928 #1931 #1932 #1933 #1934 #1943

- update provider-database #1940 #2005 #2006

- update dependencies #1919 #1908 #1950 #1963 #1996 #2010 #2013


## 1.46.0

- breaking change: `dc_configure()` report errors in
  `DC_EVENT_CONFIGURE_PROGRESS`: capturing error events is no longer working
  #1886 #1905

- breaking change: removed `DC_LP_{IMAP|SMTP}_SOCKET*` from `server_flags`;
  added `mail_security` and `send_security` using `DC_SOCKET` enum #1835

- parse multiple servers in Mozilla autoconfig #1860

- try multiple servers for each protocol #1871

- do IMAP and SMTP configuration in parallel #1891

- configuration cleanup and speedup #1858 #1875 #1889 #1904 #1906

- secure-join cleanup, testing, fixing #1876 #1877 #1887 #1888 #1896 #1899 #1900

- do not reset peerstate on encrypted messages,
  ignore reordered autocrypt headers #1885 #1890

- always sort message replies after parent message #1852

- add an index to significantly speed up `get_fresh_msg_cnt()` #1881

- improve mimetype guessing for PDF and many other formats #1857 #1861

- improve accepting invalid html #1851

- improve tests, cleanup and ci #1850 #1856 #1859 #1861 #1884 #1894 #1895

- tweak HELO command #1908

- make `dc_accounts_get_all()` return accounts sorted #1909

- fix KML coordinates precision used for location streaming #1872

- fix cancelling import/export #1855


## 1.45.0

- add `dc_accounts_t` account manager object and related api functions #1784

- add capability to import backups as .tar files,
  which will become the default in a subsequent release #1749

- try various server domains on configuration #1780 #1838

- recognize .tgs files as stickers #1826

- remove X-Mailer debug header #1819

- improve guessing message types from extension #1818

- fix showing unprotected subjects in encrypted messages #1822

- fix threading in interaction with non-delta-clients #1843

- fix handling if encryption degrades #1829

- fix webrtc-servers names set by the user #1831

- update provider database #1828

- update async-imap to fix Oauth2 #1837

- optimize jpeg assets with trimage #1840

- add tests and documentations #1809 #1820


## 1.44.0

- fix peerstate issues #1800 #1805

- fix a crash related to muted chats #1803

- fix incorrect dimensions sometimes reported for images #1806

- fixed `dc_chat_get_remaining_mute_duration` function #1807

- handle empty tags (e.g. `<br/>`) in HTML mails #1810

- always translate the message about disappearing messages timer change #1813

- improve footer detection in plain text email #1812

- update device chat icon to fix warnings in iOS logs #1802

- fix deletion of multiple messages #1795


## 1.43.0

- improve using own jitsi-servers #1785

- fix smtp-timeout tweaks for larger mails #1797

- more bug fixes and updates #1794 #1792 #1789 #1787


## 1.42.0

- new qr-code type `DC_QR_WEBRTC` #1779

- new `dc_chatlist_get_summary2()` api #1771

- tweak smtp-timeout for larger mails #1782

- optimize read-receipts #1765

- Allow http scheme for DCACCOUNT URLs #1770

- improve tests #1769

- bug fixes #1766 #1772 #1773 #1775 #1776 #1777


## 1.41.0

- new apis to initiate video chats #1718 #1735

- new apis `dc_msg_get_ephemeral_timer()`
  and `dc_msg_get_ephemeral_timestamp()`

- new api `dc_chatlist_get_summary2()` #1771

- improve IMAP handling #1703 #1704

- improve ephemeral messages #1696 #1705

- mark location-messages as auto-generated #1715

- multi-device avatar-sync #1716 #1717

- improve python bindings #1732 #1733 #1738 #1769

- Allow http scheme for DCACCOUNT urls #1770

- more fixes #1702 #1706 #1707 #1710 #1719 #1721
  #1723 #1734 #1740 #1744 #1748 #1760 #1766 #1773 #1765

- refactorings #1712 #1714 #1757

- update toolchains and dependencies #1726 #1736 #1737 #1742 #1743 #1746


## 1.40.0

- introduce ephemeral messages #1540 #1680 #1683 #1684 #1691 #1692

- `DC_MSG_ID_DAYMARKER` gets timestamp attached #1677 #1685

- improve idle #1690 #1688

- fix message processing issues by sequential processing #1694

- refactorings #1670 #1673


## 1.39.0

- fix handling of `mvbox_watch`, `sentbox_watch`, `inbox_watch` #1654 #1658

- fix potential panics, update dependencies #1650 #1655


## 1.38.0

- fix sorting, esp. for multi-device


## 1.37.0

- improve ndn heuristics #1630

- get oauth2 authorizer from provider-db #1641

- removed linebreaks and spaces from generated qr-code #1631

- more fixes #1633 #1635 #1636 #1637


## 1.36.0

- parse ndn (network delivery notification) reports
  and report failed messages as such #1552 #1622 #1630

- add oauth2 support for gsuite domains #1626

- read image orientation from exif before recoding #1619

- improve logging #1593 #1598

- improve python and bot bindings #1583 #1609

- improve imap logout #1595

- fix sorting #1600 #1604

- fix qr code generation #1631

- update rustcrypto releases #1603

- refactorings #1617


## 1.35.0

- enable strict-tls from a new provider-db setting #1587

- new subject 'Message from USER' for one-to-one chats #1395

- recode images #1563

- improve reconnect handling #1549 #1580

- improve importing addresses #1544

- improve configure and folder detection #1539 #1548

- improve test suite #1559 #1564 #1580 #1581 #1582 #1584 #1588:

- fix ad-hoc groups #1566

- preventions against being marked as spam #1575

- refactorings #1542 #1569


## 1.34.0

- new api for io, thread and event handling #1356,
  see the example atop of `deltachat.h` to get an overview

- LOTS of speed improvements due to async processing #1356

- enable WAL mode for sqlite #1492

- process incoming messages in bulk #1527

- improve finding out the sent-folder #1488

- several bug fixes


## 1.33.0

- let `dc_set_muted()` also mute one-to-one chats #1470

- fix a bug that led to load and traffic if the server does not use sent-folder
  #1472


## 1.32.0

- fix endless loop when trying to download messages with bad RFC Message-ID,
  also be more reliable on similar errors #1463 #1466 #1462

- fix bug with comma in contact request #1438

- do not refer to hidden messages on replies #1459

- improve error handling #1468 #1465 #1464


## 1.31.0

- always describe the context of the displayed error #1451

- do not emit `DC_EVENT_ERROR` when message sending fails;
  `dc_msg_get_state()` and `dc_get_msg_info()` are sufficient #1451

- new config-option `media_quality` #1449

- try over if writing message to database fails #1447


## 1.30.0

- expunge deleted messages #1440

- do not send `DC_EVENT_MSGS_CHANGED|INCOMING_MSG` on hidden messages #1439


## 1.29.0

- new config options `delete_device_after` and `delete_server_after`,
  each taking an amount of seconds after which messages
  are deleted from the device and/or the server #1310 #1335 #1411 #1417 #1423

- new api `dc_estimate_deletion_cnt()` to estimate the effect
  of `delete_device_after` and `delete_server_after`

- use Ed25519 keys by default, these keys are much shorter
  than RSA keys, which results in saving traffic and speed improvements #1362

- improve message ellipsizing #1397 #1430

- emit `DC_EVENT_ERROR_NETWORK` also on smtp-errors #1378

- do not show badly formatted non-delta-messages as empty #1384

- try over SMTP on potentially recoverable error 5.5.0 #1379

- remove device-chat from forward-to-chat-list #1367

- improve group-handling #1368

- `dc_get_info()` returns uptime (how long the context is in use)

- python improvements and adaptions #1408 #1415

- log to the stdout and stderr in tests #1416

- refactoring, code improvements #1363 #1365 #1366 #1370 #1375 #1389 #1390 #1418 #1419

- removed api: `dc_chat_get_subtitle()`, `dc_get_version_str()`, `dc_array_add_id()`

- removed events: `DC_EVENT_MEMBER_ADDED`, `DC_EVENT_MEMBER_REMOVED`


## 1.28.0

- new flag DC_GCL_FOR_FORWARDING for dc_get_chatlist()
  that will sort the "saved messages" chat to the top of the chatlist #1336
- mark mails as being deleted from server in dc_empty_server() #1333
- fix interaction with servers that do not allow folder creation on root-level;
  use path separator as defined by the email server #1359
- fix group creation if group was created by non-delta clients #1357
- fix showing replies from non-delta clients #1353
- fix member list on rejoining left groups #1343
- fix crash when using empty groups #1354
- fix potential crash on special names #1350


## 1.27.0

- handle keys reliably on armv7 #1327


## 1.26.0

- change generated key type back to RSA as shipped versions
  have problems to encrypt to Ed25519 keys

- update rPGP to encrypt reliably to Ed25519 keys;
  one of the next versions can finally use Ed25519 keys then


## 1.25.0

- save traffic by downloading only messages that are really displayed #1236

- change generated key type to Ed25519, these keys are much shorter
  than RSA keys, which results in saving traffic and speed improvements #1287

- improve key handling #1237 #1240 #1242 #1247

- mute handling, apis are dc_set_chat_mute_duration()
  dc_chat_is_muted() and dc_chat_get_remaining_mute_duration() #1143

- pinning chats, new apis are dc_set_chat_visibility() and
  dc_chat_get_visibility() #1248

- add dc_provider_new_from_email() api that queries the new, integrated
  provider-database #1207

- account creation by scanning a qr code
  in the DCACCOUNT scheme (https://mailadm.readthedocs.io),
  new api is dc_set_config_from_qr() #1249

- if possible, dc_join_securejoin(), returns the new chat-id immediately
  and does the handshake in background #1225

- update imap and smtp dependencies #1115

- check for MOVE capability before using MOVE command #1263

- allow inline attachments from RFC 2183 #1280

- fix updating names from incoming mails #1298

- fix error messages shown on import #1234

- directly attempt to re-connect if the smtp connection is maybe stale #1296

- improve adding group members #1291

- improve rust-api #1261

- cleanup #1302 #1283 #1282 #1276 #1270-#1274 #1267 #1258-#1260
  #1257 #1239 #1231 #1224

- update spec #1286 #1291


## 1.0.0-beta.24

- fix oauth2/gmail bug introduced in beta23 (not used in releases) #1219

- fix panic when receiving eg. cyrillic filenames #1216

- delete all consumed secure-join handshake messagess #1209 #1212

- rust-level cleanups #1218 #1217 #1210 #1205

- python-level cleanups #1204 #1202 #1201


## 1.0.0-beta.23

- #1197 fix imap-deletion of messages 

- #1171 Combine multiple MDNs into a single mail, reducing traffic 

- #1155 fix to not send out gossip always, reducing traffic

- #1160 fix reply-to-encrypted determination 

- #1182 Add "Auto-Submitted: auto-replied" header to MDNs

- #1194 produce python wheels again, fix c/py.delta.chat
  master-deployment 

- rust-level housekeeping and improvements #1161 #1186 #1185 #1190 #1194 #1199 #1191 #1190 #1184 and more

- #1063 clarify licensing 

- #1147 use mailparse 0.10.2 


## 1.0.0-beta.22

- #1095 normalize email lineends to CRLF

- #1095 enable link-time-optimization, saves eg. on android 11 mb

- #1099 fix import regarding devicechats

- #1092 improve logging

- #1096 #1097 #1094 #1090 #1091 internal cleanups

## 1.0.0-beta.21

- #1078 #1082 ensure RFC compliance by producing 78 column lines for
  encoded attachments. 

- #1080 don't recreate and thus break group membership if an unknown 
  sender (or mailer-daemon) sends a message referencing the group chat 

- #1081 #1079 some internal cleanups 

- update imap-proto dependency, to fix yandex/oauth 

## 1.0.0-beta.20

- #1074 fix OAUTH2/gmail
- #1072 fix group members not appearing in contact list
- #1071 never block interrupt_idle (thus hopefully also not on maybe_network())
- #1069 reduce smtp-timeout to 30 seconds
- #1066 #1065 avoid unwrap in dehtml, make literals more readable

## 1.0.0-beta.19

- #1058 timeout smtp-send if it doesn't complete in 15 minutes 

- #1059 trim down logging

## 1.0.0-beta.18

- #1056 avoid panicking when we couldn't read imap-server's greeting
  message 

- #1055 avoid panicking when we don't have a selected folder

- #1052 #1049 #1051 improve logging to add thread-id/name and
  file/lineno to each info/warn message.

- #1050 allow python bindings to initialize Account with "os_name".


## 1.0.0-beta.17

- #1044 implement avatar recoding to 192x192 in core to keep file sizes small. 

- #1024 fix #1021 SQL/injection malformed Chat-Group-Name breakage

- #1036 fix smtp crash by pulling in a fixed async-smtp 

- #1039 fix read-receipts appearing as normal messages when you change
  MDN settings 

- #1040 do not panic on SystemTimeDifference

- #1043 avoid potential crashes in malformed From/Chat-Disposition... headers  

- #1045 #1041 #1038 #1035 #1034 #1029 #1025 various cleanups and doc
  improvments 

## 1.0.0-beta.16

- alleviate login problems with providers which only
  support RSA1024 keys by switching back from Rustls 
  to native-tls, by using the new async-email/async-native-tls 
  crate from @dignifiedquire. thanks @link2xt. 

- introduce per-contact profile images to send out 
  own profile image heuristically, and fix sending
  out of profile images in "in-prepare" groups. 
  this also extends the Chat-spec that is maintained
  in core to specify Chat-Group-Image and Chat-Group-Avatar
  headers. thanks @r10s and @hpk42.

- fix merging of protected headers from the encrypted
  to the unencrypted parts, now not happening recursively
  anymore.  thanks @hpk and @r10s

- fix/optimize autocrypt gossip headers to only get 
  sent when there are more than 2 people in a chat. 
  thanks @link2xt

- fix displayname to use the authenticated name 
  when available (displayname as coming from contacts 
  themselves). thanks @simon-laux

- introduce preliminary support for offline autoconfig 
  for nauta provider. thanks @hpk42 @r10s

## 1.0.0-beta.15

- fix #994 attachment appeared doubled in chats (and where actually
  downloaded after smtp-send). @hpk42

## 1.0.0-beta.14

- fix packaging issue with our rust-email fork, now we are tracking
  master again there. hpk42

## 1.0.0-beta.13

- fix #976 -- unicode-issues in display-name of email addresses. @hpk42

- fix #985 group add/remove member bugs resulting in broken groups.  @hpk42

- fix hanging IMAP connections -- we now detect with a 15second timeout
  if we cannot terminate the IDLE IMAP protocol. @hpk42 @link2xt

- fix incoming multipart/mixed containing html, to show up as
  attachments again.  Fixes usage for simplebot which sends html
  files for users to interact with the bot. @adbenitez @hpk42 

- refinements to internal autocrypt-handling code, do not send
  prefer-encrypt=nopreference as it is the default if no attribute
  is present.  @linkxt 

- simplify, modularize and rustify several parts 
  of dc-core (general WIP). @link2xt @flub @hpk42 @r10s

- use async-email/async-smtp to handle SMTP connections, might
  fix connection/reconnection issues. @link2xt 

- more tests and refinements for dealing with blobstorage @flub @hpk42 

- use a dedicated build-server for CI testing of core PRs


## 1.0.0-beta.12

- fix python bindings to use core for copying attachments to blobdir
  and fix core to actually do it. @hpk42

## 1.0.0-beta.11

- trigger reconnect more often on imap error states.  Should fix an 
  issue observed when trying to empty a folder.  @hpk42

- un-split qr tests: we fixed qr-securejoin protocol flakyness 
  last weeks. @hpk42

## 1.0.0-beta.10

- fix grpid-determination from in-reply-to and references headers. @hpk42

- only send Autocrypt-gossip headers on encrypted messages. @dignifiedquire

- fix reply-to-encrypted message to also be encrypted. @hpk42

- remove last unsafe code from dc_receive_imf :) @hpk42

- add experimental new dc_chat_get_info_json FFI/API so that desktop devs
  can play with using it. @jikstra

- fix encoding of subjects and attachment-filenames @hpk42
  @dignifiedquire . 

## 1.0.0-beta.9

- historic: we now use the mailparse crate and lettre-email to generate mime
  messages.  This got rid of mmime completely, the C2rust generated port of the libetpan 
  mime-parse -- IOW 22KLocs of cumbersome code removed! see 
  https://github.com/deltachat/deltachat-core-rust/pull/904#issuecomment-561163330
  many thanks @dignifiedquire for making everybody's life easier 
  and @jonhoo (from rust-imap fame) for suggesting to use the mailparse crate :) 

- lots of improvements and better error handling in many rust modules 
  thanks @link2xt @flub @r10s, @hpk42 and @dignifiedquire 

- @r10s introduced a new device chat which has an initial
  welcome message.  See 
  https://c.delta.chat/classdc__context__t.html#a1a2aad98bd23c1d21ee42374e241f389
  for the main new FFI-API.

- fix moving self-sent messages, thanks @r10s, @flub, @hpk42

- fix flakyness/sometimes-failing verified/join-protocols, 
  thanks @flub, @r10s, @hpk42

- fix reply-to-encrypted message to keep encryption 

- new DC_EVENT_SECUREJOIN_MEMBER_ADDED event 

- many little fixes and rustifications (@link2xt, @flub, @hpk42)


## 1.0.0-beta.8

- now uses async-email/async-imap as the new base 
  which makes imap-idle interruptible and thus fixes
  several issues around the imap thread being in zombie state . 
  thanks @dignifiedquire, @hpk42 and @link2xt. 

- fixes imap-protocol parsing bugs that lead to infinitely
  repeated crashing while trying to receive messages with
  a subjec that contained non-utf8. thanks @link2xt

- fixed logic to find encryption subkey -- previously 
  delta chat would use the primary key for encryption
  (which works with RSA but not ECC). thanks @link2xt

- introduce a new device chat where core and UIs can 
  add "device" messages.  Android uses it for an initial
  welcome message. thanks @r10s

- fix time smearing (when two message are virtually send
  in the same second, there would be misbehaviour because
  we didn't persist smeared time). thanks @r10s

- fix double-dotted extensions like .html.zip or .tar.gz  
  to not mangle them when creating blobfiles.  thanks @flub

- fix backup/exports where the wrong sql file would be modified,
  leading to problems when exporting twice.  thanks @hpk42

- several other little fixes and improvements 


## 1.0.0-beta.7

- fix location-streaming #782

- fix display of messages that could not be decrypted #785
 
- fix smtp MAILER-DAEMON bug #786 

- fix a logging of durations #783

- add more error logging #779

- do not panic on some bad utf-8 mime #776

## 1.0.0-beta.6

- fix chatlist.get_msg_id to return id, instead of wrongly erroring

## 1.0.0-beta.5

- fix dc_get_msg() to return empty messages when asked for special ones 

## 1.0.0-beta.4

- fix more than one sending of autocrypt setup message

- fix recognition of mailto-address-qr-codes, add tests

- tune down error to warning when adding self to chat

## 1.0.0-beta.3

- add back `dc_empty_server()` #682

- if `show_emails` is set to `DC_SHOW_EMAILS_ALL`,
  email-based contact requests are added to the chatlist directly

- fix IMAP hangs #717 and cleanups

- several rPGP fixes

- code streamlining and rustifications


## 1.0.0-beta.2

- https://c.delta.chat docs are now regenerated again through our CI 

- several rPGP cleanups, security fixes and better multi-platform support 

- reconnect on io errors and broken pipes (imap)

- probe SMTP with real connection not just setup

- various imap/smtp related fixes

- use to_string_lossy in most places instead of relying on valid utf-8
  encodings
 
- rework, rustify and test autoconfig-reading and parsing 

- some rustifications/boolifications of c-ints 


## 1.0.0-beta.1 

- first beta of the Delta Chat Rust core library. many fixes of crashes
  and other issues compared to 1.0.0-alpha.5.

- Most code is now "rustified" and does not do manual memory allocation anymore. 

- The `DC_EVENT_GET_STRING` event is not used anymore, removing the last
  event where the core requested a return value from the event callback. 

  Please now use `dc_set_stock_translation()` API for core messages
  to be properly localized. 

- Deltachat FFI docs are automatically generated and available here: 
  https://c.delta.chat 

- New events ImapMessageMoved and ImapMessageDeleted

For a full list of changes, please see our closed Pull Requests: 

https://github.com/deltachat/deltachat-core-rust/pulls?q=is%3Apr+is%3Aclosed<|MERGE_RESOLUTION|>--- conflicted
+++ resolved
@@ -19,11 +19,9 @@
 - place common headers like `From:` before the large `Autocrypt:` header #3079
 - keep track of securejoin joiner status in database to survive restarts #2920
 - remove never used `SentboxMove` option #3111
-<<<<<<< HEAD
 - improve speed by caching config values
-=======
 - optimize `markseen_msgs` #3141
->>>>>>> 7d26968b
+
 
 ### Fixes
 - Fix a bug where sometimes the file extension of a long filename containing a dot was cropped #3098
