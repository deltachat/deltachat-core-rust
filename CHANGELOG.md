# Changelog

## 1.112.2 - unreleased

### Changes
- Update iroh, remove `default-net` from `[patch.crates-io]` section.
<<<<<<< HEAD
- Make sure BackupProvider is cancelled on drop (or dc_backup_provider_unref) #4242
=======
- transfer backup: Connect to mutliple provider addresses concurrently.  This should speed up connection time significantly on the getter side.  #4240
>>>>>>> 5be558ea

## [1.112.1] - 2023-03-27

### Changes
- Add support for `--version` argument to `deltachat-rpc-server`. #4224
  It can be used to check the installed version without starting the server.

### Fixes
- deltachat-rpc-client: fix bug in `Chat.send_message()`: invalid `MessageData` field `quotedMsg` instead of `quotedMsgId`
- `receive_imf`: Mark special messages as seen. Exactly: delivery reports, webxdc status updates. #4230


## [1.112.0] - 2023-03-23

### Changes
- Increase MSRV to 1.64. #4167
- Core takes care of stopping and re-starting IO itself where needed,
  e.g. during backup creation.
  It is no longer needed to call `dc_stop_io()`.
  `dc_start_io()` can now be called at any time without harm. #4138
- Pick up system's light/dark mode in generated message HTML. #4150
- More accurate `maybe_add_bcc_self` device message text. #4175
- "Full message view" not needed because of footers that go to contact status. #4151
- Support non-persistent configuration with `DELTACHAT_*` env. #4154
- Print deltachat-repl errors with causes. #4166

### Fixes
- Fix segmentation fault if `dc_context_unref()` is called during
  background process spawned by `dc_configure()` or `dc_imex()`
  or `dc_jsonrpc_instance_t` is unreferenced
  during handling the JSON-RPC request. #4153
- Delete expired messages using multiple SQL requests. #4158
- Do not emit "Failed to run incremental vacuum" warnings on success. #4160
- Ability to send backup over network and QR code to setup second device #4007
- Disable buffering during STARTTLS setup. #4190
- Add `DC_EVENT_IMAP_INBOX_IDLE` event to wait until the account
  is ready for testing.
  It is used to fix race condition between fetching
  existing messages and starting the test. #4208


## [1.111.0] - 2023-03-05

### Changes
- Make smeared timestamp generation non-async. #4075
- Set minimum TLS version to 1.2. #4096
- Run `cargo-deny` in CI. #4101
- Check provider database with CI. #4099 
- Switch to DEFERRED transactions #4100

### Fixes
- Do not block async task executor while decrypting the messages. #4079
- Housekeeping: delete the blobs backup dir #4123

### API-Changes
- jsonrpc: add more advanced API to send a message. #4097
- jsonrpc: add get webxdc blob API `getWebxdcBlob` #4070


## 1.110.0

### Changes
- use transaction in `Contact::add_or_lookup()` #4059
- Organize the connection pool as a stack rather than a queue to ensure that
  connection page cache is reused more often.
  This speeds up tests by 28%, real usage will have lower speedup. #4065
- Use transaction in `update_blocked_mailinglist_contacts`. #4058
- Remove `Sql.get_conn()` interface in favor of `.call()` and `.transaction()`. #4055
- Updated provider database.
- Disable DKIM-Checks again #4076
- Switch from "X.Y.Z" and "py-X.Y.Z" to "vX.Y.Z" tags. #4089
- mimeparser: handle headers from the signed part of unencrypted signed message #4013

### Fixes
- Start SQL transactions with IMMEDIATE behaviour rather than default DEFERRED one. #4063
- Fix a problem with Gmail where (auto-)deleted messages would get archived instead of deleted.
  Move them to the Trash folder for Gmail which auto-deletes trashed messages in 30 days #3972
- Clear config cache after backup import. This bug sometimes resulted in the import to seemingly work at first. #4067
- Update timestamps in `param` columns with transactions. #4083

### API-Changes


## 1.109.0

### Changes
- deltachat-rpc-client: use `dataclass` for `Account`, `Chat`, `Contact` and `Message` #4042

### Fixes
- deltachat-rpc-server: do not block stdin while processing the request. #4041
  deltachat-rpc-server now reads the next request as soon as previous request handler is spawned.
- Enable `auto_vacuum` on all SQL connections. #2955
- Replace `r2d2` connection pool with an own implementation. #4050 #4053 #4043 #4061
  This change improves reliability
  by closing all database connections immediately when the context is closed.

### API-Changes

- Remove `MimeMessage::from_bytes()` public interface. #4033
- BREAKING Types: jsonrpc: `get_messages` now returns a map with `MessageLoadResult` instead of failing completely if one of the requested messages could not be loaded. #4038
- Add `dc_msg_set_subject()`. C-FFI #4057
- Mark python bindings as supporting typing according to PEP 561 #4045


## 1.108.0

### Changes
- Use read/write timeouts instead of per-command timeouts for SMTP #3985
- Cache DNS results for SMTP connections #3985
- Prefer TLS over STARTTLS during autoconfiguration #4021
- Use SOCKS5 configuration for HTTP requests #4017
- Show non-deltachat emails by default for new installations #4019
- Re-enabled SMTP pipelining after disabling it in #4006

### Fixes
- Fix Securejoin for multiple devices on a joining side #3982
- python: handle NULL value returned from `dc_get_msg()` #4020
  Account.`get_message_by_id` may return `None` in this case.

### API-Changes
- Remove bitflags from `get_chat_msgs()` interface #4022
  C interface is not changed.
  Rust and JSON-RPC API have `flags` integer argument
  replaced with two boolean flags `info_only` and `add_daymarker`.
- jsonrpc: add API to check if the message is sent by a bot #3877


## 1.107.1

### Changes
- Log server security (TLS/STARTTLS/plain) type #4005

### Fixes
- Disable SMTP pipelining #4006


## 1.107.0

### Changes
- Pipeline SMTP commands #3924
- Cache DNS results for IMAP connections #3970

### Fixes
- Securejoin: Fix adding and handling Autocrypt-Gossip headers #3914
- fix verifier-by addr was empty string instead of None #3961
- Emit DC_EVENT_MSGS_CHANGED for DC_CHAT_ID_ARCHIVED_LINK when the number of archived chats with
  unread messages increases #3959
- Fix Peerstate comparison #3962
- Log SOCKS5 configuration for IMAP like already done for SMTP #3964
- Fix SOCKS5 usage for IMAP #3965
- Exit from recently seen loop on interrupt channel errors to avoid busy looping #3966

### API-Changes
- jsonrpc: add verified-by information to `Contact`-Object
- Remove `attach_selfavatar` config #3951

### Changes
- add debug logging support for webxdcs #3296

## 1.106.0

### Changes
- Only send IncomingMsgBunch if there are more than 0 new messages #3941

### Fixes
- fix: only send contact changed event for recently seen if it is relevant (not too old to matter) #3938
- Immediately save `accounts.toml` if it was modified by a migration from absolute paths to relative paths #3943
- Do not treat invalid email addresses as an exception #3942
- Add timeouts to HTTP requests #3948


## 1.105.0

### Changes
- Validate signatures in try_decrypt() even if the message isn't encrypted #3859
- Don't parse the message again after detached signatures validation #3862
- Move format=flowed support to a separate crate #3869
- cargo: bump quick-xml from 0.23.0 to 0.26.0 #3722
- Add fuzzing tests #3853
- Add mappings for some file types to Viewtype / MIME type #3881
- Buffer IMAP client writes #3888
- move `DC_CHAT_ID_ARCHIVED_LINK` to the top of chat lists
  and make `dc_get_fresh_msg_cnt()` work for `DC_CHAT_ID_ARCHIVED_LINK` #3918
- make `dc_marknoticed_chat()` work for `DC_CHAT_ID_ARCHIVED_LINK` #3919
- Update provider database

### API-Changes
- jsonrpc: add python API for webxdc updates #3872
- jsonrpc: add fresh message count to ChatListItemFetchResult::ArchiveLink
- Add ffi functions to retrieve `verified by` information #3786
- resultify `Message::get_filebytes()` #3925

### Fixes
- Do not add an error if the message is encrypted but not signed #3860
- Do not strip leading spaces from message lines #3867
- Fix uncaught exception in JSON-RPC tests #3884
- Fix STARTTLS connection and add a test for it #3907
- Trigger reconnection when failing to fetch existing messages #3911
- Do not retry fetching existing messages after failure, prevents infinite reconnection loop #3913
- Ensure format=flowed formatting is always reversible on the receiver side #3880


## 1.104.0

### Changes
- Don't use deprecated `chrono` functions #3798
- Document accounts manager #3837
- If a classical-email-user sends an email to a group and adds new recipients,
  add the new recipients as group members #3781
- Remove `pytest-async` plugin #3846
- Only send the message about ephemeral timer change if the chat is promoted #3847
- Use relative paths in `accounts.toml` #3838

### Fixes
- Set read/write timeouts for IMAP over SOCKS5 #3833
- Treat attached PGP keys as peer keys with mutual encryption preference #3832
- fix migration of old databases #3842
- Fix cargo clippy and doc errors after Rust update to 1.66 #3850
- Don't send GroupNameChanged message if the group name doesn't change in terms of
  `improve_single_line_input()` #3852
- Prefer encryption for the peer if the message is encrypted or signed with the known key #3849


## 1.103.0

### Changes
- Disable Autocrypt & Authres-checking for mailing lists,
  because they don't work well with mailing lists #3765
- Refactor: Remove the remaining AsRef<str> #3669
- Add more logging to `fetch_many_msgs` and refactor it #3811
- Small speedup #3780
- Log the reason when the message cannot be sent to the chat #3810
- Add IMAP server ID line to the context info only when it is known #3814
- Remove autogenerated typescript files #3815
- Move functions that require an IMAP session from `Imap` to `Session`
  to reduce the number of code paths where IMAP session may not exist.
  Drop connection on error instead of trying to disconnect,
  potentially preventing IMAP task from getting stuck. #3812

### API-Changes
- Add Python API to send reactions #3762
- jsonrpc: add message errors to MessageObject #3788
- jsonrpc: Add async Python client #3734

### Fixes
- Make sure malformed messages will never block receiving further messages anymore #3771
- strip leading/trailing whitespace from "Chat-Group-Name{,-Changed}:" headers content #3650
- Assume all Thunderbird users prefer encryption #3774
- refactor peerstate handling to ensure no duplicate peerstates #3776
- Fetch messages in order of their INTERNALDATE (fixes reactions for Gmail f.e.) #3789
- python: do not pass NULL to ffi.gc if the context can't be created #3818
- Add read/write timeouts to IMAP sockets #3820
- Add connection timeout to IMAP sockets #3828
- Disable read timeout during IMAP IDLE #3826
- Bots automatically accept mailing lists #3831


## 1.102.0

### Changes

- If an email has multiple From addresses, handle this as if there was
  no From address, to prevent from forgery attacks. Also, improve
  handling of emails with invalid From addresses in general #3667

### API-Changes

### Fixes
- fix detection of "All mail", "Trash", "Junk" etc folders. #3760
- fetch messages sequentially to fix reactions on partially downloaded messages #3688
- Fix a bug where one malformed message blocked receiving any further messages #3769


## 1.101.0

### Changes
- add `configured_inbox_folder` to account info #3748
- `dc_delete_contact()` hides contacts if referenced #3751
- add IMAP UIDs to message info #3755

### Fixes
- improve IMAP logging, in particular fix incorrect "IMAP IDLE protocol
  timed out" message on network error during IDLE #3749
- pop Recently Seen Loop event out of the queue when it is in the past
  to avoid busy looping #3753
- fix build failures by going back to standard `async_zip` #3747


## 1.100.0

### API-Changes
- jsonrpc: add `miscSaveSticker` method

### Changes
- add JSON-RPC stdio server `deltachat-rpc-server` and use it for JSON-RPC tests #3695
- update rPGP from 0.8 to 0.9 #3737
- jsonrpc: typescript client: use npm released deltachat fork of the tiny emitter package #3741
- jsonrpc: show sticker image in quote #3744



## 1.99.0

### API-Changes
- breaking jsonrpc: changed function naming
  - `autocryptInitiateKeyTransfer` -> `initiateAutocryptKeyTransfer`
  - `autocryptContinueKeyTransfer` -> `continueAutocryptKeyTransfer`
  - `chatlistGetFullChatById` -> `getFullChatById`
  - `messageGetMessage` -> `getMessage`
  - `messageGetMessages` -> `getMessages`
  - `messageGetNotificationInfo` -> `getMessageNotificationInfo`
  - `contactsGetContact` -> `getContact`
  - `contactsCreateContact` -> `createContact`
  - `contactsCreateChatByContactId` -> `createChatByContactId`
  - `contactsBlock` -> `blockContact`
  - `contactsUnblock` -> `unblockContact`
  - `contactsGetBlocked` -> `getBlockedContacts`
  - `contactsGetContactIds` -> `getContactIds`
  - `contactsGetContacts` -> `getContacts`
  - `contactsGetContactsByIds` -> `getContactsByIds`
  - `chatGetMedia` -> `getChatMedia`
  - `chatGetNeighboringMedia` -> `getNeighboringChatMedia`
  - `webxdcSendStatusUpdate` -> `sendWebxdcStatusUpdate`
  - `webxdcGetStatusUpdates` -> `getWebxdcStatusUpdates`
  - `messageGetWebxdcInfo` -> `getWebxdcInfo`
- jsonrpc: changed method signature
  - `miscSendTextMessage(accountId, text, chatId)` -> `miscSendTextMessage(accountId, chatId, text)`
- jsonrpc: add `SystemMessageType` to `Message`
- cffi: add missing `DC_INFO_` constants
- Add DC_EVENT_INCOMING_MSG_BUNCH event #3643
- Python bindings: Make get_matching() only match the
  whole event name, e.g. events.get_matching("DC_EVENT_INCOMING_MSG")
  won't match DC_EVENT_INCOMING_MSG_BUNCH anymore #3643


- Rust: Introduce a ContextBuilder #3698

### Changes
- allow sender timestamp to be in the future, but not too much
- Disable the new "Authentication-Results/DKIM checking" security feature
  until we have tested it a bit #3728
- refactorings #3706

### Fixes
- `dc_search_msgs()` returns unaccepted requests #3694
- emit "contacts changed" event when the contact is no longer "seen recently" #3703
- do not allow peerstate reset if DKIM check failed #3731


## 1.98.0

### API-Changes
- jsonrpc: typescript client: export constants under `C` enum, similar to how its exported from `deltachat-node` #3681
- added reactions support #3644
- jsonrpc: reactions: added reactions to `Message` type and the `sendReaction()` method #3686

### Changes
- simplify `UPSERT` queries #3676

### Fixes


## 1.97.0

### API-Changes
- jsonrpc: add function: #3641, #3645, #3653
  - `getChatContacts()`
  - `createGroupChat()`
  - `createBroadcastList()`
  - `setChatName()`
  - `setChatProfileImage()`
  - `downloadFullMessage()`
  - `lookupContactIdByAddr()`
  - `sendVideochatInvitation()`
  - `searchMessages()`
  - `messageIdsToSearchResults()`
  - `setChatVisibility()`
  - `getChatEphemeralTimer()`
  - `setChatEphemeralTimer()`
  - `getLocations()`
  - `getAccountFileSize()`
  - `estimateAutoDeletionCount()`
  - `setStockStrings()`
  - `exportSelfKeys()`
  - `importSelfKeys()`
  - `sendSticker()`
  - `changeContactName()`
  - `deleteContact()`
  - `joinSecurejoin()`
  - `stopIoForAllAccounts()`
  - `startIoForAllAccounts()`
  - `startIo()`
  - `stopIo()`
  - `exportBackup()`
  - `importBackup()`
  - `getMessageHtml()` #3671
  - `miscGetStickerFolder` and `miscGetStickers` #3672
- breaking: jsonrpc: remove function `messageListGetMessageIds()`, it is replaced by `getMessageIds()` and `getMessageListItems()` the latter returns a new `MessageListItem` type, which is the now preferred way of using the message list.
- jsonrpc: add type: #3641, #3645
  - `MessageSearchResult`
  - `Location`
- jsonrpc: add `viewType` to quoted message(`MessageQuote` type) in `Message` object type #3651


### Changes
- Look at Authentication-Results. Don't accept Autocrypt key changes
  if they come with negative authentiation results while this contact
  sent emails with positive authentication results in the past. #3583
- jsonrpc in cffi also sends events now #3662
- jsonrpc: new format for events and better typescript autocompletion
- Join all "[migration] vXX" log messages into one

### Fixes
- share stock string translations across accounts created by the same account manager #3640
- suppress welcome device messages after account import #3642
- fix unix timestamp used for daymarker #3660

## 1.96.0

### Changes
- jsonrpc js client:
  - Change package name from `deltachat-jsonrpc-client` to `@deltachat/jsonrpc-client`
  - remove relative file dependency to it from `deltachat-node` (because it did not work anyway and broke the nix build of desktop)
  - ci: add github ci action to upload it to our download server automatically on release

## 1.95.0

### API-Changes
- jsonrpc: add `mailingListAddress` property to `FullChat` #3607
- jsonrpc: add `MessageNotificationInfo` & `messageGetNotificationInfo()` #3614
- jsonrpc: add `chat_get_neighboring_media` function #3610

### Changes
- added `dclogin:` scheme to allow configuration from a qr code
  (data inside qrcode, contrary to `dcaccount:` which points to an API to create an account) #3541
- truncate incoming messages by lines instead of just length #3480
- emit separate `DC_EVENT_MSGS_CHANGED` for each expired message,
  and `DC_EVENT_WEBXDC_INSTANCE_DELETED` when a message contains a webxdc #3605
- enable `bcc_self` by default #3612


## 1.94.0

### API-Changes
- breaking change: replace `dc_accounts_event_emitter_t` with `dc_event_emitter_t` #3422

  Type `dc_accounts_event_emitter_t` is removed.
  `dc_accounts_get_event_emitter()` returns `dc_event_emitter_t` now, so
  `dc_get_next_event()` should be used instead of `dc_accounts_get_next_event`
  and `dc_event_emitter_unref()` should be used instead of
  `dc_accounts_event_emitter_unref`.
- add `dc_contact_was_seen_recently()` #3560
- Fix `get_connectivity_html` and `get_encrinfo` futures not being Send. See rust-lang/rust#101650 for more information
- jsonrpc: add functions: #3586, #3587, #3590
  - `deleteChat()`
  - `getChatEncryptionInfo()`
  - `getChatSecurejoinQrCodeSvg()`
  - `leaveGroup()`
  - `removeContactFromChat()`
  - `addContactToChat()`
  - `deleteMessages()`
  - `getMessageInfo()`
  - `getBasicChatInfo()`
  - `marknoticedChat()`
  - `getFirstUnreadMessageOfChat()`
  - `markseenMsgs()`
  - `forwardMessages()`
  - `removeDraft()`
  - `getDraft()`
  - `miscSendMsg()`
  - `miscSetDraft()`
  - `maybeNetwork()`
  - `getConnectivity()`
  - `getContactEncryptionInfo()`
  - `getConnectivityHtml()`
- jsonrpc: add `is_broadcast` property to `ChatListItemFetchResult` #3584
- jsonrpc: add `was_seen_recently` property to `ChatListItemFetchResult`, `FullChat` and `Contact` #3584
- jsonrpc: add `webxdc_info` property to `Message` #3588
- python: move `get_dc_event_name()` from `deltachat` to `deltachat.events` #3564
- jsonrpc: add `webxdc_info`, `parent_id` and `download_state` property to `Message` #3588, #3590
- jsonrpc: add `BasicChat` object as a leaner alternative to `FullChat` #3590
- jsonrpc: add `last_seen` property to `Contact` #3590
- breaking! jsonrpc: replace `Message.quoted_text` and `Message.quoted_message_id` with `Message.quote` #3590
- add separate stock strings for actions done by contacts to make them easier to translate #3518
- `dc_initiate_key_transfer()` is non-blocking now. #3553
  UIs don't need to display a button to cancel sending Autocrypt Setup Message with
  `dc_stop_ongoing_process()` anymore.

### Changes
- order contact lists by "last seen";
  this affects `dc_get_chat_contacts()`, `dc_get_contacts()` and `dc_get_blocked_contacts()` #3562
- add `internet_access` flag to `dc_msg_get_webxdc_info()` #3516
- `DC_EVENT_WEBXDC_INSTANCE_DELETED` is emitted when a message containing a webxdc gets deleted #3592

### Fixes
- do not emit notifications for blocked chats #3557
- Show attached .eml files correctly #3561
- Auto accept contact requests if `Config::Bot` is set for a client #3567 
- Don't prepend the subject to chat messages in mailinglists
- fix `set_core_version.py` script to also update version in `deltachat-jsonrpc/typescript/package.json` #3585
- Reject webxdc-updates from contacts who are not group members #3568


## 1.93.0

### API-Changes
- added a JSON RPC API, accessible through a WebSocket server, the CFFI bindings and the Node.js bindings #3463 #3554 #3542
- JSON RPC methods in CFFI #3463:
 - `dc_jsonrpc_instance_t* dc_jsonrpc_init(dc_accounts_t* account_manager);`
 - `void dc_jsonrpc_unref(dc_jsonrpc_instance_t* jsonrpc_instance);`
 - `void dc_jsonrpc_request(dc_jsonrpc_instance_t* jsonrpc_instance, char* request);`
 - `char* dc_jsonrpc_next_response(dc_jsonrpc_instance_t* jsonrpc_instance);`
- node: JSON RPC methods #3463:
 - `AccountManager.prototype.startJsonRpcHandler(callback: ((response: string) => void)): void`
 - `AccountManager.prototype.jsonRpcRequest(message: string): void`

### Changes
- use [pathlib](https://docs.python.org/3/library/pathlib.html) in provider update script #3543
- `dc_get_chat_media()` can return media globally #3528
- node: add `getMailinglistAddr()` #3524
- avoid duplicate encoded-words package and test `cargo vendor` in ci #3549
- python: don't raise an error if addr changes #3530
- improve coverage script #3530

### Fixes
- improved error handling for account setup from qrcode #3474
- python: enable certificate checks in cloned accounts #3443


## 1.92.0

### API-Changes
- add `dc_chat_get_mailinglist_addr()` #3520


## 1.91.0

### Added
- python bindings: extra method to get an account running

### Changes
- refactorings #3437

### Fixes
- mark "group image changed" as system message on receiver side #3517


## 1.90.0

### Changes
- handle drafts from mailto links in scanned QR #3492
- do not overflow ratelimiter leaky bucket #3496
- (AEAP) Add device message after you changed your address #3505
- (AEAP) Revert #3491, instead only replace contacts in verified groups #3510
- improve python bindings and tests #3502 #3503

### Fixes
- don't squash text parts of NDN into attachments #3497
- do not treat non-failed DSNs as NDNs #3506


## 1.89.0

### Changes

- (AEAP) When one of your contacts changed their address, they are
  only replaced in the chat where you got a message from them
  for now #3491

### Fixes
- replace musl libc name resolution errors with a better message #3485
- handle updates for not yet downloaded webxdc instances #3487


## 1.88.0

### Changes
- Implemented "Automatic e-mail address Porting" (AEAP). You can
  configure a new address in DC now, and when receivers get messages
  they will automatically recognize your moving to a new address. #3385
- switch from `async-std` to `tokio` as the async runtime #3449
- upgrade to `pgp@0.8.0` #3467
- add IMAP ID extension support #3468
- configure DeltaChat folder by selecting it, so it is configured even if not LISTed #3371
- build PyPy wheels #6683
- improve default error if NDN does not provide an error #3456
- increase ratelimit from 3 to 6 messages per 60 seconds #3481

### Fixes
- mailing list: remove square-brackets only for first name #3452
- do not use footers from mailinglists as the contact status #3460
- don't ignore KML parsing errors #3473


## 1.87.0

### Changes
- limit the rate of MDN sending #3402
- ignore ratelimits for bots #3439
- remove `msgs_mdns` references to deleted messages during housekeeping #3387
- format message lines starting with `>` as quotes #3434
- node: remove `split2` dependency #3418
- node: add git installation info to readme #3418
- limit the rate of webxdc update sending #3417

### Fixes
- set a default error if NDN does not provide an error #3410
- python: avoid exceptions when messages/contacts/chats are compared with `None`
- node: wait for the event loop to stop before destroying contexts #3431 #3451
- emit configuration errors via event on failure #3433
- report configure and imex success/failure after freeing ongoing process #3442

### API-Changes
- python: added `Message.get_status_updates()`  #3416
- python: added `Message.send_status_update()`  #3416
- python: added `Message.is_webxdc()`  #3416
- python: added `Message.is_videochat_invitation()`  #3416
- python: added support for "videochat" and "webxdc" view types to `Message.new_empty()`  #3416


## 1.86.0

### API-Changes
- python: added optional `closed` parameter to `Account` constructor #3394
- python: added optional `passphrase` parameter to `Account.export_all()` and `Account.import_all()` #3394
- python: added `Account.open()` #3394
- python: added `Chat.is_single()` #3394
- python: added `Chat.is_mailinglist()` #3394
- python: added `Chat.is_broadcast()` #3394
- python: added `Chat.is_multiuser()` #3394
- python: added `Chat.is_self_talk()` #3394
- python: added `Chat.is_device_talk()` #3394
- python: added `Chat.is_pinned()` #3394
- python: added `Chat.pin()` #3394
- python: added `Chat.unpin()` #3394
- python: added `Chat.archive()` #3394
- python: added `Chat.unarchive()` #3394
- python: added `Message.get_summarytext()` #3394
- python: added optional `closed` parameter to `ACFactory.get_unconfigured_account()` (pytest plugin) #3394
- python: added optional `passphrase` parameter to `ACFactory.get_pseudo_configured_account()` (pytest plugin) #3394

### Changes
- clean up series of webxdc info messages;
  `DC_EVENT_MSGS_CHANGED` is emitted on changes of existing info messages #3395
- update provider database #3399
- refactorings #3375 #3403 #3398 #3404

### Fixes
- do not reset our database if imported backup cannot be decrypted #3397
- node: remove `npx` from build script, this broke flathub build #3396


## 1.85.0

### Changes
- refactorings #3373 #3345 #3380 #3382
- node: move split2 to devDependencies
- python: build Python 3.10 wheels #3392
- update Rust dependencies

### Fixes
- delete outgoing MDNs found in the Sent folder on Gmail #3372
- fix searching one-to-one chats #3377
- do not add legacy info-messages on resending webxdc #3389


## 1.84.0

### Changes
- refactorings #3354 #3347 #3353 #3346

### Fixes
- do not unnecessarily SELECT folders if there are no operations planned on
  them #3333
- trim chat encryption info #3350
- fix failure to decrypt first message to self after key synchronization
  via Autocrypt Setup Message #3352
- Keep pgp key when you change your own email address #3351
- Do not ignore Sent and Spam folders on Gmail #3369
- handle decryption errors explicitly and don't get confused by encrypted mail attachments #3374


## 1.83.0

### Fixes
- fix node prebuild & package ci #3337


## 1.82.0

### API-Changes
- re-add removed `DC_MSG_ID_MARKER1` as in use on iOS #3330

### Changes
- refactorings #3328

### Fixes
- fix node package ci #3331
- fix race condition in ongoing process (import/export, configuration) allocation #3322


## 1.81.0

### API-Changes
- deprecate unused `marker1before` argument of `dc_get_chat_msgs`
  and remove `DC_MSG_ID_MARKER1` constant #3274

### Changes
- now the node-bindings are also part of this repository 🎉 #3283
- support `source_code_url` from Webxdc manifests #3314
- support Webxdc document names and add `document` to `dc_msg_get_webxdc_info()` #3317 #3324
- improve chat encryption info, make it easier to find contacts without keys #3318
- improve error reporting when creating a folder fails #3325
- node: remove unmaintained coverage scripts
- send normal messages with higher priority than MDNs #3243
- make Scheduler stateless #3302
- abort instead of unwinding on panic #3259
- improve python bindings #3297 #3298
- improve documentation #3307 #3306 #3309 #3319 #3321
- refactorings #3304 #3303 #3323

### Fixes
- node: throw error when getting context with an invalid account id
- node: throw error when instantiating a wrapper class on `null` (Context, Message, Chat, ChatList and so on)
- use same contact-color if email address differ only in upper-/lowercase #3327
- repair encrypted mails "mixed up" by Google Workspace "Append footer" function #3315


## 1.80.0

### Changes
- update provider database #3284
- improve python bindings, tests and ci #3287 #3286 #3287 #3289 #3290 #3292

### Fixes
- fix escaping in generated QR-code-SVG #3295


## 1.79.0

### Changes
- Send locations in the background regardless of SMTP loop activity #3247
- refactorings #3268
- improve tests and ci #3266 #3271

### Fixes
- simplify `dc_stop_io()` and remove potential panics and race conditions #3273
- fix correct message escaping consisting of a dot in SMTP protocol #3265


## 1.78.0

### API-Changes
- replaced stock string `DC_STR_ONE_MOMENT` by `DC_STR_NOT_CONNECTED` #3222
- add `dc_resend_msgs()` #3238
- `dc_provider_new_from_email()` does no longer do an DNS lookup for checking custom domains,
  this is done by `dc_provider_new_from_email_with_dns()` now #3256

### Changes
- introduce multiple self addresses with the "configured" address always being the primary one #2896
- Further improve finding the correct server after logging in #3208
- `get_connectivity_html()` returns HTML as non-scalable #3213
- add update-serial to `DC_EVENT_WEBXDC_STATUS_UPDATE` #3215
- Speed up message receiving via IMAP a bit #3225
- mark messages as seen on IMAP in batches #3223
- remove Received: based draft detection heuristic #3230
- Use pkgconfig for building Python package #2590
- don't start io on unconfigured context #2664
- do not assign group IDs to ad-hoc groups #2798
- dynamic libraries use dylib extension on Darwin #3226
- refactorings #3217 #3219 #3224 #3235 #3239 #3244 #3254
- improve documentation #3214 #3220 #3237
- improve tests and ci #3212 #3233 #3241 #3242 #3252 #3250 #3255 #3260

### Fixes
- Take `delete_device_after` into account when calculating ephemeral loop timeout #3211 #3221
- Fix a bug where a blocked contact could send a contact request #3218
- Make sure, videochat-room-names are always URL-safe #3231
- Try removing account folder multiple times in case of failure #3229
- Ignore messages from all spam folders if there are many #3246
- Hide location-only messages instead of displaying empty bubbles #3248


## 1.77.0

### API changes
- change semantics of `dc_get_webxdc_status_updates()` second parameter
  and remove update-id from `DC_EVENT_WEBXDC_STATUS_UPDATE` #3081

### Changes
- add more SMTP logging #3093
- place common headers like `From:` before the large `Autocrypt:` header #3079
- keep track of securejoin joiner status in database to survive restarts #2920
- remove never used `SentboxMove` option #3111
- improve speed by caching config values #3131 #3145
- optimize `markseen_msgs` #3141
- automatically accept chats with outgoing messages #3143
- `dc_receive_imf` refactorings #3154 #3156 #3159
- add index to speedup deletion of expired ephemeral messages #3155
- muted chats stay archived on new messages #3184
- support `min_api` from Webxdc manifests #3206
- do not read whole webxdc file into memory #3109
- improve tests, refactorings #3073 #3096 #3102 #3108 #3139 #3128 #3133 #3142 #3153 #3151 #3174 #3170 #3148 #3179 #3185
- improve documentation #2983 #3112 #3103 #3118 #3120

### Fixes
- speed up loading of chat messages by a factor of 20 #3171 #3194 #3173
- fix an issue where the app crashes when trying to export a backup #3195
- hopefully fix a bug where outgoing messages appear twice with Amazon SES #3077
- do not delete messages without Message-IDs as duplicates #3095
- assign replies from a different email address to the correct chat #3119
- assign outgoing private replies to the correct chat #3177
- start ephemeral timer when seen status is synchronized via IMAP #3122
- do not create empty contact requests with "setup changed" messages;
  instead, send a "setup changed" message into all chats we share with the peer #3187
- do not delete duplicate messages on IMAP immediately to accidentally deleting
  the last copy #3138
- clear more columns when message expires due to `delete_device_after` setting #3181
- do not try to use stale SMTP connections #3180
- slightly improve finding the correct server after logging in #3207
- retry message sending automatically if loop is not interrupted #3183
- fix a bug where sometimes the file extension of a long filename containing a dot was cropped #3098


## 1.76.0

### Changes
- move messages in batches #3058
- delete messages in batches #3060
- python: remove arbitrary timeouts from tests #3059
- refactorings #3026

### Fixes
- avoid archived, fresh chats #3053
- Also resync UIDs in folders that are not configured #2289
- treat "NO" IMAP response to MOVE and COPY commands as an error #3058
- Fix a bug where messages in the Spam folder created contact requests #3015
- Fix a bug where drafts disappeared after some days #3067
- Parse MS Exchange read receipts and mark the original message as read #3075
- do not retry message sending infinitely in case of permanent SMTP failure #3070
- set message state to failed when retry limit is exceeded #3072


## 1.75.0

### Changes
- optimize `delete_expired_imap_messages()` #3047


## 1.74.0

### Fixes
- avoid reconnection loop when message without Message-ID is marked as seen #3044


## 1.73.0

### API changes
- added `only_fetch_mvbox` config #3028

### Changes
- don't watch Sent folder by default #3025
- use webxdc app name in chatlist/quotes/replies etc. #3027
- make it possible to cancel message sending by removing the message #3034,
  this was previously removed in 1.71.0 #2939
- synchronize Seen flags only on watched folders to speed up
  folder scanning #3041
- remove direct dependency on `byteorder` crate #3031
- refactorings #3023 #3013
- update provider database #3043
- improve documentation #3017 #3018 #3021

### Fixes
- fix splitting off text from webxdc messages #3032
- call slow `delete_expired_imap_messages()` less often #3037
- make synchronization of Seen status more robust in case unsolicited FETCH
  result without UID is returned #3022
- fetch Inbox before scanning folders to ensure iOS does
  not kill the app before it gets to fetch the Inbox in background #3040


## 1.72.0

### Fixes
- run migrations on backup import #3006


## 1.71.0

### API Changes
- added APIs to handle database passwords: `dc_context_new_closed()`, `dc_context_open()`,
  `dc_context_is_open()` and `dc_accounts_add_closed_account()` #2956 #2972
- use second parameter of `dc_imex` to provide backup passphrase #2980
- added `DC_MSG_WEBXDC`, `dc_send_webxdc_status_update()`,
  `dc_get_webxdc_status_updates()`, `dc_msg_get_webxdc_blob()`, `dc_msg_get_webxdc_info()`
  and `DC_EVENT_WEBXDC_STATUS_UPDATE` #2826 #2971 #2975 #2977 #2979 #2993 #2994 #2998 #3001 #3003
- added `dc_msg_get_parent()` #2984
- added `dc_msg_force_plaintext()` API for bots #2847
- allow removing quotes on drafts `dc_msg_set_quote(msg, NULL)` #2950
- removed `mvbox_watch` option; watching is enabled when `mvbox_move` is enabled #2906
- removed `inbox_watch` option #2922
- deprecated `os_name` in `dc_context_new()`, pass `NULL` or an empty string #2956

### Changes
- start making it possible to write to mailing lists #2736
- add `hop_info` to `dc_get_info()` #2751 #2914 #2923
- add information about whether the database is encrypted or not to `dc_get_info()` #3000
- selfstatus now defaults to empty #2951 #2960
- validate detached cryptographic signatures as used eg. by Thunderbird #2865
- do not change the draft's `msg_id` on updates and sending #2887
- add `imap` table to keep track of message UIDs #2909 #2938
- replace `SendMsgToSmtp` jobs which stored outgoing messages in blobdir with `smtp` SQL table #2939 #2996
- sql: enable `auto_vacuum=INCREMENTAL` #2931
- sql: build rusqlite with sqlcipher #2934
- synchronize Seen status across devices #2942
- `dc_preconfigure_keypair` now takes ascii armored keys instead of base64 #2862
- put removed member in Bcc instead of To in the message about removal #2864
- improve group updates #2889
- re-write the blob filename creation loop #2981
- update provider database (11 Jan 2022) #2959
- python: allow timeout for internal configure tracker API #2967
- python: remove API deprecated in Python 3.10 #2907
- refactorings #2932 #2957 #2947
- improve tests #2863 #2866 #2881 #2908 #2918 #2901 #2973
- improve documentation #2880 #2886 #2895
- improve ci #2919 #2926 #2969 #2999

### Fixes
- fix leaving groups #2929
- fix unread count #2861
- make `add_parts()` not early-exit #2879
- recognize MS Exchange read receipts as read receipts #2890
- create parent directory if creating a new file fails #2978
- save "configured" flag later #2974
- improve log #2928
- `dc_receive_imf`: don't fail on invalid address in the To field #2940


## 1.70.0

### Fixes
- fix: do not abort Param parsing on unknown keys #2856
- fix: execute `Chat-Group-Member-Removed:` even when arriving disordered #2857


## 1.69.0

### Fixes
- fix group-related system messages in multi-device setups #2848
- fix "Google Workspace" (former "G Suite") issues related to bad resolvers #2852


## 1.68.0

### Fixes
- fix chat assignment when forwarding #2843
- fix layout issues with the generated QR code svg #2842


## 1.67.0

### API changes
- `dc_get_securejoin_qr_svg(chat_id)` added #2815
- added stock-strings `DC_STR_SETUP_CONTACT_QR_DESC` and `DC_STR_SECURE_JOIN_GROUP_QR_DESC`


## 1.66.0

### API changes
- `dc_contact_get_last_seen()` added #2823
- python: `Contact.last_seen` added #2823
- removed `DC_STR_NEWGROUPDRAFT`, we don't set draft after creating group anymore #2805

### Changes
- python: add cutil.from_optional_dc_charpointer() #2824
- refactorings #2807 #2822 #2825


## 1.65.0

### Changes
- python: add mypy support and some type hints #2809

### Fixes
- do not disable ephemeral timer when downloading a message partially #2811
- apply existing ephemeral timer also to partially downloaded messages;
  after full download, the ephemeral timer starts over #2811
- replace user-visible error on verification failure with warning;
  the error is logged to the corresponding chat anyway #2808


## 1.64.0

### Fixes
- add 'waiting for being added to the group' only for group-joins,
  not for setup-contact #2797
- prioritize In-Reply-To: and References: headers over group IDs when assigning
  messages to chats to fix incorrect assignment of Delta Chat replies to
  classic email threads #2795


## 1.63.0

### API changes
- `dc_get_last_error()` added #2788

### Changes
- Optimize Autocrypt gossip #2743

### Fixes
- fix permanently hiding of one-to-one chats after secure-join #2791


## 1.62.0

### API Changes
- `dc_join_securejoin()` now always returns immediately;
  the returned chat may not allow sending (`dc_chat_can_send()` returns false)
  which may change as usual on `DC_EVENT_CHAT_MODIFIED` #2508 #2767
- introduce multi-device-sync-messages;
  as older cores display them as files in self-chat,
  they are currently only sent if config option `send_sync_msgs` is set #2669
- add `DC_EVENT_SELFAVATAR_CHANGED` #2742

### Changes
- use system DNS instead of google for MX queries #2780
- improve error logging #2758
- improve tests #2764 #2781
- improve ci #2770
- refactorings #2677 #2728 #2740 #2729 #2766 #2778

### Fixes
- add Let's Encrypt certificate to core as it may be missing older devices #2752
- prioritize certificate setting from user over the one from provider-db #2749
- fix "QR process failed" error #2725
- do not update quota in endless loop #2726


## 1.61.0

### API Changes
- download-on-demand added: `dc_msg_get_download_state()`, `dc_download_full_msg()`
  and `download_limit` config option #2631 #2696
- `dc_create_broadcast_list()` and chat type `DC_CHAT_TYPE_BROADCAST` added #2707 #2722
- allow ui-specific configs using `ui.`-prefix in key (`dc_set_config(context, "ui.*", value)`) #2672
- new strings from `DC_STR_PARTIAL_DOWNLOAD_MSG_BODY`
  to `DC_STR_PART_OF_TOTAL_USED` #2631 #2694 #2707 #2723
- emit warnings and errors from account manager with account-id 0 #2712

### Changes
- notify about incoming contact requests #2690
- messages are marked as read on first read receipt #2699
- quota warning reappears after import, rewarning at 95% #2702
- lock strict TLS if certificate checks are automatic #2711
- always check certificates strictly when connecting over SOCKS5 in Automatic mode #2657
- `Accounts` is not cloneable anymore #2654 #2658
- update chat/contact data only when there was no newer update #2642
- better detection of mailing list names #2665 #2685
- log all decisions when applying ephemeral timer to chats #2679
- connectivity view now translatable #2694 #2723
- improve Doxygen documentation #2647 #2668 #2684 #2688 #2705
- refactorings #2656 #2659 #2677 #2673 #2678 #2675 #2663 #2692 #2706
- update provider database #2618

### Fixes
- ephemeral timer rollback protection #2693 #2709
- recreate configured folders if they are deleted #2691
- ignore MDNs sent to self #2674
- recognize NDNs that put headers into "message/global-headers" part #2598
- avoid `dc_get_contacts()` returning duplicate contact ids #2591
- do not leak group names on forwarding messages #2719
- in case of smtp-errors, iterate over all addresses to fix ipv6/v4 problems #2720
- fix pkg-config file #2660
- fix "QR process failed" error #2725


## 1.60.0

### Added
- add device message to warn about QUOTA #2621
- add SOCKS5 support #2474 #2620

### Changes
- don't emit multiple events with the same import/export progress number #2639
- reduce message length limit to 5000 chars #2615

### Fixes
- keep event emitter from closing when there are no accounts #2636


## 1.59.0

### Added
- add quota information to `dc_get_connectivity_html()`

### Changes
- refactorings #2592 #2570 #2581
- add 'device chat about' to now existing status #2613
- update provider database #2608

### Fixes
- provider database supports socket=PLAIN and dotless domains now #2604 #2608
- add migrated accounts to events emitter #2607
- fix forwarding quote-only mails #2600
- do not set WantsMdn param for outgoing messages #2603
- set timestamps for system messages #2593
- do not treat gmail labels as folders #2587
- avoid timing problems in `dc_maybe_network_lost()` #2551
- only set smtp to "connected" if the last message was actually sent #2541


## 1.58.0

### Fixes
- move WAL file together with database
  and avoid using data if the database was not closed correctly before #2583


## 1.57.0

### API Changes

- breaking change: removed deaddrop chat #2514 #2563

  Contact request chats are not merged into a single virtual
  "deaddrop" chat anymore. Instead, they are shown in the chatlist the
  same way as other chats, but sending of messages to them is not
  allowed and MDNs are not sent automatically until the chat is
  "accepted" by the user.

  New API:
  - `dc_chat_is_contact_request()`: returns true if chat is a contact
    request.  In this case an option to accept the chat via
    `dc_accept_chat()` should be shown in the UI.
  - `dc_accept_chat()`: unblock the chat or accept contact request
  - `dc_block_chat()`: block the chat, currently works only for mailing
    lists.

  Removed API:
  - `dc_create_chat_by_msg_id()`: deprecated 2021-02-07 in favor of
    `dc_decide_on_contact_request()`
  - `dc_marknoticed_contact()`: deprecated 2021-02-07 in favor of
    `dc_decide_on_contact_request()`
  - `dc_decide_on_contact_request()`: this call requires a message ID
    from deaddrop chat as input. As deaddrop chat is removed, this
    call can't be used anymore.
  - `dc_msg_get_real_chat_id()`: use `dc_msg_get_chat_id()` instead, the
    only difference between these calls was in handling of deaddrop
    chat
  - removed `DC_CHAT_ID_DEADDROP` and `DC_STR_DEADDROP` constants

- breaking change: removed `DC_EVENT_ERROR_NETWORK` and `DC_STR_SERVER_RESPONSE`
  Instead, there is a new api `dc_get_connectivity()`
  and `dc_get_connectivity_html()`;
  `DC_EVENT_CONNECTIVITY_CHANGED` is emitted on changes

- breaking change: removed `dc_accounts_import_account()`
  Instead you need to add an account and call `dc_imex(DC_IMEX_IMPORT_BACKUP)`
  on its context

- update account api, 2 new methods:
  `int dc_all_work_done (dc_context_t* context);`
  `int dc_accounts_all_work_done (dc_accounts_t* accounts);`

- add api to check if a message was `Auto-Submitted`
  cffi: `int dc_msg_is_bot (const dc_msg_t* msg);`
  python: `Message.is_bot()`

- `dc_context_t* dc_accounts_get_selected_account (dc_accounts_t* accounts);`
  now returns `NULL` if there is no selected account

- added `dc_accounts_maybe_network_lost()` for systems core cannot find out
  connectivity loss on its own (eg. iOS) #2550

### Added
- use Auto-Submitted: auto-generated header to identify bots #2502
- allow sending stickers via repl tool
- chat: make `get_msg_cnt()` and `get_fresh_msg_cnt()` work for deaddrop chat #2493
- withdraw/revive own qr-codes #2512
- add Connectivity view (a better api for getting the connection status) #2319 #2549 #2542

### Changes
- updated spec: new `Chat-User-Avatar` usage, `Chat-Content: sticker`, structure, copyright year #2480
- update documentation #2548 #2561 #2569
- breaking: `Accounts::create` does not also create an default account anymore #2500
- remove "forwarded" from stickers, as the primary way of getting stickers
  is by asking a bot and then forwarding them currently #2526
- mimeparser: use mailparse to parse RFC 2231 filenames #2543
- allow email addresses without dot in the domain part #2112
- allow installing lib and include under different prefixes #2558
- remove counter from name provided by `DC_CHAT_ID_ARCHIVED_LINK` #2566
- improve tests #2487 #2491 #2497
- refactorings #2492 #2503 #2504 #2506 #2515 #2520 #2567 #2575 #2577 #2579
- improve ci #2494
- update provider-database #2565

### Removed
- remove `dc_accounts_import_account()` api #2521
- remove `DC_EVENT_ERROR_NETWORK` and `DC_STR_SERVER_RESPONSE` #2319

### Fixes
- allow stickers with gif-images #2481
- fix database migration #2486
- do not count hidden messages in get_msg_cnt(). #2493
- improve drafts detection #2489
- fix panic when removing last, selected account from account manager #2500
- set_draft's message-changed-event returns now draft's msg id instead of 0 #2304
- avoid hiding outgoing classic emails #2505
- fixes for message timestamps #2517
- do not process names, avatars, location XMLs, message signature etc.
  for duplicate messages #2513
- fix `can_send` for users not in group #2479
- fix receiving events for accounts added by `dc_accounts_add_account()` #2559
- fix which chats messages are assigned to #2465
- fix: don't create chats when MDNs are received #2578


## 1.56.0

- fix downscaling images #2469

- fix outgoing messages popping up in selfchat #2456

- securejoin: display error reason if there is any #2470

- do not allow deleting contacts with ongoing chats #2458

- fix: ignore drafts folder when scanning #2454

- fix: scan folders also when inbox is not watched #2446

- more robust In-Reply-To parsing #2182

- update dependencies #2441 #2438 #2439 #2440 #2447 #2448 #2449 #2452 #2453 #2460 #2464 #2466

- update provider-database #2471

- refactorings #2459 #2457

- improve tests and ci #2445 #2450 #2451


## 1.55.0

- fix panic when receiving some HTML messages #2434

- fix downloading some messages multiple times #2430

- fix formatting of read receipt texts #2431

- simplify SQL error handling #2415

- explicit rust API for creating chats with blocked status #2282

- debloat the binary by using less AsRef arguments #2425


## 1.54.0

- switch back from `sqlx` to `rusqlite` due to performance regressions #2380 #2381 #2385 #2387

- global search performance improvement #2364 #2365 #2366

- improve SQLite performance with `PRAGMA synchronous=normal` #2382

- python: fix building of bindings against system-wide install of `libdeltachat` #2383 #2385

- python: list `requests` as a requirement #2390

- fix creation of many delete jobs when being offline #2372

- synchronize status between devices #2386

- deaddrop (contact requests) chat improvements #2373

- add "Forwarded:" to notification and chatlist summaries #2310

- place user avatar directly into `Chat-User-Avatar` header #2232 #2384

- improve tests #2360 #2362 #2370 #2377 #2387

- cleanup #2359 #2361 #2374 #2376 #2379 #2388


## 1.53.0

- fix sqlx performance regression #2355 2356

- add a `ci_scripts/coverage.sh` #2333 #2334

- refactorings and tests #2348 #2349 #2350

- improve python bindings #2332 #2326


## 1.52.0

- database library changed from rusqlite to sqlx #2089 #2331 #2336 #2340

- add alias support: UIs should check for `dc_msg_get_override_sender_name()`
  also in single-chats now and display divergent names and avatars #2297

- parse blockquote-tags for better quote detection #2313

- ignore unknown classical emails from spam folder #2311

- support "Mixed Up” encryption repairing #2321

- fix single chat search #2344

- fix nightly clippy and rustc errors #2341

- update dependencies #2350

- improve ci #2342

- improve python bindings #2332 #2326


## 1.51.0

- breaking change: You have to call `dc_stop_io()`/`dc_start_io()`
  before/after `dc_imex(DC_IMEX_EXPORT_BACKUP)`:
  fix race condition and db corruption
  when a message was received during backup #2253

- save subject for messages: new api `dc_msg_get_subject()`,
  when quoting, use the subject of the quoted message as the new subject,
  instead of the last subject in the chat #2274 #2283

- new apis to get full or html message,
  `dc_msg_has_html()` and `dc_get_msg_html()` #2125 #2151 #2264 #2279

- new chat type and apis for the new mailing list support,
  `DC_CHAT_TYPE_MAILINGLIST`, `dc_msg_get_real_chat_id()`,
  `dc_msg_get_override_sender_name()` #1964 #2181 #2185 #2195 #2211 #2210 #2240
  #2241 #2243 #2258 #2259 #2261 #2267 #2270 #2272 #2290

- new api `dc_decide_on_contact_request()`,
  deprecated `dc_create_chat_by_msg_id()` and `dc_marknoticed_contact()` #1964

- new flag `DC_GCM_INFO_ONLY` for api `dc_get_chat_msgs()` #2132

- new api `dc_get_chat_encrinfo()` #2186

- new api `dc_contact_get_status()`, returning the recent footer #2218 #2307

- improve contact name update rules,
  add api `dc_contact_get_auth_name()` #2206 #2212 #2225

- new api for bots: `dc_msg_set_html()` #2153

- new api for bots: `dc_msg_set_override_sender_name()` #2231

- api removed: `dc_is_io_running()` #2139

- api removed: `dc_contact_get_first_name()` #2165 #2171

- improve compatibility with providers changing the Message-ID
  (as Outlook.com) #2250 #2265

- correctly show emails that were sent to an alias and then bounced 

- implement Consistent Color Generation (XEP-0392),
  that results in contact colors be be changed #2228 #2229 #2239

- fetch recent existing messages
  and create corresponding chats after configure #2106

- improve e-mail compatibility
  by scanning all folders from time to time #2067 #2152 #2158 #2184 #2215 #2224

- better support videochat-services not supporting random rooms #2191

- export backups as .tar files #2023

- scale avatars based on media_quality, fix avatar rotation #2063

- compare ephemeral timer to parent message to deal with reordering better #2100

- better ephemeral system messages #2183

- read quotes out of html messages #2104

- prepend subject to messages with attachments, if needed #2111

- run housekeeping at least once a day #2114

- resolve MX domain only once per OAuth2 provider #2122

- configure provider based on MX record #2123 #2134

- make transient bad destination address error permanent
  after n tries #2126 #2202

- enable strict TLS for known providers by default #2121

- improve and harden secure join #2154 #2161 #2251

- update `dc_get_info()` to return more information #2156

- prefer In-Reply-To/References
  over group-id stored in Message-ID #2164 #2172 #2173

- apply gossiped encryption preference to new peerstates #2174

- fix: do not return quoted messages from the trash chat #2221

- fix: allow emojis for location markers #2177

- fix encoding of Chat-Group-Name-Changed messages that could even lead to
  messages not being delivered #2141

- fix error when no temporary directory is available #1929

- fix marking read receipts as seen #2117

- fix read-notification for mixed-case addresses #2103

- fix decoding of attachment filenames #2080 #2094 #2102

- fix downloading ranges of message #2061

- fix parsing quoted encoded words in From: header #2193 #2204

- fix import/export race condition #2250

- fix: exclude muted chats from notified-list #2269 #2275

- fix: update uid_next if the server rewind it #2288

- fix: return error on fingerprint mismatch on qr-scan #2295

- fix ci #2217 #2226 #2244 #2245 #2249 #2277 #2286

- try harder on backup opening #2148

- trash messages more thoroughly #2273

- nicer logging #2284

- add CMakeLists.txt #2260

- switch to rust 1.50, update toolchains, deps #2150 #2155 #2165 #2107 #2262 #2271

- improve python bindings #2113 #2115 #2133 #2214

- improve documentation #2143 #2160 #2175 #2146

- refactorings #2110 #2136 #2135 #2168 #2178 #2189 #2190 #2198 #2197 #2201 #2196
  #2200 #2230 #2262 #2203

- update provider-database #2299


## 1.50.0

- do not fetch emails in between inbox_watch disabled and enabled again #2087

- fix: do not fetch from INBOX if inbox_watch is disabled #2085

- fix: do not use STARTTLS when PLAIN connection is requested
  and do not allow downgrade if STARTTLS is not available #2071


## 1.49.0

- add timestamps to image and video filenames #2068

- forbid quoting messages from another context #2069

- fix: preserve quotes in messages with attachments #2070


## 1.48.0

- `fetch_existing` renamed to `fetch_existing_msgs` and disabled by default
  #2035 #2042

- skip fetch existing messages/contacts if config-option `bot` set #2017

- always log why a message is sorted to trash #2045

- display a quote if top posting is detected #2047

- add ephemeral task cancellation to `dc_stop_io()`;
  before, there was no way to quickly terminate pending ephemeral tasks #2051

- when saved-messages chat is deleted,
  a device-message about recreation is added #2050

- use `max_smtp_rcpt_to` from provider-db,
  sending messages to many recipients in configurable chunks #2056

- fix handling of empty autoconfigure files #2027

- fix adding saved messages to wrong chats on multi-device #2034 #2039

- fix hang on android4.4 and other systems
  by adding a workaround to executer-blocking-handling bug #2040

- fix secret key export/import roundtrip #2048

- fix mistakenly unarchived chats #2057

- fix outdated-reminder test that fails only 7 days a year,
  including halloween :) #2059

- improve python bindings #2021 #2036 #2038

- update provider-database #2037


## 1.47.0

- breaking change: `dc_update_device_chats()` removed;
  this is now done automatically during configure
  unless the new config-option `bot` is set #1957

- breaking change: split `DC_EVENT_MSGS_NOTICED` off `DC_EVENT_MSGS_CHANGED`
  and remove `dc_marknoticed_all_chats()` #1942 #1981

- breaking change: remove unused starring options #1965

- breaking change: `DC_CHAT_TYPE_VERIFIED_GROUP` replaced by
  `dc_chat_is_protected()`; also single-chats may be protected now, this may
  happen over the wire even if the UI do not offer an option for that #1968

- breaking change: split quotes off message text,
  UIs should use at least `dc_msg_get_quoted_text()` to show quotes now #1975

- new api for quote handling: `dc_msg_set_quote()`, `dc_msg_get_quoted_text()`,
  `dc_msg_get_quoted_msg()` #1975 #1984 #1985 #1987 #1989 #2004

- require quorum to enable encryption #1946

- speed up and clean up account creation #1912 #1927 #1960 #1961

- configure now collects recent contacts and fetches last messages
  unless disabled by `fetch_existing` config-option #1913 #2003
  EDIT: `fetch_existing` renamed to `fetch_existing_msgs` in 1.48.0 #2042

- emit `DC_EVENT_CHAT_MODIFIED` on contact rename
  and set contact-id on `DC_EVENT_CONTACTS_CHANGED` #1935 #1936 #1937

- add `dc_set_chat_protection()`; the `protect` parameter in
  `dc_create_group_chat()` will be removed in an upcoming release;
  up to then, UIs using the "verified group" paradigm
  should not use `dc_set_chat_protection()` #1968 #2014 #2001 #2012 #2007

- remove unneeded `DC_STR_COUNT` #1991

- mark all failed messages as failed when receiving an NDN #1993

- check some easy cases for bad system clock and outdated app #1901

- fix import temporary directory usage #1929

- fix forcing encryption for reset peers #1998

- fix: do not allow to save drafts in non-writeable chats #1997

- fix: do not show HTML if there is no content and there is an attachment #1988

- fix recovering offline/lost connections, fixes background receive bug #1983

- fix ordering of accounts returned by `dc_accounts_get_all()` #1909

- fix whitespace for summaries #1938

- fix: improve sentbox name guessing #1941

- fix: avoid manual poll impl for accounts events #1944

- fix encoding newlines in param as a preparation for storing quotes #1945

- fix: internal and ffi error handling #1967 #1966 #1959 #1911 #1916 #1917 #1915

- fix ci #1928 #1931 #1932 #1933 #1934 #1943

- update provider-database #1940 #2005 #2006

- update dependencies #1919 #1908 #1950 #1963 #1996 #2010 #2013


## 1.46.0

- breaking change: `dc_configure()` report errors in
  `DC_EVENT_CONFIGURE_PROGRESS`: capturing error events is no longer working
  #1886 #1905

- breaking change: removed `DC_LP_{IMAP|SMTP}_SOCKET*` from `server_flags`;
  added `mail_security` and `send_security` using `DC_SOCKET` enum #1835

- parse multiple servers in Mozilla autoconfig #1860

- try multiple servers for each protocol #1871

- do IMAP and SMTP configuration in parallel #1891

- configuration cleanup and speedup #1858 #1875 #1889 #1904 #1906

- secure-join cleanup, testing, fixing #1876 #1877 #1887 #1888 #1896 #1899 #1900

- do not reset peerstate on encrypted messages,
  ignore reordered autocrypt headers #1885 #1890

- always sort message replies after parent message #1852

- add an index to significantly speed up `get_fresh_msg_cnt()` #1881

- improve mimetype guessing for PDF and many other formats #1857 #1861

- improve accepting invalid html #1851

- improve tests, cleanup and ci #1850 #1856 #1859 #1861 #1884 #1894 #1895

- tweak HELO command #1908

- make `dc_accounts_get_all()` return accounts sorted #1909

- fix KML coordinates precision used for location streaming #1872

- fix cancelling import/export #1855


## 1.45.0

- add `dc_accounts_t` account manager object and related api functions #1784

- add capability to import backups as .tar files,
  which will become the default in a subsequent release #1749

- try various server domains on configuration #1780 #1838

- recognize .tgs files as stickers #1826

- remove X-Mailer debug header #1819

- improve guessing message types from extension #1818

- fix showing unprotected subjects in encrypted messages #1822

- fix threading in interaction with non-delta-clients #1843

- fix handling if encryption degrades #1829

- fix webrtc-servers names set by the user #1831

- update provider database #1828

- update async-imap to fix Oauth2 #1837

- optimize jpeg assets with trimage #1840

- add tests and documentations #1809 #1820


## 1.44.0

- fix peerstate issues #1800 #1805

- fix a crash related to muted chats #1803

- fix incorrect dimensions sometimes reported for images #1806

- fixed `dc_chat_get_remaining_mute_duration` function #1807

- handle empty tags (e.g. `<br/>`) in HTML mails #1810

- always translate the message about disappearing messages timer change #1813

- improve footer detection in plain text email #1812

- update device chat icon to fix warnings in iOS logs #1802

- fix deletion of multiple messages #1795


## 1.43.0

- improve using own jitsi-servers #1785

- fix smtp-timeout tweaks for larger mails #1797

- more bug fixes and updates #1794 #1792 #1789 #1787


## 1.42.0

- new qr-code type `DC_QR_WEBRTC` #1779

- new `dc_chatlist_get_summary2()` api #1771

- tweak smtp-timeout for larger mails #1782

- optimize read-receipts #1765

- Allow http scheme for DCACCOUNT URLs #1770

- improve tests #1769

- bug fixes #1766 #1772 #1773 #1775 #1776 #1777


## 1.41.0

- new apis to initiate video chats #1718 #1735

- new apis `dc_msg_get_ephemeral_timer()`
  and `dc_msg_get_ephemeral_timestamp()`

- new api `dc_chatlist_get_summary2()` #1771

- improve IMAP handling #1703 #1704

- improve ephemeral messages #1696 #1705

- mark location-messages as auto-generated #1715

- multi-device avatar-sync #1716 #1717

- improve python bindings #1732 #1733 #1738 #1769

- Allow http scheme for DCACCOUNT urls #1770

- more fixes #1702 #1706 #1707 #1710 #1719 #1721
  #1723 #1734 #1740 #1744 #1748 #1760 #1766 #1773 #1765

- refactorings #1712 #1714 #1757

- update toolchains and dependencies #1726 #1736 #1737 #1742 #1743 #1746


## 1.40.0

- introduce ephemeral messages #1540 #1680 #1683 #1684 #1691 #1692

- `DC_MSG_ID_DAYMARKER` gets timestamp attached #1677 #1685

- improve idle #1690 #1688

- fix message processing issues by sequential processing #1694

- refactorings #1670 #1673


## 1.39.0

- fix handling of `mvbox_watch`, `sentbox_watch`, `inbox_watch` #1654 #1658

- fix potential panics, update dependencies #1650 #1655


## 1.38.0

- fix sorting, esp. for multi-device


## 1.37.0

- improve ndn heuristics #1630

- get oauth2 authorizer from provider-db #1641

- removed linebreaks and spaces from generated qr-code #1631

- more fixes #1633 #1635 #1636 #1637


## 1.36.0

- parse ndn (network delivery notification) reports
  and report failed messages as such #1552 #1622 #1630

- add oauth2 support for gsuite domains #1626

- read image orientation from exif before recoding #1619

- improve logging #1593 #1598

- improve python and bot bindings #1583 #1609

- improve imap logout #1595

- fix sorting #1600 #1604

- fix qr code generation #1631

- update rustcrypto releases #1603

- refactorings #1617


## 1.35.0

- enable strict-tls from a new provider-db setting #1587

- new subject 'Message from USER' for one-to-one chats #1395

- recode images #1563

- improve reconnect handling #1549 #1580

- improve importing addresses #1544

- improve configure and folder detection #1539 #1548

- improve test suite #1559 #1564 #1580 #1581 #1582 #1584 #1588:

- fix ad-hoc groups #1566

- preventions against being marked as spam #1575

- refactorings #1542 #1569


## 1.34.0

- new api for io, thread and event handling #1356,
  see the example atop of `deltachat.h` to get an overview

- LOTS of speed improvements due to async processing #1356

- enable WAL mode for sqlite #1492

- process incoming messages in bulk #1527

- improve finding out the sent-folder #1488

- several bug fixes


## 1.33.0

- let `dc_set_muted()` also mute one-to-one chats #1470

- fix a bug that led to load and traffic if the server does not use sent-folder
  #1472


## 1.32.0

- fix endless loop when trying to download messages with bad RFC Message-ID,
  also be more reliable on similar errors #1463 #1466 #1462

- fix bug with comma in contact request #1438

- do not refer to hidden messages on replies #1459

- improve error handling #1468 #1465 #1464


## 1.31.0

- always describe the context of the displayed error #1451

- do not emit `DC_EVENT_ERROR` when message sending fails;
  `dc_msg_get_state()` and `dc_get_msg_info()` are sufficient #1451

- new config-option `media_quality` #1449

- try over if writing message to database fails #1447


## 1.30.0

- expunge deleted messages #1440

- do not send `DC_EVENT_MSGS_CHANGED|INCOMING_MSG` on hidden messages #1439


## 1.29.0

- new config options `delete_device_after` and `delete_server_after`,
  each taking an amount of seconds after which messages
  are deleted from the device and/or the server #1310 #1335 #1411 #1417 #1423

- new api `dc_estimate_deletion_cnt()` to estimate the effect
  of `delete_device_after` and `delete_server_after`

- use Ed25519 keys by default, these keys are much shorter
  than RSA keys, which results in saving traffic and speed improvements #1362

- improve message ellipsizing #1397 #1430

- emit `DC_EVENT_ERROR_NETWORK` also on smtp-errors #1378

- do not show badly formatted non-delta-messages as empty #1384

- try over SMTP on potentially recoverable error 5.5.0 #1379

- remove device-chat from forward-to-chat-list #1367

- improve group-handling #1368

- `dc_get_info()` returns uptime (how long the context is in use)

- python improvements and adaptions #1408 #1415

- log to the stdout and stderr in tests #1416

- refactoring, code improvements #1363 #1365 #1366 #1370 #1375 #1389 #1390 #1418 #1419

- removed api: `dc_chat_get_subtitle()`, `dc_get_version_str()`, `dc_array_add_id()`

- removed events: `DC_EVENT_MEMBER_ADDED`, `DC_EVENT_MEMBER_REMOVED`


## 1.28.0

- new flag DC_GCL_FOR_FORWARDING for dc_get_chatlist()
  that will sort the "saved messages" chat to the top of the chatlist #1336
- mark mails as being deleted from server in dc_empty_server() #1333
- fix interaction with servers that do not allow folder creation on root-level;
  use path separator as defined by the email server #1359
- fix group creation if group was created by non-delta clients #1357
- fix showing replies from non-delta clients #1353
- fix member list on rejoining left groups #1343
- fix crash when using empty groups #1354
- fix potential crash on special names #1350


## 1.27.0

- handle keys reliably on armv7 #1327


## 1.26.0

- change generated key type back to RSA as shipped versions
  have problems to encrypt to Ed25519 keys

- update rPGP to encrypt reliably to Ed25519 keys;
  one of the next versions can finally use Ed25519 keys then


## 1.25.0

- save traffic by downloading only messages that are really displayed #1236

- change generated key type to Ed25519, these keys are much shorter
  than RSA keys, which results in saving traffic and speed improvements #1287

- improve key handling #1237 #1240 #1242 #1247

- mute handling, apis are dc_set_chat_mute_duration()
  dc_chat_is_muted() and dc_chat_get_remaining_mute_duration() #1143

- pinning chats, new apis are dc_set_chat_visibility() and
  dc_chat_get_visibility() #1248

- add dc_provider_new_from_email() api that queries the new, integrated
  provider-database #1207

- account creation by scanning a qr code
  in the DCACCOUNT scheme (https://mailadm.readthedocs.io),
  new api is dc_set_config_from_qr() #1249

- if possible, dc_join_securejoin(), returns the new chat-id immediately
  and does the handshake in background #1225

- update imap and smtp dependencies #1115

- check for MOVE capability before using MOVE command #1263

- allow inline attachments from RFC 2183 #1280

- fix updating names from incoming mails #1298

- fix error messages shown on import #1234

- directly attempt to re-connect if the smtp connection is maybe stale #1296

- improve adding group members #1291

- improve rust-api #1261

- cleanup #1302 #1283 #1282 #1276 #1270-#1274 #1267 #1258-#1260
  #1257 #1239 #1231 #1224

- update spec #1286 #1291


## 1.0.0-beta.24

- fix oauth2/gmail bug introduced in beta23 (not used in releases) #1219

- fix panic when receiving eg. cyrillic filenames #1216

- delete all consumed secure-join handshake messagess #1209 #1212

- rust-level cleanups #1218 #1217 #1210 #1205

- python-level cleanups #1204 #1202 #1201


## 1.0.0-beta.23

- #1197 fix imap-deletion of messages 

- #1171 Combine multiple MDNs into a single mail, reducing traffic 

- #1155 fix to not send out gossip always, reducing traffic

- #1160 fix reply-to-encrypted determination 

- #1182 Add "Auto-Submitted: auto-replied" header to MDNs

- #1194 produce python wheels again, fix c/py.delta.chat
  master-deployment 

- rust-level housekeeping and improvements #1161 #1186 #1185 #1190 #1194 #1199 #1191 #1190 #1184 and more

- #1063 clarify licensing 

- #1147 use mailparse 0.10.2 


## 1.0.0-beta.22

- #1095 normalize email lineends to CRLF

- #1095 enable link-time-optimization, saves eg. on android 11 mb

- #1099 fix import regarding devicechats

- #1092 improve logging

- #1096 #1097 #1094 #1090 #1091 internal cleanups

## 1.0.0-beta.21

- #1078 #1082 ensure RFC compliance by producing 78 column lines for
  encoded attachments. 

- #1080 don't recreate and thus break group membership if an unknown 
  sender (or mailer-daemon) sends a message referencing the group chat 

- #1081 #1079 some internal cleanups 

- update imap-proto dependency, to fix yandex/oauth 

## 1.0.0-beta.20

- #1074 fix OAUTH2/gmail
- #1072 fix group members not appearing in contact list
- #1071 never block interrupt_idle (thus hopefully also not on maybe_network())
- #1069 reduce smtp-timeout to 30 seconds
- #1066 #1065 avoid unwrap in dehtml, make literals more readable

## 1.0.0-beta.19

- #1058 timeout smtp-send if it doesn't complete in 15 minutes 

- #1059 trim down logging

## 1.0.0-beta.18

- #1056 avoid panicking when we couldn't read imap-server's greeting
  message 

- #1055 avoid panicking when we don't have a selected folder

- #1052 #1049 #1051 improve logging to add thread-id/name and
  file/lineno to each info/warn message.

- #1050 allow python bindings to initialize Account with "os_name".


## 1.0.0-beta.17

- #1044 implement avatar recoding to 192x192 in core to keep file sizes small. 

- #1024 fix #1021 SQL/injection malformed Chat-Group-Name breakage

- #1036 fix smtp crash by pulling in a fixed async-smtp 

- #1039 fix read-receipts appearing as normal messages when you change
  MDN settings 

- #1040 do not panic on SystemTimeDifference

- #1043 avoid potential crashes in malformed From/Chat-Disposition... headers  

- #1045 #1041 #1038 #1035 #1034 #1029 #1025 various cleanups and doc
  improvements

## 1.0.0-beta.16

- alleviate login problems with providers which only
  support RSA1024 keys by switching back from Rustls 
  to native-tls, by using the new async-email/async-native-tls 
  crate from @dignifiedquire. thanks @link2xt. 

- introduce per-contact profile images to send out 
  own profile image heuristically, and fix sending
  out of profile images in "in-prepare" groups. 
  this also extends the Chat-spec that is maintained
  in core to specify Chat-Group-Image and Chat-Group-Avatar
  headers. thanks @r10s and @hpk42.

- fix merging of protected headers from the encrypted
  to the unencrypted parts, now not happening recursively
  anymore.  thanks @hpk and @r10s

- fix/optimize autocrypt gossip headers to only get 
  sent when there are more than 2 people in a chat. 
  thanks @link2xt

- fix displayname to use the authenticated name 
  when available (displayname as coming from contacts 
  themselves). thanks @simon-laux

- introduce preliminary support for offline autoconfig 
  for nauta provider. thanks @hpk42 @r10s

## 1.0.0-beta.15

- fix #994 attachment appeared doubled in chats (and where actually
  downloaded after smtp-send). @hpk42

## 1.0.0-beta.14

- fix packaging issue with our rust-email fork, now we are tracking
  master again there. hpk42

## 1.0.0-beta.13

- fix #976 -- unicode-issues in display-name of email addresses. @hpk42

- fix #985 group add/remove member bugs resulting in broken groups.  @hpk42

- fix hanging IMAP connections -- we now detect with a 15second timeout
  if we cannot terminate the IDLE IMAP protocol. @hpk42 @link2xt

- fix incoming multipart/mixed containing html, to show up as
  attachments again.  Fixes usage for simplebot which sends html
  files for users to interact with the bot. @adbenitez @hpk42 

- refinements to internal autocrypt-handling code, do not send
  prefer-encrypt=nopreference as it is the default if no attribute
  is present.  @linkxt 

- simplify, modularize and rustify several parts 
  of dc-core (general WIP). @link2xt @flub @hpk42 @r10s

- use async-email/async-smtp to handle SMTP connections, might
  fix connection/reconnection issues. @link2xt 

- more tests and refinements for dealing with blobstorage @flub @hpk42 

- use a dedicated build-server for CI testing of core PRs


## 1.0.0-beta.12

- fix python bindings to use core for copying attachments to blobdir
  and fix core to actually do it. @hpk42

## 1.0.0-beta.11

- trigger reconnect more often on imap error states.  Should fix an 
  issue observed when trying to empty a folder.  @hpk42

- un-split qr tests: we fixed qr-securejoin protocol flakiness 
  last weeks. @hpk42

## 1.0.0-beta.10

- fix grpid-determination from in-reply-to and references headers. @hpk42

- only send Autocrypt-gossip headers on encrypted messages. @dignifiedquire

- fix reply-to-encrypted message to also be encrypted. @hpk42

- remove last unsafe code from dc_receive_imf :) @hpk42

- add experimental new dc_chat_get_info_json FFI/API so that desktop devs
  can play with using it. @jikstra

- fix encoding of subjects and attachment-filenames @hpk42
  @dignifiedquire . 

## 1.0.0-beta.9

- historic: we now use the mailparse crate and lettre-email to generate mime
  messages.  This got rid of mmime completely, the C2rust generated port of the libetpan 
  mime-parse -- IOW 22KLocs of cumbersome code removed! see 
  https://github.com/deltachat/deltachat-core-rust/pull/904#issuecomment-561163330
  many thanks @dignifiedquire for making everybody's life easier 
  and @jonhoo (from rust-imap fame) for suggesting to use the mailparse crate :) 

- lots of improvements and better error handling in many rust modules 
  thanks @link2xt @flub @r10s, @hpk42 and @dignifiedquire 

- @r10s introduced a new device chat which has an initial
  welcome message.  See 
  https://c.delta.chat/classdc__context__t.html#a1a2aad98bd23c1d21ee42374e241f389
  for the main new FFI-API.

- fix moving self-sent messages, thanks @r10s, @flub, @hpk42

- fix flakiness/sometimes-failing verified/join-protocols, 
  thanks @flub, @r10s, @hpk42

- fix reply-to-encrypted message to keep encryption 

- new DC_EVENT_SECUREJOIN_MEMBER_ADDED event 

- many little fixes and rustifications (@link2xt, @flub, @hpk42)


## 1.0.0-beta.8

- now uses async-email/async-imap as the new base 
  which makes imap-idle interruptible and thus fixes
  several issues around the imap thread being in zombie state . 
  thanks @dignifiedquire, @hpk42 and @link2xt. 

- fixes imap-protocol parsing bugs that lead to infinitely
  repeated crashing while trying to receive messages with
  a subject that contained non-utf8. thanks @link2xt

- fixed logic to find encryption subkey -- previously 
  delta chat would use the primary key for encryption
  (which works with RSA but not ECC). thanks @link2xt

- introduce a new device chat where core and UIs can 
  add "device" messages.  Android uses it for an initial
  welcome message. thanks @r10s

- fix time smearing (when two message are virtually send
  in the same second, there would be misbehaviour because
  we didn't persist smeared time). thanks @r10s

- fix double-dotted extensions like .html.zip or .tar.gz  
  to not mangle them when creating blobfiles.  thanks @flub

- fix backup/exports where the wrong sql file would be modified,
  leading to problems when exporting twice.  thanks @hpk42

- several other little fixes and improvements 


## 1.0.0-beta.7

- fix location-streaming #782

- fix display of messages that could not be decrypted #785
 
- fix smtp MAILER-DAEMON bug #786 

- fix a logging of durations #783

- add more error logging #779

- do not panic on some bad utf-8 mime #776

## 1.0.0-beta.6

- fix chatlist.get_msg_id to return id, instead of wrongly erroring

## 1.0.0-beta.5

- fix dc_get_msg() to return empty messages when asked for special ones 

## 1.0.0-beta.4

- fix more than one sending of autocrypt setup message

- fix recognition of mailto-address-qr-codes, add tests

- tune down error to warning when adding self to chat

## 1.0.0-beta.3

- add back `dc_empty_server()` #682

- if `show_emails` is set to `DC_SHOW_EMAILS_ALL`,
  email-based contact requests are added to the chatlist directly

- fix IMAP hangs #717 and cleanups

- several rPGP fixes

- code streamlining and rustifications


## 1.0.0-beta.2

- https://c.delta.chat docs are now regenerated again through our CI 

- several rPGP cleanups, security fixes and better multi-platform support 

- reconnect on io errors and broken pipes (imap)

- probe SMTP with real connection not just setup

- various imap/smtp related fixes

- use to_string_lossy in most places instead of relying on valid utf-8
  encodings
 
- rework, rustify and test autoconfig-reading and parsing 

- some rustifications/boolifications of c-ints 


## 1.0.0-beta.1 

- first beta of the Delta Chat Rust core library. many fixes of crashes
  and other issues compared to 1.0.0-alpha.5.

- Most code is now "rustified" and does not do manual memory allocation anymore. 

- The `DC_EVENT_GET_STRING` event is not used anymore, removing the last
  event where the core requested a return value from the event callback. 

  Please now use `dc_set_stock_translation()` API for core messages
  to be properly localized. 

- Deltachat FFI docs are automatically generated and available here: 
  https://c.delta.chat 

- New events ImapMessageMoved and ImapMessageDeleted

For a full list of changes, please see our closed Pull Requests: 

https://github.com/deltachat/deltachat-core-rust/pulls?q=is%3Apr+is%3Aclosed

[1.111.0]: https://github.com/deltachat/deltachat-core-rust/compare/v1.110.0...v1.111.0
[1.112.0]: https://github.com/deltachat/deltachat-core-rust/compare/v1.111.0...v1.112.0
[1.112.1]: https://github.com/deltachat/deltachat-core-rust/compare/v1.112.0...v1.112.1<|MERGE_RESOLUTION|>--- conflicted
+++ resolved
@@ -4,11 +4,8 @@
 
 ### Changes
 - Update iroh, remove `default-net` from `[patch.crates-io]` section.
-<<<<<<< HEAD
+- transfer backup: Connect to mutliple provider addresses concurrently.  This should speed up connection time significantly on the getter side.  #4240
 - Make sure BackupProvider is cancelled on drop (or dc_backup_provider_unref) #4242
-=======
-- transfer backup: Connect to mutliple provider addresses concurrently.  This should speed up connection time significantly on the getter side.  #4240
->>>>>>> 5be558ea
 
 ## [1.112.1] - 2023-03-27
 
