# Changelog

## Unreleased

### Changes
- use transaction in `Contact::add_or_lookup()` #4059
<<<<<<< HEAD
- ability to send backup over network and QR code to setup second device #4007
=======
- Organize the connection pool as a stack rather than a queue to ensure that
  connection page cache is reused more often.
  This speeds up tests by 28%, real usage will have lower speedup. #4065
- Use transaction in `update_blocked_mailinglist_contacts`. #4058
- Remove `Sql.get_conn()` interface in favor of `.call()` and `.transaction()`. #4055
- Updated provider database.
>>>>>>> c7b7fbaf

### Fixes
- Start SQL transactions with IMMEDIATE behaviour rather than default DEFERRED one. #4063
- Fix a problem with Gmail where (auto-)deleted messages would get archived instead of deleted.
  Move them to the Trash folder for Gmail which auto-deletes trashed messages in 30 days #3972
- Clear config cache after backup import. This bug sometimes resulted in the import to seemingly work at first. #4067

### API-Changes


## 1.109.0

### Changes
- deltachat-rpc-client: use `dataclass` for `Account`, `Chat`, `Contact` and `Message` #4042

### Fixes
- deltachat-rpc-server: do not block stdin while processing the request. #4041
  deltachat-rpc-server now reads the next request as soon as previous request handler is spawned.
- Enable `auto_vacuum` on all SQL connections. #2955
- Replace `r2d2` connection pool with an own implementation. #4050 #4053 #4043 #4061
  This change improves reliability
  by closing all database connections immediately when the context is closed.

### API-Changes

- Remove `MimeMessage::from_bytes()` public interface. #4033
- BREAKING Types: jsonrpc: `get_messages` now returns a map with `MessageLoadResult` instead of failing completely if one of the requested messages could not be loaded. #4038
- Add `dc_msg_set_subject()`. C-FFI #4057
- Mark python bindings as supporting typing according to PEP 561 #4045


## 1.108.0

### Changes
- Use read/write timeouts instead of per-command timeouts for SMTP #3985
- Cache DNS results for SMTP connections #3985
- Prefer TLS over STARTTLS during autoconfiguration #4021
- Use SOCKS5 configuration for HTTP requests #4017
- Show non-deltachat emails by default for new installations #4019

### Fixes
- Fix Securejoin for multiple devices on a joining side #3982
- python: handle NULL value returned from `dc_get_msg()` #4020
  Account.`get_message_by_id` may return `None` in this case.

### API-Changes
- Remove bitflags from `get_chat_msgs()` interface #4022
  C interface is not changed.
  Rust and JSON-RPC API have `flags` integer argument
  replaced with two boolean flags `info_only` and `add_daymarker`.
- jsonrpc: add API to check if the message is sent by a bot #3877


## 1.107.1

### Changes
- Log server security (TLS/STARTTLS/plain) type #4005

### Fixes
- Disable SMTP pipelining #4006


## 1.107.0

### Changes
- Pipeline SMTP commands #3924
- Cache DNS results for IMAP connections #3970

### Fixes
- Securejoin: Fix adding and handling Autocrypt-Gossip headers #3914
- fix verifier-by addr was empty string intead of None #3961
- Emit DC_EVENT_MSGS_CHANGED for DC_CHAT_ID_ARCHIVED_LINK when the number of archived chats with
  unread messages increases #3959
- Fix Peerstate comparison #3962
- Log SOCKS5 configuration for IMAP like already done for SMTP #3964
- Fix SOCKS5 usage for IMAP #3965
- Exit from recently seen loop on interrupt channel errors to avoid busy looping #3966

### API-Changes
- jsonrpc: add verified-by information to `Contact`-Object
- Remove `attach_selfavatar` config #3951

### Changes
- add debug logging support for webxdcs #3296

## 1.106.0

### Changes
- Only send IncomingMsgBunch if there are more than 0 new messages #3941

### Fixes
- fix: only send contact changed event for recently seen if it is relevant (not too old to matter) #3938
- Immediately save `accounts.toml` if it was modified by a migration from absolute paths to relative paths #3943
- Do not treat invalid email addresses as an exception #3942
- Add timeouts to HTTP requests #3948


## 1.105.0

### Changes
- Validate signatures in try_decrypt() even if the message isn't encrypted #3859
- Don't parse the message again after detached signatures validation #3862
- Move format=flowed support to a separate crate #3869
- cargo: bump quick-xml from 0.23.0 to 0.26.0 #3722
- Add fuzzing tests #3853
- Add mappings for some file types to Viewtype / MIME type #3881
- Buffer IMAP client writes #3888
- move `DC_CHAT_ID_ARCHIVED_LINK` to the top of chat lists
  and make `dc_get_fresh_msg_cnt()` work for `DC_CHAT_ID_ARCHIVED_LINK` #3918
- make `dc_marknoticed_chat()` work for `DC_CHAT_ID_ARCHIVED_LINK` #3919
- Update provider database

### API-Changes
- jsonrpc: add python API for webxdc updates #3872
- jsonrpc: add fresh message count to ChatListItemFetchResult::ArchiveLink
- Add ffi functions to retrieve `verified by` information #3786
- resultify `Message::get_filebytes()` #3925

### Fixes
- Do not add an error if the message is encrypted but not signed #3860
- Do not strip leading spaces from message lines #3867
- Fix uncaught exception in JSON-RPC tests #3884
- Fix STARTTLS connection and add a test for it #3907
- Trigger reconnection when failing to fetch existing messages #3911
- Do not retry fetching existing messages after failure, prevents infinite reconnection loop #3913
- Ensure format=flowed formatting is always reversible on the receiver side #3880


## 1.104.0

### Changes
- Don't use deprecated `chrono` functions #3798
- Document accounts manager #3837
- If a classical-email-user sends an email to a group and adds new recipients,
  add the new recipients as group members #3781
- Remove `pytest-async` plugin #3846
- Only send the message about ephemeral timer change if the chat is promoted #3847
- Use relative paths in `accounts.toml` #3838

### Fixes
- Set read/write timeouts for IMAP over SOCKS5 #3833
- Treat attached PGP keys as peer keys with mutual encryption preference #3832
- fix migration of old databases #3842
- Fix cargo clippy and doc errors after Rust update to 1.66 #3850
- Don't send GroupNameChanged message if the group name doesn't change in terms of
  `improve_single_line_input()` #3852
- Prefer encryption for the peer if the message is encrypted or signed with the known key #3849


## 1.103.0

### Changes
- Disable Autocrypt & Authres-checking for mailing lists,
  because they don't work well with mailing lists #3765
- Refactor: Remove the remaining AsRef<str> #3669
- Add more logging to `fetch_many_msgs` and refactor it #3811
- Small speedup #3780
- Log the reason when the message cannot be sent to the chat #3810
- Add IMAP server ID line to the context info only when it is known #3814
- Remove autogenerated typescript files #3815
- Move functions that require an IMAP session from `Imap` to `Session`
  to reduce the number of code paths where IMAP session may not exist.
  Drop connection on error instead of trying to disconnect,
  potentially preventing IMAP task from getting stuck. #3812

### API-Changes
- Add Python API to send reactions #3762
- jsonrpc: add message errors to MessageObject #3788
- jsonrpc: Add async Python client #3734

### Fixes
- Make sure malformed messsages will never block receiving further messages anymore #3771
- strip leading/trailing whitespace from "Chat-Group-Name{,-Changed}:" headers content #3650
- Assume all Thunderbird users prefer encryption #3774
- refactor peerstate handling to ensure no duplicate peerstates #3776
- Fetch messages in order of their INTERNALDATE (fixes reactions for Gmail f.e.) #3789
- python: do not pass NULL to ffi.gc if the context can't be created #3818
- Add read/write timeouts to IMAP sockets #3820
- Add connection timeout to IMAP sockets #3828
- Disable read timeout during IMAP IDLE #3826
- Bots automatically accept mailing lists #3831


## 1.102.0

### Changes

- If an email has multiple From addresses, handle this as if there was
  no From address, to prevent from forgery attacks. Also, improve
  handling of emails with invalid From addresses in general #3667

### API-Changes

### Fixes
- fix detection of "All mail", "Trash", "Junk" etc folders. #3760
- fetch messages sequentially to fix reactions on partially downloaded messages #3688
- Fix a bug where one malformed message blocked receiving any further messages #3769


## 1.101.0

### Changes
- add `configured_inbox_folder` to account info #3748
- `dc_delete_contact()` hides contacts if referenced #3751
- add IMAP UIDs to message info #3755

### Fixes
- improve IMAP logging, in particular fix incorrect "IMAP IDLE protocol
  timed out" message on network error during IDLE #3749
- pop Recently Seen Loop event out of the queue when it is in the past
  to avoid busy looping #3753
- fix build failures by going back to standard `async_zip` #3747


## 1.100.0

### API-Changes
- jsonrpc: add `miscSaveSticker` method

### Changes
- add JSON-RPC stdio server `deltachat-rpc-server` and use it for JSON-RPC tests #3695
- update rPGP from 0.8 to 0.9 #3737
- jsonrpc: typescript client: use npm released deltachat fork of the tiny emitter package #3741
- jsonrpc: show sticker image in quote #3744



## 1.99.0

### API-Changes
- breaking jsonrpc: changed function naming
  - `autocryptInitiateKeyTransfer` -> `initiateAutocryptKeyTransfer`
  - `autocryptContinueKeyTransfer` -> `continueAutocryptKeyTransfer`
  - `chatlistGetFullChatById` -> `getFullChatById`
  - `messageGetMessage` -> `getMessage`
  - `messageGetMessages` -> `getMessages`
  - `messageGetNotificationInfo` -> `getMessageNotificationInfo`
  - `contactsGetContact` -> `getContact`
  - `contactsCreateContact` -> `createContact`
  - `contactsCreateChatByContactId` -> `createChatByContactId`
  - `contactsBlock` -> `blockContact`
  - `contactsUnblock` -> `unblockContact`
  - `contactsGetBlocked` -> `getBlockedContacts`
  - `contactsGetContactIds` -> `getContactIds`
  - `contactsGetContacts` -> `getContacts`
  - `contactsGetContactsByIds` -> `getContactsByIds`
  - `chatGetMedia` -> `getChatMedia`
  - `chatGetNeighboringMedia` -> `getNeighboringChatMedia`
  - `webxdcSendStatusUpdate` -> `sendWebxdcStatusUpdate`
  - `webxdcGetStatusUpdates` -> `getWebxdcStatusUpdates`
  - `messageGetWebxdcInfo` -> `getWebxdcInfo`
- jsonrpc: changed method signature
  - `miscSendTextMessage(accountId, text, chatId)` -> `miscSendTextMessage(accountId, chatId, text)`
- jsonrpc: add `SystemMessageType` to `Message`
- cffi: add missing `DC_INFO_` constants
- Add DC_EVENT_INCOMING_MSG_BUNCH event #3643
- Python bindings: Make get_matching() only match the
  whole event name, e.g. events.get_matching("DC_EVENT_INCOMING_MSG")
  won't match DC_EVENT_INCOMING_MSG_BUNCH anymore #3643


- Rust: Introduce a ContextBuilder #3698

### Changes
- allow sender timestamp to be in the future, but not too much
- Disable the new "Authentication-Results/DKIM checking" security feature
  until we have tested it a bit #3728
- refactorings #3706

### Fixes
- `dc_search_msgs()` returns unaccepted requests #3694
- emit "contacts changed" event when the contact is no longer "seen recently" #3703
- do not allow peerstate reset if DKIM check failed #3731


## 1.98.0

### API-Changes
- jsonrpc: typescript client: export constants under `C` enum, similar to how its exported from `deltachat-node` #3681
- added reactions support #3644
- jsonrpc: reactions: added reactions to `Message` type and the `sendReaction()` method #3686

### Changes
- simplify `UPSERT` queries #3676

### Fixes


## 1.97.0

### API-Changes
- jsonrpc: add function: #3641, #3645, #3653
  - `getChatContacts()`
  - `createGroupChat()`
  - `createBroadcastList()`
  - `setChatName()`
  - `setChatProfileImage()`
  - `downloadFullMessage()`
  - `lookupContactIdByAddr()`
  - `sendVideochatInvitation()`
  - `searchMessages()`
  - `messageIdsToSearchResults()`
  - `setChatVisibility()`
  - `getChatEphemeralTimer()`
  - `setChatEphemeralTimer()`
  - `getLocations()`
  - `getAccountFileSize()`
  - `estimateAutoDeletionCount()`
  - `setStockStrings()`
  - `exportSelfKeys()`
  - `importSelfKeys()`
  - `sendSticker()`
  - `changeContactName()`
  - `deleteContact()`
  - `joinSecurejoin()`
  - `stopIoForAllAccounts()`
  - `startIoForAllAccounts()`
  - `startIo()`
  - `stopIo()`
  - `exportBackup()`
  - `importBackup()`
  - `getMessageHtml()` #3671
  - `miscGetStickerFolder` and `miscGetStickers` #3672
- breaking: jsonrpc: remove function `messageListGetMessageIds()`, it is replaced by `getMessageIds()` and `getMessageListItems()` the latter returns a new `MessageListItem` type, which is the now prefered way of using the message list.
- jsonrpc: add type: #3641, #3645
  - `MessageSearchResult`
  - `Location`
- jsonrpc: add `viewType` to quoted message(`MessageQuote` type) in `Message` object type #3651


### Changes
- Look at Authentication-Results. Don't accept Autocrypt key changes
  if they come with negative authentiation results while this contact
  sent emails with positive authentication results in the past. #3583
- jsonrpc in cffi also sends events now #3662
- jsonrpc: new format for events and better typescript autocompletion
- Join all "[migration] vXX" log messages into one

### Fixes
- share stock string translations across accounts created by the same account manager #3640
- suppress welcome device messages after account import #3642
- fix unix timestamp used for daymarker #3660

## 1.96.0

### Changes
- jsonrpc js client:
  - Change package name from `deltachat-jsonrpc-client` to `@deltachat/jsonrpc-client`
  - remove relative file dependency to it from `deltachat-node` (because it did not work anyway and broke the nix build of desktop)
  - ci: add github ci action to upload it to our download server automaticaly on realease

## 1.95.0

### API-Changes
- jsonrpc: add `mailingListAddress` property to `FullChat` #3607
- jsonrpc: add `MessageNotificationInfo` & `messageGetNotificationInfo()` #3614
- jsonrpc: add `chat_get_neighboring_media` function #3610

### Changes
- added `dclogin:` scheme to allow configuration from a qr code
  (data inside qrcode, contrary to `dcaccount:` which points to an API to create an account) #3541
- truncate incoming messages by lines instead of just length #3480
- emit separate `DC_EVENT_MSGS_CHANGED` for each expired message,
  and `DC_EVENT_WEBXDC_INSTANCE_DELETED` when a message contains a webxdc #3605
- enable `bcc_self` by default #3612


## 1.94.0

### API-Changes
- breaking change: replace `dc_accounts_event_emitter_t` with `dc_event_emitter_t` #3422

  Type `dc_accounts_event_emitter_t` is removed.
  `dc_accounts_get_event_emitter()` returns `dc_event_emitter_t` now, so
  `dc_get_next_event()` should be used instead of `dc_accounts_get_next_event`
  and `dc_event_emitter_unref()` should be used instead of
  `dc_accounts_event_emitter_unref`.
- add `dc_contact_was_seen_recently()` #3560
- Fix `get_connectivity_html` and `get_encrinfo` futures not being Send. See rust-lang/rust#101650 for more information
- jsonrpc: add functions: #3586, #3587, #3590
  - `deleteChat()`
  - `getChatEncryptionInfo()`
  - `getChatSecurejoinQrCodeSvg()`
  - `leaveGroup()`
  - `removeContactFromChat()`
  - `addContactToChat()`
  - `deleteMessages()`
  - `getMessageInfo()`
  - `getBasicChatInfo()`
  - `marknoticedChat()`
  - `getFirstUnreadMessageOfChat()`
  - `markseenMsgs()`
  - `forwardMessages()`
  - `removeDraft()`
  - `getDraft()`
  - `miscSendMsg()`
  - `miscSetDraft()`
  - `maybeNetwork()`
  - `getConnectivity()`
  - `getContactEncryptionInfo()`
  - `getConnectivityHtml()`
- jsonrpc: add `is_broadcast` property to `ChatListItemFetchResult` #3584
- jsonrpc: add `was_seen_recently` property to `ChatListItemFetchResult`, `FullChat` and `Contact` #3584
- jsonrpc: add `webxdc_info` property to `Message` #3588
- python: move `get_dc_event_name()` from `deltachat` to `deltachat.events` #3564
- jsonrpc: add `webxdc_info`, `parent_id` and `download_state` property to `Message` #3588, #3590
- jsonrpc: add `BasicChat` object as a leaner alternative to `FullChat` #3590
- jsonrpc: add `last_seen` property to `Contact` #3590
- breaking! jsonrpc: replace `Message.quoted_text` and `Message.quoted_message_id` with `Message.quote` #3590
- add separate stock strings for actions done by contacts to make them easier to translate #3518
- `dc_initiate_key_transfer()` is non-blocking now. #3553
  UIs don't need to display a button to cancel sending Autocrypt Setup Message with
  `dc_stop_ongoing_process()` anymore.

### Changes
- order contact lists by "last seen";
  this affects `dc_get_chat_contacts()`, `dc_get_contacts()` and `dc_get_blocked_contacts()` #3562
- add `internet_access` flag to `dc_msg_get_webxdc_info()` #3516
- `DC_EVENT_WEBXDC_INSTANCE_DELETED` is emitted when a message containing a webxdc gets deleted #3592

### Fixes
- do not emit notifications for blocked chats #3557
- Show attached .eml files correctly #3561
- Auto accept contact requests if `Config::Bot` is set for a client #3567 
- Don't prepend the subject to chat messages in mailinglists
- fix `set_core_version.py` script to also update version in `deltachat-jsonrpc/typescript/package.json` #3585
- Reject webxcd-updates from contacts who are not group members #3568


## 1.93.0

### API-Changes
- added a JSON RPC API, accessible through a WebSocket server, the CFFI bindings and the Node.js bindings #3463 #3554 #3542
- JSON RPC methods in CFFI #3463:
 - `dc_jsonrpc_instance_t* dc_jsonrpc_init(dc_accounts_t* account_manager);`
 - `void dc_jsonrpc_unref(dc_jsonrpc_instance_t* jsonrpc_instance);`
 - `void dc_jsonrpc_request(dc_jsonrpc_instance_t* jsonrpc_instance, char* request);`
 - `char* dc_jsonrpc_next_response(dc_jsonrpc_instance_t* jsonrpc_instance);`
- node: JSON RPC methods #3463:
 - `AccountManager.prototype.startJsonRpcHandler(callback: ((response: string) => void)): void`
 - `AccountManager.prototype.jsonRpcRequest(message: string): void`

### Changes
- use [pathlib](https://docs.python.org/3/library/pathlib.html) in provider update script #3543
- `dc_get_chat_media()` can return media globally #3528
- node: add `getMailinglistAddr()` #3524
- avoid duplicate encoded-words package and test `cargo vendor` in ci #3549
- python: don't raise an error if addr changes #3530
- improve coverage script #3530

### Fixes
- improved error handling for account setup from qrcode #3474
- python: enable certificate checks in cloned accounts #3443


## 1.92.0

### API-Changes
- add `dc_chat_get_mailinglist_addr()` #3520


## 1.91.0

### Added
- python bindings: extra method to get an account running

### Changes
- refactorings #3437

### Fixes
- mark "group image changed" as system message on receiver side #3517


## 1.90.0

### Changes
- handle drafts from mailto links in scanned QR #3492
- do not overflow ratelimiter leaky bucket #3496
- (AEAP) Add device message after you changed your address #3505
- (AEAP) Revert #3491, instead only replace contacts in verified groups #3510
- improve python bindings and tests #3502 #3503

### Fixes
- don't squash text parts of NDN into attachments #3497
- do not treat non-failed DSNs as NDNs #3506


## 1.89.0

### Changes

- (AEAP) When one of your contacts changed their address, they are
  only replaced in the chat where you got a message from them
  for now #3491

### Fixes
- replace musl libc name resolution errors with a better message #3485
- handle updates for not yet downloaded webxdc instances #3487


## 1.88.0

### Changes
- Implemented "Automatic e-mail address Porting" (AEAP). You can
  configure a new address in DC now, and when receivers get messages
  they will automatically recognize your moving to a new address. #3385
- switch from `async-std` to `tokio` as the async runtime #3449
- upgrade to `pgp@0.8.0` #3467
- add IMAP ID extension support #3468
- configure DeltaChat folder by selecting it, so it is configured even if not LISTed #3371
- build PyPy wheels #6683
- improve default error if NDN does not provide an error #3456
- increase ratelimit from 3 to 6 messages per 60 seconds #3481

### Fixes
- mailing list: remove square-brackets only for first name #3452
- do not use footers from mailinglists as the contact status #3460
- don't ignore KML parsing errors #3473


## 1.87.0

### Changes
- limit the rate of MDN sending #3402
- ignore ratelimits for bots #3439
- remove `msgs_mdns` references to deleted messages during housekeeping #3387
- format message lines starting with `>` as quotes #3434
- node: remove `split2` dependency #3418
- node: add git installation info to readme #3418
- limit the rate of webxdc update sending #3417

### Fixes
- set a default error if NDN does not provide an error #3410
- python: avoid exceptions when messages/contacts/chats are compared with `None`
- node: wait for the event loop to stop before destroying contexts #3431 #3451
- emit configuration errors via event on failure #3433
- report configure and imex success/failure after freeing ongoing process #3442

### API-Changes
- python: added `Message.get_status_updates()`  #3416
- python: added `Message.send_status_update()`  #3416
- python: added `Message.is_webxdc()`  #3416
- python: added `Message.is_videochat_invitation()`  #3416
- python: added support for "videochat" and "webxdc" view types to `Message.new_empty()`  #3416


## 1.86.0

### API-Changes
- python: added optional `closed` parameter to `Account` constructor #3394
- python: added optional `passphrase` parameter to `Account.export_all()` and `Account.import_all()` #3394
- python: added `Account.open()` #3394
- python: added `Chat.is_single()` #3394
- python: added `Chat.is_mailinglist()` #3394
- python: added `Chat.is_broadcast()` #3394
- python: added `Chat.is_multiuser()` #3394
- python: added `Chat.is_self_talk()` #3394
- python: added `Chat.is_device_talk()` #3394
- python: added `Chat.is_pinned()` #3394
- python: added `Chat.pin()` #3394
- python: added `Chat.unpin()` #3394
- python: added `Chat.archive()` #3394
- python: added `Chat.unarchive()` #3394
- python: added `Message.get_summarytext()` #3394
- python: added optional `closed` parameter to `ACFactory.get_unconfigured_account()` (pytest plugin) #3394
- python: added optional `passphrase` parameter to `ACFactory.get_pseudo_configured_account()` (pytest plugin) #3394

### Changes
- clean up series of webxdc info messages;
  `DC_EVENT_MSGS_CHANGED` is emitted on changes of existing info messages #3395
- update provider database #3399
- refactorings #3375 #3403 #3398 #3404

### Fixes
- do not reset our database if imported backup cannot be decrypted #3397
- node: remove `npx` from build script, this broke flathub build #3396


## 1.85.0

### Changes
- refactorings #3373 #3345 #3380 #3382
- node: move split2 to devDependencies
- python: build Python 3.10 wheels #3392
- update Rust dependencies

### Fixes
- delete outgoing MDNs found in the Sent folder on Gmail #3372
- fix searching one-to-one chats #3377
- do not add legacy info-messages on resending webxdc #3389


## 1.84.0

### Changes
- refactorings #3354 #3347 #3353 #3346

### Fixes
- do not unnecessarily SELECT folders if there are no operations planned on
  them #3333
- trim chat encryption info #3350
- fix failure to decrypt first message to self after key synchronization
  via Autocrypt Setup Message #3352
- Keep pgp key when you change your own email address #3351
- Do not ignore Sent and Spam folders on Gmail #3369
- handle decryption errors explicitly and don't get confused by encrypted mail attachments #3374


## 1.83.0

### Fixes
- fix node prebuild & package ci #3337


## 1.82.0

### API-Changes
- re-add removed `DC_MSG_ID_MARKER1` as in use on iOS #3330

### Changes
- refactorings #3328

### Fixes
- fix node package ci #3331
- fix race condition in ongoing process (import/export, configuration) allocation #3322


## 1.81.0

### API-Changes
- deprecate unused `marker1before` argument of `dc_get_chat_msgs`
  and remove `DC_MSG_ID_MARKER1` constant #3274

### Changes
- now the node-bindings are also part of this repository 🎉 #3283
- support `source_code_url` from Webxdc manifests #3314
- support Webxdc document names and add `document` to `dc_msg_get_webxdc_info()` #3317 #3324
- improve chat encryption info, make it easier to find contacts without keys #3318
- improve error reporting when creating a folder fails #3325
- node: remove unmaintained coverage scripts
- send normal messages with higher priority than MDNs #3243
- make Scheduler stateless #3302
- abort instead of unwinding on panic #3259
- improve python bindings #3297 #3298
- improve documentation #3307 #3306 #3309 #3319 #3321
- refactorings #3304 #3303 #3323

### Fixes
- node: throw error when getting context with an invalid account id
- node: throw error when instanciating a wrapper class on `null` (Context, Message, Chat, ChatList and so on)
- use same contact-color if email address differ only in upper-/lowercase #3327
- repair encrypted mails "mixed up" by Google Workspace "Append footer" function #3315


## 1.80.0

### Changes
- update provider database #3284
- improve python bindings, tests and ci #3287 #3286 #3287 #3289 #3290 #3292

### Fixes
- fix escaping in generated QR-code-SVG #3295


## 1.79.0

### Changes
- Send locations in the background regardless of SMTP loop activity #3247
- refactorings #3268
- improve tests and ci #3266 #3271

### Fixes
- simplify `dc_stop_io()` and remove potential panics and race conditions #3273
- fix correct message escaping consisting of a dot in SMTP protocol #3265


## 1.78.0

### API-Changes
- replaced stock string `DC_STR_ONE_MOMENT` by `DC_STR_NOT_CONNECTED` #3222
- add `dc_resend_msgs()` #3238
- `dc_provider_new_from_email()` does no longer do an DNS lookup for checking custom domains,
  this is done by `dc_provider_new_from_email_with_dns()` now #3256

### Changes
- introduce multiple self addresses with the "configured" address always being the primary one #2896
- Further improve finding the correct server after logging in #3208
- `get_connectivity_html()` returns HTML as non-scalable #3213
- add update-serial to `DC_EVENT_WEBXDC_STATUS_UPDATE` #3215
- Speed up message receiving via IMAP a bit #3225
- mark messages as seen on IMAP in batches #3223
- remove Received: based draft detection heuristic #3230
- Use pkgconfig for building Python package #2590
- don't start io on unconfigured context #2664
- do not assign group IDs to ad-hoc groups #2798
- dynamic libraries use dylib extension on Darwin #3226
- refactorings #3217 #3219 #3224 #3235 #3239 #3244 #3254
- improve documentation #3214 #3220 #3237
- improve tests and ci #3212 #3233 #3241 #3242 #3252 #3250 #3255 #3260

### Fixes
- Take `delete_device_after` into account when calculating ephemeral loop timeout #3211 #3221
- Fix a bug where a blocked contact could send a contact request #3218
- Make sure, videochat-room-names are always URL-safe #3231
- Try removing account folder multiple times in case of failure #3229
- Ignore messages from all spam folders if there are many #3246
- Hide location-only messages instead of displaying empty bubbles #3248


## 1.77.0

### API changes
- change semantics of `dc_get_webxdc_status_updates()` second parameter
  and remove update-id from `DC_EVENT_WEBXDC_STATUS_UPDATE` #3081

### Changes
- add more SMTP logging #3093
- place common headers like `From:` before the large `Autocrypt:` header #3079
- keep track of securejoin joiner status in database to survive restarts #2920
- remove never used `SentboxMove` option #3111
- improve speed by caching config values #3131 #3145
- optimize `markseen_msgs` #3141
- automatically accept chats with outgoing messages #3143
- `dc_receive_imf` refactorings #3154 #3156 #3159
- add index to speedup deletion of expired ephemeral messages #3155
- muted chats stay archived on new messages #3184
- support `min_api` from Webxdc manifests #3206
- do not read whole webxdc file into memory #3109
- improve tests, refactorings #3073 #3096 #3102 #3108 #3139 #3128 #3133 #3142 #3153 #3151 #3174 #3170 #3148 #3179 #3185
- improve documentation #2983 #3112 #3103 #3118 #3120

### Fixes
- speed up loading of chat messages by a factor of 20 #3171 #3194 #3173
- fix an issue where the app crashes when trying to export a backup #3195
- hopefully fix a bug where outgoing messages appear twice with Amazon SES #3077
- do not delete messages without Message-IDs as duplicates #3095
- assign replies from a different email address to the correct chat #3119
- assing outgoing private replies to the correct chat #3177
- start ephemeral timer when seen status is synchronized via IMAP #3122
- do not create empty contact requests with "setup changed" messages;
  instead, send a "setup changed" message into all chats we share with the peer #3187
- do not delete duplicate messages on IMAP immediately to accidentally deleting
  the last copy #3138
- clear more columns when message expires due to `delete_device_after` setting #3181
- do not try to use stale SMTP connections #3180
- slightly improve finding the correct server after logging in #3207
- retry message sending automatically if loop is not interrupted #3183
- fix a bug where sometimes the file extension of a long filename containing a dot was cropped #3098


## 1.76.0

### Changes
- move messages in batches #3058
- delete messages in batches #3060
- python: remove arbitrary timeouts from tests #3059
- refactorings #3026

### Fixes
- avoid archived, fresh chats #3053
- Also resync UIDs in folders that are not configured #2289
- treat "NO" IMAP response to MOVE and COPY commands as an error #3058
- Fix a bug where messages in the Spam folder created contact requests #3015
- Fix a bug where drafts disappeared after some days #3067
- Parse MS Exchange read receipts and mark the original message as read #3075
- do not retry message sending infinitely in case of permanent SMTP failure #3070
- set message state to failed when retry limit is exceeded #3072


## 1.75.0

### Changes
- optimize `delete_expired_imap_messages()` #3047


## 1.74.0

### Fixes
- avoid reconnection loop when message without Message-ID is marked as seen #3044


## 1.73.0

### API changes
- added `only_fetch_mvbox` config #3028

### Changes
- don't watch Sent folder by default #3025
- use webxdc app name in chatlist/quotes/replies etc. #3027
- make it possible to cancel message sending by removing the message #3034,
  this was previosuly removed in 1.71.0 #2939
- synchronize Seen flags only on watched folders to speed up
  folder scanning #3041
- remove direct dependency on `byteorder` crate #3031
- refactorings #3023 #3013
- update provider database #3043
- improve documentation #3017 #3018 #3021

### Fixes
- fix splitting off text from webxdc messages #3032
- call slow `delete_expired_imap_messages()` less often #3037
- make synchronization of Seen status more robust in case unsolicited FETCH
  result without UID is returned #3022
- fetch Inbox before scanning folders to ensure iOS does
  not kill the app before it gets to fetch the Inbox in background #3040


## 1.72.0

### Fixes
- run migrations on backup import #3006


## 1.71.0

### API Changes
- added APIs to handle database passwords: `dc_context_new_closed()`, `dc_context_open()`,
  `dc_context_is_open()` and `dc_accounts_add_closed_account()` #2956 #2972
- use second parameter of `dc_imex` to provide backup passphrase #2980
- added `DC_MSG_WEBXDC`, `dc_send_webxdc_status_update()`,
  `dc_get_webxdc_status_updates()`, `dc_msg_get_webxdc_blob()`, `dc_msg_get_webxdc_info()`
  and `DC_EVENT_WEBXDC_STATUS_UPDATE` #2826 #2971 #2975 #2977 #2979 #2993 #2994 #2998 #3001 #3003
- added `dc_msg_get_parent()` #2984
- added `dc_msg_force_plaintext()` API for bots #2847
- allow removing quotes on drafts `dc_msg_set_quote(msg, NULL)` #2950
- removed `mvbox_watch` option; watching is enabled when `mvbox_move` is enabled #2906
- removed `inbox_watch` option #2922
- deprecated `os_name` in `dc_context_new()`, pass `NULL` or an empty string #2956

### Changes
- start making it possible to write to mailing lists #2736
- add `hop_info` to `dc_get_info()` #2751 #2914 #2923
- add information about whether the database is encrypted or not to `dc_get_info()` #3000
- selfstatus now defaults to empty #2951 #2960
- validate detached cryptographic signatures as used eg. by Thunderbird #2865
- do not change the draft's `msg_id` on updates and sending #2887
- add `imap` table to keep track of message UIDs #2909 #2938
- replace `SendMsgToSmtp` jobs which stored outgoing messages in blobdir with `smtp` SQL table #2939 #2996
- sql: enable `auto_vacuum=INCREMENTAL` #2931
- sql: build rusqlite with sqlcipher #2934
- synchronize Seen status across devices #2942
- `dc_preconfigure_keypair` now takes ascii armored keys instead of base64 #2862
- put removed member in Bcc instead of To in the message about removal #2864
- improve group updates #2889
- re-write the blob filename creation loop #2981
- update provider database (11 Jan 2022) #2959
- python: allow timeout for internal configure tracker API #2967
- python: remove API deprecated in Python 3.10 #2907
- refactorings #2932 #2957 #2947
- improve tests #2863 #2866 #2881 #2908 #2918 #2901 #2973
- improve documentation #2880 #2886 #2895
- improve ci #2919 #2926 #2969 #2999

### Fixes
- fix leaving groups #2929
- fix unread count #2861
- make `add_parts()` not early-exit #2879
- recognize MS Exchange read receipts as read receipts #2890
- create parent directory if creating a new file fails #2978
- save "configured" flag later #2974
- improve log #2928
- `dc_receive_imf`: don't fail on invalid address in the To field #2940


## 1.70.0

### Fixes
- fix: do not abort Param parsing on unknown keys #2856
- fix: execute `Chat-Group-Member-Removed:` even when arriving disordered #2857


## 1.69.0

### Fixes
- fix group-related system messages in multi-device setups #2848
- fix "Google Workspace" (former "G Suite") issues related to bad resolvers #2852


## 1.68.0

### Fixes
- fix chat assignment when forwarding #2843
- fix layout issues with the generated QR code svg #2842


## 1.67.0

### API changes
- `dc_get_securejoin_qr_svg(chat_id)` added #2815
- added stock-strings `DC_STR_SETUP_CONTACT_QR_DESC` and `DC_STR_SECURE_JOIN_GROUP_QR_DESC`


## 1.66.0

### API changes
- `dc_contact_get_last_seen()` added #2823
- python: `Contact.last_seen` added #2823
- removed `DC_STR_NEWGROUPDRAFT`, we don't set draft after creating group anymore #2805

### Changes
- python: add cutil.from_optional_dc_charpointer() #2824
- refactorings #2807 #2822 #2825


## 1.65.0

### Changes
- python: add mypy support and some type hints #2809

### Fixes
- do not disable ephemeral timer when downloading a message partially #2811
- apply existing ephemeral timer also to partially downloaded messages;
  after full download, the ephemeral timer starts over #2811
- replace user-visible error on verification failure with warning;
  the error is logged to the corresponding chat anyway #2808


## 1.64.0

### Fixes
- add 'waiting for being added to the group' only for group-joins,
  not for setup-contact #2797
- prioritize In-Reply-To: and References: headers over group IDs when assigning
  messages to chats to fix incorrect assignment of Delta Chat replies to
  classic email threads #2795


## 1.63.0

### API changes
- `dc_get_last_error()` added #2788

### Changes
- Optimize Autocrypt gossip #2743

### Fixes
- fix permanently hiding of one-to-one chats after secure-join #2791


## 1.62.0

### API Changes
- `dc_join_securejoin()` now always returns immediately;
  the returned chat may not allow sending (`dc_chat_can_send()` returns false)
  which may change as usual on `DC_EVENT_CHAT_MODIFIED` #2508 #2767
- introduce multi-device-sync-messages;
  as older cores display them as files in self-chat,
  they are currently only sent if config option `send_sync_msgs` is set #2669
- add `DC_EVENT_SELFAVATAR_CHANGED` #2742

### Changes
- use system DNS instead of google for MX queries #2780
- improve error logging #2758
- improve tests #2764 #2781
- improve ci #2770
- refactorings #2677 #2728 #2740 #2729 #2766 #2778

### Fixes
- add Let's Encrypt certificate to core as it may be missing older devices #2752
- prioritize certificate setting from user over the one from provider-db #2749
- fix "QR process failed" error #2725
- do not update quota in endless loop #2726


## 1.61.0

### API Changes
- download-on-demand added: `dc_msg_get_download_state()`, `dc_download_full_msg()`
  and `download_limit` config option #2631 #2696
- `dc_create_broadcast_list()` and chat type `DC_CHAT_TYPE_BROADCAST` added #2707 #2722
- allow ui-specific configs using `ui.`-prefix in key (`dc_set_config(context, "ui.*", value)`) #2672
- new strings from `DC_STR_PARTIAL_DOWNLOAD_MSG_BODY`
  to `DC_STR_PART_OF_TOTAL_USED` #2631 #2694 #2707 #2723
- emit warnings and errors from account manager with account-id 0 #2712

### Changes
- notify about incoming contact requests #2690
- messages are marked as read on first read receipt #2699
- quota warning reappears after import, rewarning at 95% #2702
- lock strict TLS if certificate checks are automatic #2711
- always check certificates strictly when connecting over SOCKS5 in Automatic mode #2657
- `Accounts` is not cloneable anymore #2654 #2658
- update chat/contact data only when there was no newer update #2642
- better detection of mailing list names #2665 #2685
- log all decisions when applying ephemeral timer to chats #2679
- connectivity view now translatable #2694 #2723
- improve Doxygen documentation #2647 #2668 #2684 #2688 #2705
- refactorings #2656 #2659 #2677 #2673 #2678 #2675 #2663 #2692 #2706
- update provider database #2618

### Fixes
- ephemeral timer rollback protection #2693 #2709
- recreate configured folders if they are deleted #2691
- ignore MDNs sent to self #2674
- recognize NDNs that put headers into "message/global-headers" part #2598
- avoid `dc_get_contacts()` returning duplicate contact ids #2591
- do not leak group names on forwarding messages #2719
- in case of smtp-errors, iterate over all addresses to fix ipv6/v4 problems #2720
- fix pkg-config file #2660
- fix "QR process failed" error #2725


## 1.60.0

### Added
- add device message to warn about QUOTA #2621
- add SOCKS5 support #2474 #2620

### Changes
- don't emit multiple events with the same import/export progress number #2639
- reduce message length limit to 5000 chars #2615

### Fixes
- keep event emitter from closing when there are no accounts #2636


## 1.59.0

### Added
- add quota information to `dc_get_connectivity_html()`

### Changes
- refactorings #2592 #2570 #2581
- add 'device chat about' to now existing status #2613
- update provider database #2608

### Fixes
- provider database supports socket=PLAIN and dotless domains now #2604 #2608
- add migrated accounts to events emitter #2607
- fix forwarding quote-only mails #2600
- do not set WantsMdn param for outgoing messages #2603
- set timestamps for system messages #2593
- do not treat gmail labels as folders #2587
- avoid timing problems in `dc_maybe_network_lost()` #2551
- only set smtp to "connected" if the last message was actually sent #2541


## 1.58.0

### Fixes
- move WAL file together with database
  and avoid using data if the database was not closed correctly before #2583


## 1.57.0

### API Changes

- breaking change: removed deaddrop chat #2514 #2563

  Contact request chats are not merged into a single virtual
  "deaddrop" chat anymore. Instead, they are shown in the chatlist the
  same way as other chats, but sending of messages to them is not
  allowed and MDNs are not sent automatically until the chat is
  "accepted" by the user.

  New API:
  - `dc_chat_is_contact_request()`: returns true if chat is a contact
    request.  In this case an option to accept the chat via
    `dc_accept_chat()` should be shown in the UI.
  - `dc_accept_chat()`: unblock the chat or accept contact request
  - `dc_block_chat()`: block the chat, currently works only for mailing
    lists.

  Removed API:
  - `dc_create_chat_by_msg_id()`: deprecated 2021-02-07 in favor of
    `dc_decide_on_contact_request()`
  - `dc_marknoticed_contact()`: deprecated 2021-02-07 in favor of
    `dc_decide_on_contact_request()`
  - `dc_decide_on_contact_request()`: this call requires a message ID
    from deaddrop chat as input. As deaddrop chat is removed, this
    call can't be used anymore.
  - `dc_msg_get_real_chat_id()`: use `dc_msg_get_chat_id()` instead, the
    only difference between these calls was in handling of deaddrop
    chat
  - removed `DC_CHAT_ID_DEADDROP` and `DC_STR_DEADDROP` constants

- breaking change: removed `DC_EVENT_ERROR_NETWORK` and `DC_STR_SERVER_RESPONSE`
  Instead, there is a new api `dc_get_connectivity()`
  and `dc_get_connectivity_html()`;
  `DC_EVENT_CONNECTIVITY_CHANGED` is emitted on changes

- breaking change: removed `dc_accounts_import_account()`
  Instead you need to add an account and call `dc_imex(DC_IMEX_IMPORT_BACKUP)`
  on its context

- update account api, 2 new methods:
  `int dc_all_work_done (dc_context_t* context);`
  `int dc_accounts_all_work_done (dc_accounts_t* accounts);`

- add api to check if a message was `Auto-Submitted`
  cffi: `int dc_msg_is_bot (const dc_msg_t* msg);`
  python: `Message.is_bot()`

- `dc_context_t* dc_accounts_get_selected_account (dc_accounts_t* accounts);`
  now returns `NULL` if there is no selected account

- added `dc_accounts_maybe_network_lost()` for systems core cannot find out
  connectivity loss on its own (eg. iOS) #2550

### Added
- use Auto-Submitted: auto-generated header to identify bots #2502
- allow sending stickers via repl tool
- chat: make `get_msg_cnt()` and `get_fresh_msg_cnt()` work for deaddrop chat #2493
- withdraw/revive own qr-codes #2512
- add Connectivity view (a better api for getting the connection status) #2319 #2549 #2542

### Changes
- updated spec: new `Chat-User-Avatar` usage, `Chat-Content: sticker`, structure, copyright year #2480
- update documentation #2548 #2561 #2569
- breaking: `Accounts::create` does not also create an default account anymore #2500
- remove "forwarded" from stickers, as the primary way of getting stickers
  is by asking a bot and then forwarding them currently #2526
- mimeparser: use mailparse to parse RFC 2231 filenames #2543
- allow email addresses without dot in the domain part #2112
- allow installing lib and include under different prefixes #2558
- remove counter from name provided by `DC_CHAT_ID_ARCHIVED_LINK` #2566
- improve tests #2487 #2491 #2497
- refactorings #2492 #2503 #2504 #2506 #2515 #2520 #2567 #2575 #2577 #2579
- improve ci #2494
- update provider-database #2565

### Removed
- remove `dc_accounts_import_account()` api #2521
- remove `DC_EVENT_ERROR_NETWORK` and `DC_STR_SERVER_RESPONSE` #2319

### Fixes
- allow stickers with gif-images #2481
- fix database migration #2486
- do not count hidden messages in get_msg_cnt(). #2493
- improve drafts detection #2489
- fix panic when removing last, selected account from account manager #2500
- set_draft's message-changed-event returns now draft's msg id instead of 0 #2304
- avoid hiding outgoing classic emails #2505
- fixes for message timestamps #2517
- do not process names, avatars, location XMLs, message signature etc.
  for duplicate messages #2513
- fix `can_send` for users not in group #2479
- fix receiving events for accounts added by `dc_accounts_add_account()` #2559
- fix which chats messages are assigned to #2465
- fix: don't create chats when MDNs are received #2578


## 1.56.0

- fix downscaling images #2469

- fix outgoing messages popping up in selfchat #2456

- securejoin: display error reason if there is any #2470

- do not allow deleting contacts with ongoing chats #2458

- fix: ignore drafts folder when scanning #2454

- fix: scan folders also when inbox is not watched #2446

- more robust In-Reply-To parsing #2182

- update dependencies #2441 #2438 #2439 #2440 #2447 #2448 #2449 #2452 #2453 #2460 #2464 #2466

- update provider-database #2471

- refactorings #2459 #2457

- improve tests and ci #2445 #2450 #2451


## 1.55.0

- fix panic when receiving some HTML messages #2434

- fix downloading some messages multiple times #2430

- fix formatting of read receipt texts #2431

- simplify SQL error handling #2415

- explicit rust API for creating chats with blocked status #2282

- debloat the binary by using less AsRef arguments #2425


## 1.54.0

- switch back from `sqlx` to `rusqlite` due to performance regressions #2380 #2381 #2385 #2387

- global search performance improvement #2364 #2365 #2366

- improve SQLite performance with `PRAGMA synchronous=normal` #2382

- python: fix building of bindings against system-wide install of `libdeltachat` #2383 #2385

- python: list `requests` as a requirement #2390

- fix creation of many delete jobs when being offline #2372

- synchronize status between devices #2386

- deaddrop (contact requests) chat improvements #2373

- add "Forwarded:" to notification and chatlist summaries #2310

- place user avatar directly into `Chat-User-Avatar` header #2232 #2384

- improve tests #2360 #2362 #2370 #2377 #2387

- cleanup #2359 #2361 #2374 #2376 #2379 #2388


## 1.53.0

- fix sqlx performance regression #2355 2356

- add a `ci_scripts/coverage.sh` #2333 #2334

- refactorings and tests #2348 #2349 #2350

- improve python bindings #2332 #2326


## 1.52.0

- database library changed from rusqlite to sqlx #2089 #2331 #2336 #2340

- add alias support: UIs should check for `dc_msg_get_override_sender_name()`
  also in single-chats now and display divergent names and avatars #2297

- parse blockquote-tags for better quote detection #2313

- ignore unknown classical emails from spam folder #2311

- support "Mixed Up” encryption repairing #2321

- fix single chat search #2344

- fix nightly clippy and rustc errors #2341

- update dependencies #2350

- improve ci #2342

- improve python bindings #2332 #2326


## 1.51.0

- breaking change: You have to call `dc_stop_io()`/`dc_start_io()`
  before/after `dc_imex(DC_IMEX_EXPORT_BACKUP)`:
  fix race condition and db corruption
  when a message was received during backup #2253

- save subject for messages: new api `dc_msg_get_subject()`,
  when quoting, use the subject of the quoted message as the new subject,
  instead of the last subject in the chat #2274 #2283

- new apis to get full or html message,
  `dc_msg_has_html()` and `dc_get_msg_html()` #2125 #2151 #2264 #2279

- new chat type and apis for the new mailing list support,
  `DC_CHAT_TYPE_MAILINGLIST`, `dc_msg_get_real_chat_id()`,
  `dc_msg_get_override_sender_name()` #1964 #2181 #2185 #2195 #2211 #2210 #2240
  #2241 #2243 #2258 #2259 #2261 #2267 #2270 #2272 #2290

- new api `dc_decide_on_contact_request()`,
  deprecated `dc_create_chat_by_msg_id()` and `dc_marknoticed_contact()` #1964

- new flag `DC_GCM_INFO_ONLY` for api `dc_get_chat_msgs()` #2132

- new api `dc_get_chat_encrinfo()` #2186

- new api `dc_contact_get_status()`, returning the recent footer #2218 #2307

- improve contact name update rules,
  add api `dc_contact_get_auth_name()` #2206 #2212 #2225

- new api for bots: `dc_msg_set_html()` #2153

- new api for bots: `dc_msg_set_override_sender_name()` #2231

- api removed: `dc_is_io_running()` #2139

- api removed: `dc_contact_get_first_name()` #2165 #2171

- improve compatibility with providers changing the Message-ID
  (as Outlook.com) #2250 #2265

- correctly show emails that were sent to an alias and then bounced 

- implement Consistent Color Generation (XEP-0392),
  that results in contact colors be be changed #2228 #2229 #2239

- fetch recent existing messages
  and create corresponding chats after configure #2106

- improve e-mail compatibility
  by scanning all folders from time to time #2067 #2152 #2158 #2184 #2215 #2224

- better support videochat-services not supporting random rooms #2191

- export backups as .tar files #2023

- scale avatars based on media_quality, fix avatar rotation #2063

- compare ephemeral timer to parent message to deal with reordering better #2100

- better ephemeral system messages #2183

- read quotes out of html messages #2104

- prepend subject to messages with attachments, if needed #2111

- run housekeeping at least once a day #2114

- resolve MX domain only once per OAuth2 provider #2122

- configure provider based on MX record #2123 #2134

- make transient bad destination address error permanent
  after n tries #2126 #2202

- enable strict TLS for known providers by default #2121

- improve and harden secure join #2154 #2161 #2251

- update `dc_get_info()` to return more information #2156

- prefer In-Reply-To/References
  over group-id stored in Message-ID #2164 #2172 #2173

- apply gossiped encryption preference to new peerstates #2174

- fix: do not return quoted messages from the trash chat #2221

- fix: allow emojis for location markers #2177

- fix encoding of Chat-Group-Name-Changed messages that could even lead to
  messages not being delivered #2141

- fix error when no temporary directory is available #1929

- fix marking read receipts as seen #2117

- fix read-notification for mixed-case addresses #2103

- fix decoding of attachment filenames #2080 #2094 #2102

- fix downloading ranges of message #2061

- fix parsing quoted encoded words in From: header #2193 #2204

- fix import/export race condition #2250

- fix: exclude muted chats from notified-list #2269 #2275

- fix: update uid_next if the server rewind it #2288

- fix: return error on fingerprint mismatch on qr-scan #2295

- fix ci #2217 #2226 #2244 #2245 #2249 #2277 #2286

- try harder on backup opening #2148

- trash messages more thoroughly #2273

- nicer logging #2284

- add CMakeLists.txt #2260

- switch to rust 1.50, update toolchains, deps #2150 #2155 #2165 #2107 #2262 #2271

- improve python bindings #2113 #2115 #2133 #2214

- improve documentation #2143 #2160 #2175 #2146

- refactorings #2110 #2136 #2135 #2168 #2178 #2189 #2190 #2198 #2197 #2201 #2196
  #2200 #2230 #2262 #2203

- update provider-database #2299


## 1.50.0

- do not fetch emails in between inbox_watch disabled and enabled again #2087

- fix: do not fetch from INBOX if inbox_watch is disabled #2085

- fix: do not use STARTTLS when PLAIN connection is requested
  and do not allow downgrade if STARTTLS is not available #2071


## 1.49.0

- add timestamps to image and video filenames #2068

- forbid quoting messages from another context #2069

- fix: preserve quotes in messages with attachments #2070


## 1.48.0

- `fetch_existing` renamed to `fetch_existing_msgs` and disabled by default
  #2035 #2042

- skip fetch existing messages/contacts if config-option `bot` set #2017

- always log why a message is sorted to trash #2045

- display a quote if top posting is detected #2047

- add ephemeral task cancellation to `dc_stop_io()`;
  before, there was no way to quickly terminate pending ephemeral tasks #2051

- when saved-messages chat is deleted,
  a device-message about recreation is added #2050

- use `max_smtp_rcpt_to` from provider-db,
  sending messages to many recipients in configurable chunks #2056

- fix handling of empty autoconfigure files #2027

- fix adding saved messages to wrong chats on multi-device #2034 #2039

- fix hang on android4.4 and other systems
  by adding a workaround to executer-blocking-handling bug #2040

- fix secret key export/import roundtrip #2048

- fix mistakenly unarchived chats #2057

- fix outdated-reminder test that fails only 7 days a year,
  including halloween :) #2059

- improve python bindings #2021 #2036 #2038

- update provider-database #2037


## 1.47.0

- breaking change: `dc_update_device_chats()` removed;
  this is now done automatically during configure
  unless the new config-option `bot` is set #1957

- breaking change: split `DC_EVENT_MSGS_NOTICED` off `DC_EVENT_MSGS_CHANGED`
  and remove `dc_marknoticed_all_chats()` #1942 #1981

- breaking change: remove unused starring options #1965

- breaking change: `DC_CHAT_TYPE_VERIFIED_GROUP` replaced by
  `dc_chat_is_protected()`; also single-chats may be protected now, this may
  happen over the wire even if the UI do not offer an option for that #1968

- breaking change: split quotes off message text,
  UIs should use at least `dc_msg_get_quoted_text()` to show quotes now #1975

- new api for quote handling: `dc_msg_set_quote()`, `dc_msg_get_quoted_text()`,
  `dc_msg_get_quoted_msg()` #1975 #1984 #1985 #1987 #1989 #2004

- require quorum to enable encryption #1946

- speed up and clean up account creation #1912 #1927 #1960 #1961

- configure now collects recent contacts and fetches last messages
  unless disabled by `fetch_existing` config-option #1913 #2003
  EDIT: `fetch_existing` renamed to `fetch_existing_msgs` in 1.48.0 #2042

- emit `DC_EVENT_CHAT_MODIFIED` on contact rename
  and set contact-id on `DC_EVENT_CONTACTS_CHANGED` #1935 #1936 #1937

- add `dc_set_chat_protection()`; the `protect` parameter in
  `dc_create_group_chat()` will be removed in an upcoming release;
  up to then, UIs using the "verified group" paradigm
  should not use `dc_set_chat_protection()` #1968 #2014 #2001 #2012 #2007

- remove unneeded `DC_STR_COUNT` #1991

- mark all failed messages as failed when receiving an NDN #1993

- check some easy cases for bad system clock and outdated app #1901

- fix import temporary directory usage #1929

- fix forcing encryption for reset peers #1998

- fix: do not allow to save drafts in non-writeable chats #1997

- fix: do not show HTML if there is no content and there is an attachment #1988

- fix recovering offline/lost connections, fixes background receive bug #1983

- fix ordering of accounts returned by `dc_accounts_get_all()` #1909

- fix whitespace for summaries #1938

- fix: improve sentbox name guessing #1941

- fix: avoid manual poll impl for accounts events #1944

- fix encoding newlines in param as a preparation for storing quotes #1945

- fix: internal and ffi error handling #1967 #1966 #1959 #1911 #1916 #1917 #1915

- fix ci #1928 #1931 #1932 #1933 #1934 #1943

- update provider-database #1940 #2005 #2006

- update dependencies #1919 #1908 #1950 #1963 #1996 #2010 #2013


## 1.46.0

- breaking change: `dc_configure()` report errors in
  `DC_EVENT_CONFIGURE_PROGRESS`: capturing error events is no longer working
  #1886 #1905

- breaking change: removed `DC_LP_{IMAP|SMTP}_SOCKET*` from `server_flags`;
  added `mail_security` and `send_security` using `DC_SOCKET` enum #1835

- parse multiple servers in Mozilla autoconfig #1860

- try multiple servers for each protocol #1871

- do IMAP and SMTP configuration in parallel #1891

- configuration cleanup and speedup #1858 #1875 #1889 #1904 #1906

- secure-join cleanup, testing, fixing #1876 #1877 #1887 #1888 #1896 #1899 #1900

- do not reset peerstate on encrypted messages,
  ignore reordered autocrypt headers #1885 #1890

- always sort message replies after parent message #1852

- add an index to significantly speed up `get_fresh_msg_cnt()` #1881

- improve mimetype guessing for PDF and many other formats #1857 #1861

- improve accepting invalid html #1851

- improve tests, cleanup and ci #1850 #1856 #1859 #1861 #1884 #1894 #1895

- tweak HELO command #1908

- make `dc_accounts_get_all()` return accounts sorted #1909

- fix KML coordinates precision used for location streaming #1872

- fix cancelling import/export #1855


## 1.45.0

- add `dc_accounts_t` account manager object and related api functions #1784

- add capability to import backups as .tar files,
  which will become the default in a subsequent release #1749

- try various server domains on configuration #1780 #1838

- recognize .tgs files as stickers #1826

- remove X-Mailer debug header #1819

- improve guessing message types from extension #1818

- fix showing unprotected subjects in encrypted messages #1822

- fix threading in interaction with non-delta-clients #1843

- fix handling if encryption degrades #1829

- fix webrtc-servers names set by the user #1831

- update provider database #1828

- update async-imap to fix Oauth2 #1837

- optimize jpeg assets with trimage #1840

- add tests and documentations #1809 #1820


## 1.44.0

- fix peerstate issues #1800 #1805

- fix a crash related to muted chats #1803

- fix incorrect dimensions sometimes reported for images #1806

- fixed `dc_chat_get_remaining_mute_duration` function #1807

- handle empty tags (e.g. `<br/>`) in HTML mails #1810

- always translate the message about disappearing messages timer change #1813

- improve footer detection in plain text email #1812

- update device chat icon to fix warnings in iOS logs #1802

- fix deletion of multiple messages #1795


## 1.43.0

- improve using own jitsi-servers #1785

- fix smtp-timeout tweaks for larger mails #1797

- more bug fixes and updates #1794 #1792 #1789 #1787


## 1.42.0

- new qr-code type `DC_QR_WEBRTC` #1779

- new `dc_chatlist_get_summary2()` api #1771

- tweak smtp-timeout for larger mails #1782

- optimize read-receipts #1765

- Allow http scheme for DCACCOUNT URLs #1770

- improve tests #1769

- bug fixes #1766 #1772 #1773 #1775 #1776 #1777


## 1.41.0

- new apis to initiate video chats #1718 #1735

- new apis `dc_msg_get_ephemeral_timer()`
  and `dc_msg_get_ephemeral_timestamp()`

- new api `dc_chatlist_get_summary2()` #1771

- improve IMAP handling #1703 #1704

- improve ephemeral messages #1696 #1705

- mark location-messages as auto-generated #1715

- multi-device avatar-sync #1716 #1717

- improve python bindings #1732 #1733 #1738 #1769

- Allow http scheme for DCACCOUNT urls #1770

- more fixes #1702 #1706 #1707 #1710 #1719 #1721
  #1723 #1734 #1740 #1744 #1748 #1760 #1766 #1773 #1765

- refactorings #1712 #1714 #1757

- update toolchains and dependencies #1726 #1736 #1737 #1742 #1743 #1746


## 1.40.0

- introduce ephemeral messages #1540 #1680 #1683 #1684 #1691 #1692

- `DC_MSG_ID_DAYMARKER` gets timestamp attached #1677 #1685

- improve idle #1690 #1688

- fix message processing issues by sequential processing #1694

- refactorings #1670 #1673


## 1.39.0

- fix handling of `mvbox_watch`, `sentbox_watch`, `inbox_watch` #1654 #1658

- fix potential panics, update dependencies #1650 #1655


## 1.38.0

- fix sorting, esp. for multi-device


## 1.37.0

- improve ndn heuristics #1630

- get oauth2 authorizer from provider-db #1641

- removed linebreaks and spaces from generated qr-code #1631

- more fixes #1633 #1635 #1636 #1637


## 1.36.0

- parse ndn (network delivery notification) reports
  and report failed messages as such #1552 #1622 #1630

- add oauth2 support for gsuite domains #1626

- read image orientation from exif before recoding #1619

- improve logging #1593 #1598

- improve python and bot bindings #1583 #1609

- improve imap logout #1595

- fix sorting #1600 #1604

- fix qr code generation #1631

- update rustcrypto releases #1603

- refactorings #1617


## 1.35.0

- enable strict-tls from a new provider-db setting #1587

- new subject 'Message from USER' for one-to-one chats #1395

- recode images #1563

- improve reconnect handling #1549 #1580

- improve importing addresses #1544

- improve configure and folder detection #1539 #1548

- improve test suite #1559 #1564 #1580 #1581 #1582 #1584 #1588:

- fix ad-hoc groups #1566

- preventions against being marked as spam #1575

- refactorings #1542 #1569


## 1.34.0

- new api for io, thread and event handling #1356,
  see the example atop of `deltachat.h` to get an overview

- LOTS of speed improvements due to async processing #1356

- enable WAL mode for sqlite #1492

- process incoming messages in bulk #1527

- improve finding out the sent-folder #1488

- several bug fixes


## 1.33.0

- let `dc_set_muted()` also mute one-to-one chats #1470

- fix a bug that led to load and traffic if the server does not use sent-folder
  #1472


## 1.32.0

- fix endless loop when trying to download messages with bad RFC Message-ID,
  also be more reliable on similar errors #1463 #1466 #1462

- fix bug with comma in contact request #1438

- do not refer to hidden messages on replies #1459

- improve error handling #1468 #1465 #1464


## 1.31.0

- always describe the context of the displayed error #1451

- do not emit `DC_EVENT_ERROR` when message sending fails;
  `dc_msg_get_state()` and `dc_get_msg_info()` are sufficient #1451

- new config-option `media_quality` #1449

- try over if writing message to database fails #1447


## 1.30.0

- expunge deleted messages #1440

- do not send `DC_EVENT_MSGS_CHANGED|INCOMING_MSG` on hidden messages #1439


## 1.29.0

- new config options `delete_device_after` and `delete_server_after`,
  each taking an amount of seconds after which messages
  are deleted from the device and/or the server #1310 #1335 #1411 #1417 #1423

- new api `dc_estimate_deletion_cnt()` to estimate the effect
  of `delete_device_after` and `delete_server_after`

- use Ed25519 keys by default, these keys are much shorter
  than RSA keys, which results in saving traffic and speed improvements #1362

- improve message ellipsizing #1397 #1430

- emit `DC_EVENT_ERROR_NETWORK` also on smtp-errors #1378

- do not show badly formatted non-delta-messages as empty #1384

- try over SMTP on potentially recoverable error 5.5.0 #1379

- remove device-chat from forward-to-chat-list #1367

- improve group-handling #1368

- `dc_get_info()` returns uptime (how long the context is in use)

- python improvements and adaptions #1408 #1415

- log to the stdout and stderr in tests #1416

- refactoring, code improvements #1363 #1365 #1366 #1370 #1375 #1389 #1390 #1418 #1419

- removed api: `dc_chat_get_subtitle()`, `dc_get_version_str()`, `dc_array_add_id()`

- removed events: `DC_EVENT_MEMBER_ADDED`, `DC_EVENT_MEMBER_REMOVED`


## 1.28.0

- new flag DC_GCL_FOR_FORWARDING for dc_get_chatlist()
  that will sort the "saved messages" chat to the top of the chatlist #1336
- mark mails as being deleted from server in dc_empty_server() #1333
- fix interaction with servers that do not allow folder creation on root-level;
  use path separator as defined by the email server #1359
- fix group creation if group was created by non-delta clients #1357
- fix showing replies from non-delta clients #1353
- fix member list on rejoining left groups #1343
- fix crash when using empty groups #1354
- fix potential crash on special names #1350


## 1.27.0

- handle keys reliably on armv7 #1327


## 1.26.0

- change generated key type back to RSA as shipped versions
  have problems to encrypt to Ed25519 keys

- update rPGP to encrypt reliably to Ed25519 keys;
  one of the next versions can finally use Ed25519 keys then


## 1.25.0

- save traffic by downloading only messages that are really displayed #1236

- change generated key type to Ed25519, these keys are much shorter
  than RSA keys, which results in saving traffic and speed improvements #1287

- improve key handling #1237 #1240 #1242 #1247

- mute handling, apis are dc_set_chat_mute_duration()
  dc_chat_is_muted() and dc_chat_get_remaining_mute_duration() #1143

- pinning chats, new apis are dc_set_chat_visibility() and
  dc_chat_get_visibility() #1248

- add dc_provider_new_from_email() api that queries the new, integrated
  provider-database #1207

- account creation by scanning a qr code
  in the DCACCOUNT scheme (https://mailadm.readthedocs.io),
  new api is dc_set_config_from_qr() #1249

- if possible, dc_join_securejoin(), returns the new chat-id immediately
  and does the handshake in background #1225

- update imap and smtp dependencies #1115

- check for MOVE capability before using MOVE command #1263

- allow inline attachments from RFC 2183 #1280

- fix updating names from incoming mails #1298

- fix error messages shown on import #1234

- directly attempt to re-connect if the smtp connection is maybe stale #1296

- improve adding group members #1291

- improve rust-api #1261

- cleanup #1302 #1283 #1282 #1276 #1270-#1274 #1267 #1258-#1260
  #1257 #1239 #1231 #1224

- update spec #1286 #1291


## 1.0.0-beta.24

- fix oauth2/gmail bug introduced in beta23 (not used in releases) #1219

- fix panic when receiving eg. cyrillic filenames #1216

- delete all consumed secure-join handshake messagess #1209 #1212

- rust-level cleanups #1218 #1217 #1210 #1205

- python-level cleanups #1204 #1202 #1201


## 1.0.0-beta.23

- #1197 fix imap-deletion of messages 

- #1171 Combine multiple MDNs into a single mail, reducing traffic 

- #1155 fix to not send out gossip always, reducing traffic

- #1160 fix reply-to-encrypted determination 

- #1182 Add "Auto-Submitted: auto-replied" header to MDNs

- #1194 produce python wheels again, fix c/py.delta.chat
  master-deployment 

- rust-level housekeeping and improvements #1161 #1186 #1185 #1190 #1194 #1199 #1191 #1190 #1184 and more

- #1063 clarify licensing 

- #1147 use mailparse 0.10.2 


## 1.0.0-beta.22

- #1095 normalize email lineends to CRLF

- #1095 enable link-time-optimization, saves eg. on android 11 mb

- #1099 fix import regarding devicechats

- #1092 improve logging

- #1096 #1097 #1094 #1090 #1091 internal cleanups

## 1.0.0-beta.21

- #1078 #1082 ensure RFC compliance by producing 78 column lines for
  encoded attachments. 

- #1080 don't recreate and thus break group membership if an unknown 
  sender (or mailer-daemon) sends a message referencing the group chat 

- #1081 #1079 some internal cleanups 

- update imap-proto dependency, to fix yandex/oauth 

## 1.0.0-beta.20

- #1074 fix OAUTH2/gmail
- #1072 fix group members not appearing in contact list
- #1071 never block interrupt_idle (thus hopefully also not on maybe_network())
- #1069 reduce smtp-timeout to 30 seconds
- #1066 #1065 avoid unwrap in dehtml, make literals more readable

## 1.0.0-beta.19

- #1058 timeout smtp-send if it doesn't complete in 15 minutes 

- #1059 trim down logging

## 1.0.0-beta.18

- #1056 avoid panicking when we couldn't read imap-server's greeting
  message 

- #1055 avoid panicking when we don't have a selected folder

- #1052 #1049 #1051 improve logging to add thread-id/name and
  file/lineno to each info/warn message.

- #1050 allow python bindings to initialize Account with "os_name".


## 1.0.0-beta.17

- #1044 implement avatar recoding to 192x192 in core to keep file sizes small. 

- #1024 fix #1021 SQL/injection malformed Chat-Group-Name breakage

- #1036 fix smtp crash by pulling in a fixed async-smtp 

- #1039 fix read-receipts appearing as normal messages when you change
  MDN settings 

- #1040 do not panic on SystemTimeDifference

- #1043 avoid potential crashes in malformed From/Chat-Disposition... headers  

- #1045 #1041 #1038 #1035 #1034 #1029 #1025 various cleanups and doc
  improvments 

## 1.0.0-beta.16

- alleviate login problems with providers which only
  support RSA1024 keys by switching back from Rustls 
  to native-tls, by using the new async-email/async-native-tls 
  crate from @dignifiedquire. thanks @link2xt. 

- introduce per-contact profile images to send out 
  own profile image heuristically, and fix sending
  out of profile images in "in-prepare" groups. 
  this also extends the Chat-spec that is maintained
  in core to specify Chat-Group-Image and Chat-Group-Avatar
  headers. thanks @r10s and @hpk42.

- fix merging of protected headers from the encrypted
  to the unencrypted parts, now not happening recursively
  anymore.  thanks @hpk and @r10s

- fix/optimize autocrypt gossip headers to only get 
  sent when there are more than 2 people in a chat. 
  thanks @link2xt

- fix displayname to use the authenticated name 
  when available (displayname as coming from contacts 
  themselves). thanks @simon-laux

- introduce preliminary support for offline autoconfig 
  for nauta provider. thanks @hpk42 @r10s

## 1.0.0-beta.15

- fix #994 attachment appeared doubled in chats (and where actually
  downloaded after smtp-send). @hpk42

## 1.0.0-beta.14

- fix packaging issue with our rust-email fork, now we are tracking
  master again there. hpk42

## 1.0.0-beta.13

- fix #976 -- unicode-issues in display-name of email addresses. @hpk42

- fix #985 group add/remove member bugs resulting in broken groups.  @hpk42

- fix hanging IMAP connections -- we now detect with a 15second timeout
  if we cannot terminate the IDLE IMAP protocol. @hpk42 @link2xt

- fix incoming multipart/mixed containing html, to show up as
  attachments again.  Fixes usage for simplebot which sends html
  files for users to interact with the bot. @adbenitez @hpk42 

- refinements to internal autocrypt-handling code, do not send
  prefer-encrypt=nopreference as it is the default if no attribute
  is present.  @linkxt 

- simplify, modularize and rustify several parts 
  of dc-core (general WIP). @link2xt @flub @hpk42 @r10s

- use async-email/async-smtp to handle SMTP connections, might
  fix connection/reconnection issues. @link2xt 

- more tests and refinements for dealing with blobstorage @flub @hpk42 

- use a dedicated build-server for CI testing of core PRs


## 1.0.0-beta.12

- fix python bindings to use core for copying attachments to blobdir
  and fix core to actually do it. @hpk42

## 1.0.0-beta.11

- trigger reconnect more often on imap error states.  Should fix an 
  issue observed when trying to empty a folder.  @hpk42

- un-split qr tests: we fixed qr-securejoin protocol flakyness 
  last weeks. @hpk42

## 1.0.0-beta.10

- fix grpid-determination from in-reply-to and references headers. @hpk42

- only send Autocrypt-gossip headers on encrypted messages. @dignifiedquire

- fix reply-to-encrypted message to also be encrypted. @hpk42

- remove last unsafe code from dc_receive_imf :) @hpk42

- add experimental new dc_chat_get_info_json FFI/API so that desktop devs
  can play with using it. @jikstra

- fix encoding of subjects and attachment-filenames @hpk42
  @dignifiedquire . 

## 1.0.0-beta.9

- historic: we now use the mailparse crate and lettre-email to generate mime
  messages.  This got rid of mmime completely, the C2rust generated port of the libetpan 
  mime-parse -- IOW 22KLocs of cumbersome code removed! see 
  https://github.com/deltachat/deltachat-core-rust/pull/904#issuecomment-561163330
  many thanks @dignifiedquire for making everybody's life easier 
  and @jonhoo (from rust-imap fame) for suggesting to use the mailparse crate :) 

- lots of improvements and better error handling in many rust modules 
  thanks @link2xt @flub @r10s, @hpk42 and @dignifiedquire 

- @r10s introduced a new device chat which has an initial
  welcome message.  See 
  https://c.delta.chat/classdc__context__t.html#a1a2aad98bd23c1d21ee42374e241f389
  for the main new FFI-API.

- fix moving self-sent messages, thanks @r10s, @flub, @hpk42

- fix flakyness/sometimes-failing verified/join-protocols, 
  thanks @flub, @r10s, @hpk42

- fix reply-to-encrypted message to keep encryption 

- new DC_EVENT_SECUREJOIN_MEMBER_ADDED event 

- many little fixes and rustifications (@link2xt, @flub, @hpk42)


## 1.0.0-beta.8

- now uses async-email/async-imap as the new base 
  which makes imap-idle interruptible and thus fixes
  several issues around the imap thread being in zombie state . 
  thanks @dignifiedquire, @hpk42 and @link2xt. 

- fixes imap-protocol parsing bugs that lead to infinitely
  repeated crashing while trying to receive messages with
  a subjec that contained non-utf8. thanks @link2xt

- fixed logic to find encryption subkey -- previously 
  delta chat would use the primary key for encryption
  (which works with RSA but not ECC). thanks @link2xt

- introduce a new device chat where core and UIs can 
  add "device" messages.  Android uses it for an initial
  welcome message. thanks @r10s

- fix time smearing (when two message are virtually send
  in the same second, there would be misbehaviour because
  we didn't persist smeared time). thanks @r10s

- fix double-dotted extensions like .html.zip or .tar.gz  
  to not mangle them when creating blobfiles.  thanks @flub

- fix backup/exports where the wrong sql file would be modified,
  leading to problems when exporting twice.  thanks @hpk42

- several other little fixes and improvements 


## 1.0.0-beta.7

- fix location-streaming #782

- fix display of messages that could not be decrypted #785
 
- fix smtp MAILER-DAEMON bug #786 

- fix a logging of durations #783

- add more error logging #779

- do not panic on some bad utf-8 mime #776

## 1.0.0-beta.6

- fix chatlist.get_msg_id to return id, instead of wrongly erroring

## 1.0.0-beta.5

- fix dc_get_msg() to return empty messages when asked for special ones 

## 1.0.0-beta.4

- fix more than one sending of autocrypt setup message

- fix recognition of mailto-address-qr-codes, add tests

- tune down error to warning when adding self to chat

## 1.0.0-beta.3

- add back `dc_empty_server()` #682

- if `show_emails` is set to `DC_SHOW_EMAILS_ALL`,
  email-based contact requests are added to the chatlist directly

- fix IMAP hangs #717 and cleanups

- several rPGP fixes

- code streamlining and rustifications


## 1.0.0-beta.2

- https://c.delta.chat docs are now regenerated again through our CI 

- several rPGP cleanups, security fixes and better multi-platform support 

- reconnect on io errors and broken pipes (imap)

- probe SMTP with real connection not just setup

- various imap/smtp related fixes

- use to_string_lossy in most places instead of relying on valid utf-8
  encodings
 
- rework, rustify and test autoconfig-reading and parsing 

- some rustifications/boolifications of c-ints 


## 1.0.0-beta.1 

- first beta of the Delta Chat Rust core library. many fixes of crashes
  and other issues compared to 1.0.0-alpha.5.

- Most code is now "rustified" and does not do manual memory allocation anymore. 

- The `DC_EVENT_GET_STRING` event is not used anymore, removing the last
  event where the core requested a return value from the event callback. 

  Please now use `dc_set_stock_translation()` API for core messages
  to be properly localized. 

- Deltachat FFI docs are automatically generated and available here: 
  https://c.delta.chat 

- New events ImapMessageMoved and ImapMessageDeleted

For a full list of changes, please see our closed Pull Requests: 

https://github.com/deltachat/deltachat-core-rust/pulls?q=is%3Apr+is%3Aclosed<|MERGE_RESOLUTION|>--- conflicted
+++ resolved
@@ -4,16 +4,13 @@
 
 ### Changes
 - use transaction in `Contact::add_or_lookup()` #4059
-<<<<<<< HEAD
-- ability to send backup over network and QR code to setup second device #4007
-=======
 - Organize the connection pool as a stack rather than a queue to ensure that
   connection page cache is reused more often.
   This speeds up tests by 28%, real usage will have lower speedup. #4065
 - Use transaction in `update_blocked_mailinglist_contacts`. #4058
 - Remove `Sql.get_conn()` interface in favor of `.call()` and `.transaction()`. #4055
 - Updated provider database.
->>>>>>> c7b7fbaf
+- ability to send backup over network and QR code to setup second device #4007
 
 ### Fixes
 - Start SQL transactions with IMMEDIATE behaviour rather than default DEFERRED one. #4063
