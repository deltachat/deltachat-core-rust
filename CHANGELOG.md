--- conflicted
+++ resolved
@@ -3,12 +3,9 @@
 ## Unreleased
 
 ### Changes
-<<<<<<< HEAD
-- refactorings #3373 #3345
+- refactorings #3373 #3345 #3380
 - node: move split2 to devDependencies
-=======
-- refactorings #3373 #3345 #3380
->>>>>>> a320817e
+
 
 ### Fixes
 - delete outgoing MDNs found in the Sent folder on Gmail #3372
