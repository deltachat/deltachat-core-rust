--- conflicted
+++ resolved
@@ -694,13 +694,8 @@
         }
 
         // check passed, go fetch the emails
-<<<<<<< HEAD
         let (_, error_cnt) = self
-            .fetch_many_msgs(context, &folder, &uids, fetch_existing_msgs)
-=======
-        let (new_last_seen_uid_processed, error_cnt) = self
             .fetch_many_msgs(context, &folder, uids, fetch_existing_msgs)
->>>>>>> 7c9624e8
             .await;
         read_errors += error_cnt;
 
