//! Utilities to help writing tests.
//!
//! This module is only compiled for test runs.

use std::time::{Duration, Instant};
use std::{ops::Deref, str::FromStr};

use ansi_term::Color;
use async_std::path::PathBuf;
use async_std::sync::RwLock;
use tempfile::{tempdir, TempDir};

<<<<<<< HEAD
use crate::config::Config;
=======
>>>>>>> 2b207e13
use crate::context::Context;
use crate::dc_receive_imf::dc_receive_imf;
use crate::dc_tools::EmailAddress;
use crate::job::Action;
use crate::key::{self, DcKey};
use crate::message::{update_msg_state, Message, MessageState, MsgId};
use crate::mimeparser::MimeMessage;
use crate::param::{Param, Params};
<<<<<<< HEAD
use crate::{chat, chatlist::Chatlist};
use crate::{
    chat::{ChatId, ChatItem},
    EventType,
};
=======
use crate::{chat, contact::Contact};
use crate::{
    chat::{Chat, ChatId, ChatItem},
    contact::Origin,
};
use crate::{config::Config, constants::DC_CONTACT_ID_SELF};
>>>>>>> 2b207e13

/// A Context and temporary directory.
///
/// The temporary directory can be used to store the SQLite database,
/// see e.g. [test_context] which does this.
#[derive(Debug)]
pub(crate) struct TestContext {
    pub ctx: Context,
    pub dir: TempDir,
    /// Counter for fake IMAP UIDs in [recv_msg], for private use in that function only.
    recv_idx: RwLock<u32>,
}

impl TestContext {
    /// Create a new [TestContext].
    ///
    /// The [Context] will be created and have an SQLite database named "db.sqlite" in the
    /// [TestContext.dir] directory.  This directory is cleaned up when the [TestContext] is
    /// dropped.
    ///
    /// [Context]: crate::context::Context
    pub async fn new() -> Self {
        use rand::Rng;

        let dir = tempdir().unwrap();
        let dbfile = dir.path().join("db.sqlite");
        let id = rand::thread_rng().gen();
        let ctx = Context::new("FakeOS".into(), dbfile.into(), id)
            .await
            .unwrap();

        let events = ctx.get_event_emitter();
        async_std::task::spawn(async move {
            while let Some(event) = events.recv().await {
                receive_event(event.typ);
            }
        });
        Self {
            ctx,
            dir,
            recv_idx: RwLock::new(0),
        }
    }

    /// Create a new configured [TestContext].
    ///
    /// This is a shortcut which automatically calls [TestContext::configure_alice] after
    /// creating the context.
    pub async fn new_alice() -> Self {
        let t = Self::new().await;
        t.configure_alice().await;
        t
    }

    /// Create a new configured [TestContext].
    ///
    /// This is a shortcut which configures bob@example.net with a fixed key.
    pub async fn new_bob() -> Self {
        let t = Self::new().await;
        let keypair = bob_keypair();
        t.configure_addr(&keypair.addr.to_string()).await;
        key::store_self_keypair(&t, &keypair, key::KeyPairUse::Default)
            .await
            .expect("Failed to save Bob's key");
        t
    }

    /// Configure with alice@example.com.
    ///
    /// The context will be fake-configured as the alice user, with a pre-generated secret
    /// key.  The email address of the user is returned as a string.
    pub async fn configure_alice(&self) -> String {
        let keypair = alice_keypair();
        self.configure_addr(&keypair.addr.to_string()).await;
        key::store_self_keypair(&self.ctx, &keypair, key::KeyPairUse::Default)
            .await
            .expect("Failed to save Alice's key");
        keypair.addr.to_string()
    }

    /// Configure as a given email address.
    ///
    /// The context will be configured but the key will not be pre-generated so if a key is
    /// used the fingerprint will be different every time.
    pub async fn configure_addr(&self, addr: &str) {
        self.ctx.set_config(Config::Addr, Some(addr)).await.unwrap();
        self.ctx
            .set_config(Config::ConfiguredAddr, Some(addr))
            .await
            .unwrap();
        self.ctx
            .set_config(Config::Configured, Some("1"))
            .await
            .unwrap();
    }

    /// Retrieve a sent message from the jobs table.
    ///
    /// This retrieves and removes a message which has been scheduled to send from the jobs
    /// table.  Messages are returned in the order they have been sent.
    ///
    /// Panics if there is no message or on any error.
    pub async fn pop_sent_msg(&self) -> SentMessage {
        let start = Instant::now();
        let (rowid, foreign_id, raw_params) = loop {
            let row = self
                .ctx
                .sql
                .query_row(
                    r#"
                    SELECT id, foreign_id, param
                      FROM jobs
                     WHERE action=?
                  ORDER BY desired_timestamp;
                "#,
                    paramsv![Action::SendMsgToSmtp],
                    |row| {
                        let id: i64 = row.get(0)?;
                        let foreign_id: i64 = row.get(1)?;
                        let param: String = row.get(2)?;
                        Ok((id, foreign_id, param))
                    },
                )
                .await;
            if let Ok(row) = row {
                break row;
            }
            if start.elapsed() < Duration::from_secs(3) {
                async_std::task::sleep(Duration::from_millis(100)).await;
            } else {
                panic!("no sent message found in jobs table");
            }
        };
        let id = MsgId::new(foreign_id as u32);
        let params = Params::from_str(&raw_params).unwrap();
        let blob_path = params
            .get_blob(Param::File, &self.ctx, false)
            .await
            .expect("failed to parse blob from param")
            .expect("no Param::File found in Params")
            .to_abs_path();
        self.ctx
            .sql
            .execute("DELETE FROM jobs WHERE id=?;", paramsv![rowid])
            .await
            .expect("failed to remove job");
        update_msg_state(&self.ctx, id, MessageState::OutDelivered).await;
        SentMessage { params, blob_path }
    }

    /// Parse a message.
    ///
    /// Parsing a message does not run the entire receive pipeline, but is not without
    /// side-effects either.  E.g. if the message includes autocrypt headers the relevant
    /// peerstates will be updated.  Later receiving the message using [recv_msg] is
    /// unlikely to be affected as the peerstate would be processed again in exactly the
    /// same way.
    pub async fn parse_msg(&self, msg: &SentMessage) -> MimeMessage {
        MimeMessage::from_bytes(&self.ctx, msg.payload().as_bytes())
            .await
            .unwrap()
    }

    /// Receive a message.
    ///
    /// Receives a message using the `dc_receive_imf()` pipeline.
    pub async fn recv_msg(&self, msg: &SentMessage) {
        let mut idx = self.recv_idx.write().await;
        *idx += 1;
        dc_receive_imf(&self.ctx, msg.payload().as_bytes(), "INBOX", *idx, false)
            .await
            .unwrap();
    }

    /// Get the most recent message of a chat.
    ///
    /// Panics on errors or if the most recent message is a marker.
    pub async fn get_last_msg_in(&self, chat_id: ChatId) -> Message {
        let msgs = chat::get_chat_msgs(&self.ctx, chat_id, 0, None).await;
        let msg_id = if let ChatItem::Message { msg_id } = msgs.last().unwrap() {
            msg_id
        } else {
            panic!("Wrong item type");
        };
        Message::load_from_db(&self.ctx, *msg_id).await.unwrap()
    }

<<<<<<< HEAD
    pub async fn get_last_msg(&self) -> Message {
        let chats = Chatlist::try_load(&self.ctx, 0, None, None).await.unwrap();
        let msg_id = chats.get_msg_id(chats.len() - 1).unwrap();
        Message::load_from_db(&self.ctx, msg_id).await.unwrap()
=======
    pub async fn create_chat(&self, other: &TestContext) -> Chat {
        let (contact_id, _modified) = Contact::add_or_lookup(
            self,
            other
                .ctx
                .get_config(Config::Displayname)
                .await
                .unwrap_or_default(),
            other.ctx.get_config(Config::ConfiguredAddr).await.unwrap(),
            Origin::ManuallyCreated,
        )
        .await
        .unwrap();

        let chat_id = chat::create_by_contact_id(self, contact_id).await.unwrap();
        Chat::load_from_db(self, chat_id).await.unwrap()
    }

    pub async fn chat_with_contact(&self, name: &str, addr: &str) -> Chat {
        let contact = Contact::create(self, name, addr)
            .await
            .expect("failed to create contact");
        let chat_id = chat::create_by_contact_id(self, contact).await.unwrap();
        Chat::load_from_db(self, chat_id).await.unwrap()
    }

    pub async fn get_self_chat(&self) -> Chat {
        let chat_id = chat::create_by_contact_id(self, DC_CONTACT_ID_SELF)
            .await
            .unwrap();
        Chat::load_from_db(self, chat_id).await.unwrap()
    }
}

impl Deref for TestContext {
    type Target = Context;

    fn deref(&self) -> &Context {
        &self.ctx
>>>>>>> 2b207e13
    }
}

/// A raw message as it was scheduled to be sent.
///
/// This is a raw message, probably in the shape DC was planning to send it but not having
/// passed through a SMTP-IMAP pipeline.
#[derive(Debug, Clone)]
pub struct SentMessage {
    params: Params,
    blob_path: PathBuf,
}

impl SentMessage {
    /// A recipient the message was destined for.
    ///
    /// If there are multiple recipients this is just a random one, so is not very useful.
    pub fn recipient(&self) -> EmailAddress {
        let raw = self
            .params
            .get(Param::Recipients)
            .expect("no recipients in params");
        let rcpt = raw.split(' ').next().expect("no recipient found");
        rcpt.parse().expect("failed to parse email address")
    }

    /// The raw message payload.
    pub fn payload(&self) -> String {
        std::fs::read_to_string(&self.blob_path).unwrap()
    }
}

/// Load a pre-generated keypair for alice@example.com from disk.
///
/// This saves CPU cycles by avoiding having to generate a key.
///
/// The keypair was created using the crate::key::tests::gen_key test.
pub(crate) fn alice_keypair() -> key::KeyPair {
    let addr = EmailAddress::new("alice@example.com").unwrap();
    let public =
        key::SignedPublicKey::from_base64(include_str!("../test-data/key/alice-public.asc"))
            .unwrap();
    let secret =
        key::SignedSecretKey::from_base64(include_str!("../test-data/key/alice-secret.asc"))
            .unwrap();
    key::KeyPair {
        addr,
        public,
        secret,
    }
}

/// Load a pre-generated keypair for bob@example.net from disk.
///
/// Like [alice_keypair] but a different key and identity.
pub(crate) fn bob_keypair() -> key::KeyPair {
    let addr = EmailAddress::new("bob@example.net").unwrap();
    let public =
        key::SignedPublicKey::from_base64(include_str!("../test-data/key/bob-public.asc")).unwrap();
    let secret =
        key::SignedSecretKey::from_base64(include_str!("../test-data/key/bob-secret.asc")).unwrap();
    key::KeyPair {
        addr,
        public,
        secret,
    }
}

fn receive_event(event: EventType) {
    let green = Color::Green.normal();
    let yellow = Color::Yellow.normal();
    let red = Color::Red.normal();

    match event {
        EventType::Info(msg) => {
            /* do not show the event as this would fill the screen */
            println!("{}", msg);
        }
        EventType::SmtpConnected(msg) => {
            println!("[SMTP_CONNECTED] {}", msg);
        }
        EventType::ImapConnected(msg) => {
            println!("[IMAP_CONNECTED] {}", msg);
        }
        EventType::SmtpMessageSent(msg) => {
            println!("[SMTP_MESSAGE_SENT] {}", msg);
        }
        EventType::Warning(msg) => {
            println!("{}", yellow.paint(msg));
        }
        EventType::Error(msg) => {
            println!("{}", red.paint(msg));
        }
        EventType::ErrorNetwork(msg) => {
            println!("{}", red.paint(format!("[NETWORK] msg={}", msg)));
        }
        EventType::ErrorSelfNotInGroup(msg) => {
            println!("{}", red.paint(format!("[SELF_NOT_IN_GROUP] {}", msg)));
        }
        EventType::MsgsChanged { chat_id, msg_id } => {
            println!(
                "{}",
                green.paint(format!(
                    "Received MSGS_CHANGED(chat_id={}, msg_id={})",
                    chat_id, msg_id,
                ))
            );
        }
        EventType::ContactsChanged(_) => {
            println!("{}", green.paint("Received CONTACTS_CHANGED()"));
        }
        EventType::LocationChanged(contact) => {
            println!(
                "{}",
                green.paint(format!("Received LOCATION_CHANGED(contact={:?})", contact))
            );
        }
        EventType::ConfigureProgress { progress, comment } => {
            if let Some(comment) = comment {
                println!(
                    "{}",
                    green.paint(format!(
                        "Received CONFIGURE_PROGRESS({} ‰, {})",
                        progress, comment
                    ))
                );
            } else {
                println!(
                    "{}",
                    green.paint(format!("Received CONFIGURE_PROGRESS({} ‰)", progress))
                );
            }
        }
        EventType::ImexProgress(progress) => {
            println!(
                "{}",
                green.paint(format!("Received IMEX_PROGRESS({} ‰)", progress))
            );
        }
        EventType::ImexFileWritten(file) => {
            println!(
                "{}",
                green.paint(format!("Received IMEX_FILE_WRITTEN({})", file.display()))
            );
        }
        EventType::ChatModified(chat) => {
            println!(
                "{}",
                green.paint(format!("Received CHAT_MODIFIED({})", chat))
            );
        }
        _ => {
            println!("Received {:?}", event);
        }
    }
}<|MERGE_RESOLUTION|>--- conflicted
+++ resolved
@@ -10,10 +10,9 @@
 use async_std::sync::RwLock;
 use tempfile::{tempdir, TempDir};
 
-<<<<<<< HEAD
 use crate::config::Config;
-=======
->>>>>>> 2b207e13
+use crate::constants::DC_CONTACT_ID_SELF;
+use crate::contact::Contact;
 use crate::context::Context;
 use crate::dc_receive_imf::dc_receive_imf;
 use crate::dc_tools::EmailAddress;
@@ -22,20 +21,12 @@
 use crate::message::{update_msg_state, Message, MessageState, MsgId};
 use crate::mimeparser::MimeMessage;
 use crate::param::{Param, Params};
-<<<<<<< HEAD
 use crate::{chat, chatlist::Chatlist};
+use crate::{chat::ChatItem, EventType};
 use crate::{
-    chat::{ChatId, ChatItem},
-    EventType,
-};
-=======
-use crate::{chat, contact::Contact};
-use crate::{
-    chat::{Chat, ChatId, ChatItem},
+    chat::{Chat, ChatId},
     contact::Origin,
 };
-use crate::{config::Config, constants::DC_CONTACT_ID_SELF};
->>>>>>> 2b207e13
 
 /// A Context and temporary directory.
 ///
@@ -223,12 +214,12 @@
         Message::load_from_db(&self.ctx, *msg_id).await.unwrap()
     }
 
-<<<<<<< HEAD
     pub async fn get_last_msg(&self) -> Message {
         let chats = Chatlist::try_load(&self.ctx, 0, None, None).await.unwrap();
         let msg_id = chats.get_msg_id(chats.len() - 1).unwrap();
         Message::load_from_db(&self.ctx, msg_id).await.unwrap()
-=======
+    }
+
     pub async fn create_chat(&self, other: &TestContext) -> Chat {
         let (contact_id, _modified) = Contact::add_or_lookup(
             self,
@@ -268,7 +259,6 @@
 
     fn deref(&self) -> &Context {
         &self.ctx
->>>>>>> 2b207e13
     }
 }
 
