--- conflicted
+++ resolved
@@ -14,11 +14,7 @@
 use anyhow::{bail, ensure, Context as _, Result};
 use async_channel::Sender;
 use ratelimit::Ratelimit;
-<<<<<<< HEAD
-use tokio::sync::{oneshot, Mutex, RwLock};
-=======
-use tokio::sync::{Mutex, Notify, RwLock};
->>>>>>> 5403fd84
+use tokio::sync::{oneshot, Mutex, Notify, RwLock};
 use tokio::task;
 
 use crate::chat::{get_chat_cnt, ChatId};
