use itertools::join;
use num_traits::FromPrimitive;
use once_cell::sync::Lazy;
use regex::Regex;
use sha2::{Digest, Sha256};

use mailparse::SingleInfo;

use crate::chat::{self, Chat, ChatId, ProtectionStatus};
use crate::config::Config;
use crate::constants::{
    Blocked, Chattype, ShowEmails, Viewtype, DC_CHAT_ID_TRASH, DC_CONTACT_ID_LAST_SPECIAL,
    DC_CONTACT_ID_SELF,
};
use crate::contact::{addr_cmp, normalize_name, Contact, Origin, VerifiedStatus};
use crate::context::Context;
use crate::dc_tools::{dc_create_smeared_timestamp, dc_smeared_time, time};
use crate::ephemeral::{stock_ephemeral_timer_changed, Timer as EphemeralTimer};
use crate::error::{bail, ensure, format_err, Result};
use crate::events::EventType;
use crate::headerdef::{HeaderDef, HeaderDefMap};
use crate::job::{self, Action};
use crate::message::{self, rfc724_mid_exists, Message, MessageState, MessengerMessage, MsgId};
use crate::mimeparser::{parse_message_ids, AvatarAction, MimeMessage, SystemMessage};
use crate::param::{Param, Params};
use crate::peerstate::{Peerstate, PeerstateKeyType, PeerstateVerifiedStatus};
use crate::securejoin::{self, handle_securejoin_handshake, observe_securejoin_on_other_device};
use crate::stock::StockMessage;
use crate::{contact, location};

// IndexSet is like HashSet but maintains order of insertion
type ContactIds = indexmap::IndexSet<u32>;

#[derive(Debug, PartialEq, Eq)]
enum CreateEvent {
    MsgsChanged,
    IncomingMsg,
}

/// Receive a message and add it to the database.
///
/// Returns an error on recoverable errors, e.g. database errors. In this case,
/// message parsing should be retried later. If message itself is wrong, logs
/// the error and returns success.
pub async fn dc_receive_imf(
    context: &Context,
    imf_raw: &[u8],
    server_folder: impl AsRef<str>,
    server_uid: u32,
    seen: bool,
) -> Result<()> {
    dc_receive_imf_inner(context, imf_raw, server_folder, server_uid, seen, false).await
}

pub(crate) async fn dc_receive_imf_inner(
    context: &Context,
    imf_raw: &[u8],
    server_folder: impl AsRef<str>,
    server_uid: u32,
    seen: bool,
    fetching_existing_messages: bool,
) -> Result<()> {
    info!(
        context,
        "Receiving message {}/{}, seen={}...",
        if !server_folder.as_ref().is_empty() {
            server_folder.as_ref()
        } else {
            "?"
        },
        server_uid,
        seen
    );

    if std::env::var(crate::DCC_MIME_DEBUG).unwrap_or_default() == "2" {
        info!(context, "dc_receive_imf: incoming message mime-body:");
        println!("{}", String::from_utf8_lossy(imf_raw));
    }

    let mut mime_parser = match MimeMessage::from_bytes(context, imf_raw).await {
        Err(err) => {
            warn!(context, "dc_receive_imf: can't parse MIME: {}", err);
            return Ok(());
        }
        Ok(mime_parser) => mime_parser,
    };

    // we can not add even an empty record if we have no info whatsoever
    if !mime_parser.has_headers() {
        warn!(context, "dc_receive_imf: no headers found");
        return Ok(());
    }

    // the function returns the number of created messages in the database
    let mut chat_id = ChatId::new(0);
    let mut hidden = false;

    let mut needs_delete_job = false;
    let mut insert_msg_id = MsgId::new_unset();

    let mut sent_timestamp = 0;
    let mut created_db_entries = Vec::new();
    let mut create_event_to_send = Some(CreateEvent::MsgsChanged);

    let list_id_header: Option<&String> = mime_parser.get(HeaderDef::ListId);

    // helper method to handle early exit and memory cleanup
    let cleanup = |context: &Context,
                   create_event_to_send: &Option<CreateEvent>,
                   created_db_entries: Vec<(ChatId, MsgId)>| {
        if let Some(create_event_to_send) = create_event_to_send {
            for (chat_id, msg_id) in created_db_entries {
                let event = match create_event_to_send {
                    CreateEvent::MsgsChanged => EventType::MsgsChanged { msg_id, chat_id },
                    CreateEvent::IncomingMsg => EventType::IncomingMsg { msg_id, chat_id },
                };
                context.emit_event(event);
            }
        }
    };

    if let Some(value) = mime_parser.get(HeaderDef::Date) {
        // is not yet checked against bad times! we do this later if we have the database information.
        sent_timestamp = mailparse::dateparse(value).unwrap_or_default();
    }

    // get From: (it can be an address list!) and check if it is known (for known From:'s we add
    // the other To:/Cc: in the 3rd pass)
    // or if From: is equal to SELF (in this case, it is any outgoing messages,
    // we do not check Return-Path any more as this is unreliable, see
    // https://github.com/deltachat/deltachat-core/issues/150)
    //
    // If this is a mailing list email (i.e. list_id_header is some), don't change the displayname because in
    // a mailing list the sender displayname sometimes does not belong to the sender email address.
    let (from_id, _from_id_blocked, incoming_origin) =
        from_field_to_contact_id(context, &mime_parser.from, list_id_header.is_some()).await?;

    let incoming = from_id != DC_CONTACT_ID_SELF;

    let mut to_ids = ContactIds::new();

    to_ids.extend(
        &dc_add_or_lookup_contacts_by_address_list(
            context,
            &mime_parser.recipients,
            if !incoming {
                Origin::OutgoingTo
            } else if incoming_origin.is_known() {
                Origin::IncomingTo
            } else {
                Origin::IncomingUnknownTo
            },
            list_id_header.is_some(),
        )
        .await?,
    );

    // Add parts

    let rfc724_mid = match mime_parser.get_rfc724_mid() {
        Some(x) => x,
        None => {
            // missing Message-IDs may come if the mail was set from this account with another
            // client that relies in the SMTP server to generate one.
            // true eg. for the Webmailer used in all-inkl-KAS
            match dc_create_incoming_rfc724_mid(sent_timestamp, from_id, &to_ids) {
                Some(x) => x,
                None => {
                    bail!("No Message-Id found and could not create incoming rfc724_mid");
                }
            }
        }
    };
    if mime_parser.parts.last().is_some() {
        if let Err(err) = add_parts(
            context,
            &mut mime_parser,
            imf_raw,
            incoming,
            incoming_origin,
            server_folder.as_ref(),
            server_uid,
            &to_ids,
            &rfc724_mid,
            &mut sent_timestamp,
            from_id,
            &mut hidden,
            &mut chat_id,
            seen,
            &mut needs_delete_job,
            &mut insert_msg_id,
            &mut created_db_entries,
            &mut create_event_to_send,
            fetching_existing_messages,
        )
        .await
        {
            cleanup(context, &create_event_to_send, created_db_entries);
            bail!("add_parts error: {:?}", err);
        }
    } else {
        // there are parts in this message, do some basic calculations so that the variables
        // are correct in the further processing
        if sent_timestamp > time() {
            sent_timestamp = time()
        }
    }

    if mime_parser.location_kml.is_some() || mime_parser.message_kml.is_some() {
        save_locations(
            context,
            &mime_parser,
            chat_id,
            from_id,
            insert_msg_id,
            hidden,
        )
        .await;
    }

    if let Some(avatar_action) = &mime_parser.user_avatar {
        match contact::set_profile_image(
            &context,
            from_id,
            avatar_action,
            mime_parser.was_encrypted(),
        )
        .await
        {
            Ok(()) => {
                context.emit_event(EventType::ChatModified(chat_id));
            }
            Err(err) => {
                warn!(context, "reveive_imf cannot update profile image: {}", err);
            }
        };
    }

    // Get user-configured server deletion
    let delete_server_after = context.get_config_delete_server_after().await;

    if !created_db_entries.is_empty() {
        if needs_delete_job || delete_server_after == Some(0) {
            for db_entry in &created_db_entries {
                job::add(
                    context,
                    job::Job::new(
                        Action::DeleteMsgOnImap,
                        db_entry.1.to_u32(),
                        Params::new(),
                        0,
                    ),
                )
                .await;
            }
        } else if insert_msg_id
            .needs_move(context, server_folder.as_ref())
            .await
            .unwrap_or_default()
            .is_some()
        {
            // Move message if we don't delete it immediately.
            job::add(
                context,
                job::Job::new(Action::MoveMsg, insert_msg_id.to_u32(), Params::new(), 0),
            )
            .await;
        } else if !mime_parser.mdn_reports.is_empty() && mime_parser.has_chat_version() {
            // This is a Delta Chat MDN. Mark as read.
            job::add(
                context,
                job::Job::new(
                    Action::MarkseenMsgOnImap,
                    insert_msg_id.to_u32(),
                    Params::new(),
                    0,
                ),
            )
            .await;
        }
    }

    info!(
        context,
        "received message {} has Message-Id: {}", server_uid, rfc724_mid
    );

    cleanup(context, &create_event_to_send, created_db_entries);

    mime_parser
        .handle_reports(context, from_id, sent_timestamp, &mime_parser.parts)
        .await;

    Ok(())
}

/// Converts "From" field to contact id.
///
/// Also returns whether it is blocked or not and its origin.
///
/// * `prevent_rename`: passed through to [dc_add_or_lookup_contacts_by_address_list]
pub async fn from_field_to_contact_id(
    context: &Context,
    from_address_list: &[SingleInfo],
    prevent_rename: bool,
) -> Result<(u32, bool, Origin)> {
    let from_ids = dc_add_or_lookup_contacts_by_address_list(
        context,
        from_address_list,
        Origin::IncomingUnknownFrom,
        prevent_rename,
    )
    .await?;

    if from_ids.contains(&DC_CONTACT_ID_SELF) {
        Ok((DC_CONTACT_ID_SELF, false, Origin::OutgoingBcc))
    } else if !from_ids.is_empty() {
        if from_ids.len() > 1 {
            warn!(
                context,
                "mail has more than one From address, only using first: {:?}", from_address_list
            );
        }
        let from_id = from_ids.get_index(0).cloned().unwrap_or_default();

        let mut from_id_blocked = false;
        let mut incoming_origin = Origin::Unknown;
        if let Ok(contact) = Contact::load_from_db(context, from_id).await {
            from_id_blocked = contact.blocked;
            incoming_origin = contact.origin;
        }
        Ok((from_id, from_id_blocked, incoming_origin))
    } else {
        warn!(
            context,
            "mail has an empty From header: {:?}", from_address_list
        );
        // if there is no from given, from_id stays 0 which is just fine. These messages
        // are very rare, however, we have to add them to the database (they go to the
        // "deaddrop" chat) to avoid a re-download from the server. See also [**]

        Ok((0, false, Origin::Unknown))
    }
}

#[allow(clippy::too_many_arguments, clippy::cognitive_complexity)]
async fn add_parts(
    context: &Context,
    mut mime_parser: &mut MimeMessage,
    imf_raw: &[u8],
    incoming: bool,
    incoming_origin: Origin,
    server_folder: impl AsRef<str>,
    server_uid: u32,
    to_ids: &ContactIds,
    rfc724_mid: &str,
    sent_timestamp: &mut i64,
    from_id: u32,
    hidden: &mut bool,
    chat_id: &mut ChatId,
    seen: bool,
    needs_delete_job: &mut bool,
    insert_msg_id: &mut MsgId,
    created_db_entries: &mut Vec<(ChatId, MsgId)>,
    create_event_to_send: &mut Option<CreateEvent>,
    fetching_existing_messages: bool,
) -> Result<()> {
    let mut state: MessageState;
    let mut chat_id_blocked = Blocked::Not;
    let mut mime_in_reply_to = String::new();
    let mut mime_references = String::new();
    let mut incoming_origin = incoming_origin;

    // check, if the mail is already in our database - if so, just update the folder/uid
    // (if the mail was moved around) and finish. (we may get a mail twice eg. if it is
    // moved between folders. make sure, this check is done eg. before securejoin-processing) */
    if let Some((old_server_folder, old_server_uid, _)) =
        message::rfc724_mid_exists(context, &rfc724_mid).await?
    {
        if old_server_folder != server_folder.as_ref() || old_server_uid != server_uid {
            message::update_server_uid(context, &rfc724_mid, server_folder.as_ref(), server_uid)
                .await;
        }

        warn!(context, "Message already in DB");
        return Ok(());
    }

    let parent = get_parent_message(context, mime_parser).await?;

    let mut is_dc_message = if mime_parser.has_chat_version() {
        MessengerMessage::Yes
    } else if let Some(parent) = &parent {
        match parent.is_dc_message {
            MessengerMessage::No => MessengerMessage::No,
            MessengerMessage::Yes | MessengerMessage::Reply => MessengerMessage::Reply,
        }
    } else {
        MessengerMessage::No
    };
    // incoming non-chat messages may be discarded
    let mut allow_creation = true;
    let show_emails =
        ShowEmails::from_i32(context.get_config_int(Config::ShowEmails).await).unwrap_or_default();
    if mime_parser.is_system_message != SystemMessage::AutocryptSetupMessage
        && is_dc_message == MessengerMessage::No
    {
        // this message is a classic email not a chat-message nor a reply to one
        match show_emails {
            ShowEmails::Off => {
                info!(context, "Classical email not shown (TRASH)");
                *chat_id = ChatId::new(DC_CHAT_ID_TRASH);
                allow_creation = false;
            }
            ShowEmails::AcceptedContacts => allow_creation = false,
            ShowEmails::All => {}
        }
    }

    // check if the message introduces a new chat:
    // - outgoing messages introduce a chat with the first to: address if they are sent by a messenger
    // - incoming messages introduce a chat only for known contacts if they are sent by a messenger
    // (of course, the user can add other chats manually later)
    let to_id: u32;

    if incoming {
        state = if seen || fetching_existing_messages {
            MessageState::InSeen
        } else {
            MessageState::InFresh
        };
        to_id = DC_CONTACT_ID_SELF;

        // handshake may mark contacts as verified and must be processed before chats are created
        if mime_parser.get(HeaderDef::SecureJoin).is_some() {
            is_dc_message = MessengerMessage::Yes; // avoid discarding by show_emails setting
            *chat_id = ChatId::new(0);
            allow_creation = true;
            match handle_securejoin_handshake(context, mime_parser, from_id).await {
                Ok(securejoin::HandshakeMessage::Done) => {
                    *hidden = true;
                    *needs_delete_job = true;
                    state = MessageState::InSeen;
                }
                Ok(securejoin::HandshakeMessage::Ignore) => {
                    *hidden = true;
                    state = MessageState::InSeen;
                }
                Ok(securejoin::HandshakeMessage::Propagate) => {
                    // process messages as "member added" normally
                }
                Err(err) => {
                    *hidden = true;
                    context.stop_ongoing().await;
                    warn!(context, "Error in Secure-Join message handling: {}", err);
                    return Ok(());
                }
            }
        }

        let (test_normal_chat_id, test_normal_chat_id_blocked) =
            chat::lookup_by_contact_id(context, from_id)
                .await
                .unwrap_or_default();

        // get the chat_id - a chat_id here is no indicator that the chat is displayed in the normal list,
        // it might also be blocked and displayed in the deaddrop as a result
        if chat_id.is_unset() && mime_parser.failure_report.is_some() {
            *chat_id = ChatId::new(DC_CHAT_ID_TRASH);
            info!(context, "Message belongs to an NDN (TRASH)",);
        }

        if chat_id.is_unset() {
            // try to create a group

            let create_blocked =
                if !test_normal_chat_id.is_unset() && test_normal_chat_id_blocked == Blocked::Not {
                    Blocked::Not
                } else {
                    Blocked::Deaddrop
                };

            let (new_chat_id, new_chat_id_blocked) = create_or_lookup_group(
                context,
                &mut mime_parser,
                if test_normal_chat_id.is_unset() {
                    allow_creation
                } else {
                    true
                },
                create_blocked,
                from_id,
                to_ids,
            )
            .await?;
            *chat_id = new_chat_id;
            chat_id_blocked = new_chat_id_blocked;
            if !chat_id.is_unset()
                && chat_id_blocked != Blocked::Not
                && create_blocked == Blocked::Not
            {
                new_chat_id.unblock(context).await;
                chat_id_blocked = Blocked::Not;
            }
        }

        if chat_id.is_unset() {
            // check if the message belongs to a mailing list
            if let Some(list_id_header) = mime_parser.get(HeaderDef::ListId) {
                let create_blocked = Blocked::Deaddrop;

                let (new_chat_id, new_chat_id_blocked) = create_or_lookup_mailinglist(
                    context,
                    allow_creation,
                    create_blocked,
                    list_id_header,
                    &mime_parser.get_subject().unwrap_or_default(),
                )
                .await;

                *chat_id = new_chat_id;
                chat_id_blocked = new_chat_id_blocked;
                if let Some(from) = mime_parser.from.first() {
                    if let Some(from_name) = &from.display_name {
                        for part in mime_parser.parts.iter_mut() {
                            part.param.set(Param::OverrideSenderDisplayname, from_name);
                        }
                    }
                }
            }
        }

        if chat_id.is_unset() {
            // try to create a normal chat
            let create_blocked = if from_id == to_id {
                Blocked::Not
            } else {
                Blocked::Deaddrop
            };

            if !test_normal_chat_id.is_unset() {
                *chat_id = test_normal_chat_id;
                chat_id_blocked = test_normal_chat_id_blocked;
            } else if allow_creation {
                let (id, bl) =
                    chat::create_or_lookup_by_contact_id(context, from_id, create_blocked)
                        .await
                        .unwrap_or_default();
                *chat_id = id;
                chat_id_blocked = bl;
            }
            if !chat_id.is_unset() && Blocked::Not != chat_id_blocked {
                if Blocked::Not == create_blocked {
                    chat_id.unblock(context).await;
                    chat_id_blocked = Blocked::Not;
                } else if parent.is_some() {
                    // we do not want any chat to be created implicitly.  Because of the origin-scale-up,
                    // the contact requests will pop up and this should be just fine.
                    Contact::scaleup_origin_by_id(context, from_id, Origin::IncomingReplyTo).await;
                    info!(
                        context,
                        "Message is a reply to a known message, mark sender as known.",
                    );
                    if !incoming_origin.is_known() {
                        incoming_origin = Origin::IncomingReplyTo;
                    }
                }
            }
        }
        if chat_id.is_unset() {
            // maybe from_id is null or sth. else is suspicious, move message to trash
            *chat_id = ChatId::new(DC_CHAT_ID_TRASH);
            info!(context, "No chat id for incoming msg (TRASH)")
        }

        // if the chat_id is blocked,
        // for unknown senders and non-delta-messages set the state to NOTICED
        // to not result in a chatlist-contact-request (this would require the state FRESH)
        if Blocked::Not != chat_id_blocked
            && state == MessageState::InFresh
            && !incoming_origin.is_known()
            && is_dc_message == MessengerMessage::No
            && show_emails != ShowEmails::All
        {
            state = MessageState::InNoticed;
        } else if fetching_existing_messages && Blocked::Deaddrop == chat_id_blocked {
            // The fetched existing message should be shown in the chatlist-contact-request because
            // a new user won't find the contact request in the menu
            state = MessageState::InFresh;
        }
    } else {
        // Outgoing

        // the mail is on the IMAP server, probably it is also delivered.
        // We cannot recreate other states (read, error).
        state = MessageState::OutDelivered;
        to_id = to_ids.get_index(0).cloned().unwrap_or_default();

        // handshake may mark contacts as verified and must be processed before chats are created
        if mime_parser.get(HeaderDef::SecureJoin).is_some() {
            is_dc_message = MessengerMessage::Yes; // avoid discarding by show_emails setting
            *chat_id = ChatId::new(0);
            allow_creation = true;
            match observe_securejoin_on_other_device(context, mime_parser, to_id).await {
                Ok(securejoin::HandshakeMessage::Done)
                | Ok(securejoin::HandshakeMessage::Ignore) => {
                    *hidden = true;
                }
                Ok(securejoin::HandshakeMessage::Propagate) => {
                    // process messages as "member added" normally
                }
                Err(err) => {
                    *hidden = true;
                    warn!(context, "Error in Secure-Join watching: {}", err);
                    return Ok(());
                }
            }
        }

        if !context.is_sentbox(&server_folder).await
            && mime_parser.get(HeaderDef::Received).is_none()
        {
            // Most mailboxes have a "Drafts" folder where constantly new emails appear but we don't actually want to show them
            // So: If it's outgoing AND there is no Received header AND it's not in the sentbox, then ignore the email.
            info!(context, "Email is probably just a draft (TRASH)");
            *chat_id = ChatId::new(DC_CHAT_ID_TRASH);
            allow_creation = false;
        }

        if !to_ids.is_empty() {
            if chat_id.is_unset() {
                let (new_chat_id, new_chat_id_blocked) = create_or_lookup_group(
                    context,
                    &mut mime_parser,
                    allow_creation,
                    Blocked::Not,
                    from_id,
                    to_ids,
                )
                .await?;
                *chat_id = new_chat_id;
                chat_id_blocked = new_chat_id_blocked;
                // automatically unblock chat when the user sends a message
                if !chat_id.is_unset() && chat_id_blocked != Blocked::Not {
                    new_chat_id.unblock(context).await;
                    chat_id_blocked = Blocked::Not;
                }
            }
            if chat_id.is_unset() && allow_creation {
                let create_blocked = if MessengerMessage::No != is_dc_message
                    && !Contact::is_blocked_load(context, to_id).await
                {
                    Blocked::Not
                } else {
                    Blocked::Deaddrop
                };
                let (id, bl) = chat::create_or_lookup_by_contact_id(context, to_id, create_blocked)
                    .await
                    .unwrap_or_default();
                *chat_id = id;
                chat_id_blocked = bl;

                if !chat_id.is_unset()
                    && Blocked::Not != chat_id_blocked
                    && Blocked::Not == create_blocked
                {
                    chat_id.unblock(context).await;
                    chat_id_blocked = Blocked::Not;
                }
            }
        }
        let self_sent = from_id == DC_CONTACT_ID_SELF
            && to_ids.len() == 1
            && to_ids.contains(&DC_CONTACT_ID_SELF);

        if chat_id.is_unset() && self_sent {
            // from_id==to_id==DC_CONTACT_ID_SELF - this is a self-sent messages,
            // maybe an Autocrypt Setup Message
            let (id, bl) =
                chat::create_or_lookup_by_contact_id(context, DC_CONTACT_ID_SELF, Blocked::Not)
                    .await
                    .unwrap_or_default();
            *chat_id = id;
            chat_id_blocked = bl;

            if !chat_id.is_unset() && Blocked::Not != chat_id_blocked {
                chat_id.unblock(context).await;
                chat_id_blocked = Blocked::Not;
            }
        }
        if chat_id.is_unset() {
            *chat_id = ChatId::new(DC_CHAT_ID_TRASH);
            info!(context, "No chat id for outgoing message (TRASH)")
        }
    }

    if fetching_existing_messages && mime_parser.decrypting_failed {
        *chat_id = ChatId::new(DC_CHAT_ID_TRASH);
        // We are only gathering old messages on first start. We do not want to add loads of non-decryptable messages to the chats.
        info!(context, "Existing non-decipherable message. (TRASH)");
    }

    // Extract ephemeral timer from the message.
    let mut ephemeral_timer = if let Some(value) = mime_parser.get(HeaderDef::EphemeralTimer) {
        match value.parse::<EphemeralTimer>() {
            Ok(timer) => timer,
            Err(err) => {
                warn!(
                    context,
                    "can't parse ephemeral timer \"{}\": {}", value, err
                );
                EphemeralTimer::Disabled
            }
        }
    } else {
        EphemeralTimer::Disabled
    };

    let location_kml_is = mime_parser.location_kml.is_some();
    let is_mdn = !mime_parser.mdn_reports.is_empty();

    // Apply ephemeral timer changes to the chat.
    //
    // Only non-hidden timers are applied now. Timers from hidden
    // messages such as read receipts can be useful to detect
    // ephemeral timer support, but timer changes without visible
    // received messages may be confusing to the user.
    if !*hidden
        && !location_kml_is
        && !is_mdn
        && (is_dc_message != MessengerMessage::Yes
            || parent.is_none()
            || parent.unwrap().ephemeral_timer != ephemeral_timer)
        && (*chat_id).get_ephemeral_timer(context).await? != ephemeral_timer
    {
        if let Err(err) = (*chat_id)
            .inner_set_ephemeral_timer(context, ephemeral_timer)
            .await
        {
            warn!(
                context,
                "failed to modify timer for chat {}: {}", chat_id, err
            );
        } else if mime_parser.is_system_message != SystemMessage::EphemeralTimerChanged {
            chat::add_info_msg(
                context,
                *chat_id,
                stock_ephemeral_timer_changed(context, ephemeral_timer, from_id).await,
            )
            .await;
        }
    }

    if mime_parser.is_system_message == SystemMessage::EphemeralTimerChanged {
        set_better_msg(
            mime_parser,
            stock_ephemeral_timer_changed(context, ephemeral_timer, from_id).await,
        );

        // Do not delete the system message itself.
        //
        // This prevents confusion when timer is changed
        // to 1 week, and then changed to 1 hour: after 1
        // hour, only the message about the change to 1
        // week is left.
        ephemeral_timer = EphemeralTimer::Disabled;
    }

    // if a chat is protected, check additional properties
    if !chat_id.is_special() {
        let chat = Chat::load_from_db(context, *chat_id).await?;
        let new_status = match mime_parser.is_system_message {
            SystemMessage::ChatProtectionEnabled => Some(ProtectionStatus::Protected),
            SystemMessage::ChatProtectionDisabled => Some(ProtectionStatus::Unprotected),
            _ => None,
        };

        if chat.is_protected() || new_status.is_some() {
            if let Err(err) =
                check_verified_properties(context, mime_parser, from_id as u32, to_ids).await
            {
                warn!(context, "verification problem: {}", err);
                let s = format!("{}. See 'Info' for more details", err);
                mime_parser.repl_msg_by_error(s);
            } else {
                // change chat protection only when verification check passes
                if let Some(new_status) = new_status {
                    if let Err(e) = chat_id.inner_set_protection(context, new_status).await {
                        chat::add_info_msg(
                            context,
                            *chat_id,
                            format!("Cannot set protection: {}", e),
                        )
                        .await;
                        return Ok(()); // do not return an error as this would result in retrying the message
                    }
                    set_better_msg(
                        mime_parser,
                        context.stock_protection_msg(new_status, from_id).await,
                    );
                }
            }
        }
    }

    // correct message_timestamp, it should not be used before,
    // however, we cannot do this earlier as we need from_id to be set
    let in_fresh = state == MessageState::InFresh;
    let rcvd_timestamp = time();
    let sort_timestamp = calc_sort_timestamp(context, *sent_timestamp, *chat_id, in_fresh).await;

    // Ensure replies to messages are sorted after the parent message.
    //
    // This is useful in a case where sender clocks are not
    // synchronized and parent message has a Date: header with a
    // timestamp higher than reply timestamp.
    //
    // This does not help if parent message arrives later than the
    // reply.
    let parent_timestamp = mime_parser.get_parent_timestamp(context).await?;
    let sort_timestamp = parent_timestamp.map_or(sort_timestamp, |parent_timestamp| {
        std::cmp::max(sort_timestamp, parent_timestamp)
    });

    *sent_timestamp = std::cmp::min(*sent_timestamp, rcvd_timestamp);

    // if the mime-headers should be saved, find out its size
    // (the mime-header ends with an empty line)
    let save_mime_headers = context.get_config_bool(Config::SaveMimeHeaders).await;
    if let Some(raw) = mime_parser.get(HeaderDef::InReplyTo) {
        mime_in_reply_to = raw.clone();
    }

    if let Some(raw) = mime_parser.get(HeaderDef::References) {
        mime_references = raw.clone();
    }

    // fine, so far.  now, split the message into simple parts usable as "short messages"
    // and add them to the database (mails sent by other messenger clients should result
    // into only one message; mails sent by other clients may result in several messages
    // (eg. one per attachment))
    let icnt = mime_parser.parts.len();

    let subject = mime_parser.get_subject().unwrap_or_default();

    let mut parts = std::mem::replace(&mut mime_parser.parts, Vec::new());
    let server_folder = server_folder.as_ref().to_string();
    let is_system_message = mime_parser.is_system_message;

    // if indicated by the parser,
    // we save the full mime-message and add a flag
    // that the ui should show button to display the full message.

    // a flag used to avoid adding "show full message" button to multiple parts of the message.
    let mut save_mime_modified = mime_parser.is_mime_modified;

    let mime_headers = if save_mime_headers || save_mime_modified {
        if mime_parser.was_encrypted() {
            Some(String::from_utf8_lossy(&mime_parser.decoded_data).to_string())
        } else {
            Some(String::from_utf8_lossy(imf_raw).to_string())
        }
    } else {
        None
    };

    let sent_timestamp = *sent_timestamp;
    let is_hidden = *hidden;
    let chat_id = *chat_id;

    // TODO: can this clone be avoided?
    let rfc724_mid = rfc724_mid.to_string();

    let (new_parts, ids, is_hidden) = context
        .sql
        .with_conn(move |mut conn| {
            let mut ids = Vec::with_capacity(parts.len());
            let mut is_hidden = is_hidden;

            for part in &mut parts {
                let mut txt_raw = "".to_string();
                let mut stmt = conn.prepare_cached(
                    "INSERT INTO msgs \
         (rfc724_mid, server_folder, server_uid, chat_id, from_id, to_id, timestamp, \
         timestamp_sent, timestamp_rcvd, type, state, msgrmsg,  txt, txt_raw, param, \
         bytes, hidden, mime_headers,  mime_in_reply_to, mime_references, mime_modified, \
         error, ephemeral_timer, ephemeral_timestamp) \
         VALUES (?,?,?,?,?,?,?, ?,?,?,?,?,?,?,?, ?,?,?,?,?,?, ?,?,?);",
                )?;

                let is_location_kml = location_kml_is
                    && icnt == 1
                    && (part.msg == "-location-" || part.msg.is_empty());

                if is_mdn || is_location_kml {
                    is_hidden = true;
                    if incoming {
                        state = MessageState::InSeen; // Set the state to InSeen so that precheck_imf() adds a markseen job after we moved the message
                    }
                }

                let mime_modified = save_mime_modified && !part.msg.is_empty();
                if mime_modified {
                    // Avoid setting mime_modified for more than one part.
                    save_mime_modified = false;
                }

                if part.typ == Viewtype::Text {
                    let msg_raw = part.msg_raw.as_ref().cloned().unwrap_or_default();
                    txt_raw = format!("{}\n\n{}", subject, msg_raw);
                }
                if is_system_message != SystemMessage::Unknown {
                    part.param.set_int(Param::Cmd, is_system_message as i32);
                }

                let ephemeral_timestamp = if in_fresh {
                    0
                } else {
                    match ephemeral_timer {
                        EphemeralTimer::Disabled => 0,
                        EphemeralTimer::Enabled { duration } => {
                            rcvd_timestamp + i64::from(duration)
                        }
                    }
                };

                stmt.execute(paramsv![
                    rfc724_mid,
                    server_folder,
                    server_uid as i32,
                    chat_id,
                    from_id as i32,
                    to_id as i32,
                    sort_timestamp,
                    sent_timestamp,
                    rcvd_timestamp,
                    part.typ,
                    state,
                    is_dc_message,
                    part.msg,
                    // txt_raw might contain invalid utf8
                    txt_raw,
                    part.param.to_string(),
                    part.bytes as isize,
                    is_hidden,
                    if save_mime_headers || mime_modified {
                        mime_headers.clone()
                    } else {
                        None
                    },
                    mime_in_reply_to,
                    mime_references,
                    mime_modified,
                    part.error.take().unwrap_or_default(),
                    ephemeral_timer,
                    ephemeral_timestamp
                ])?;

                drop(stmt);
                ids.push(MsgId::new(crate::sql::get_rowid(
                    &mut conn,
                    "msgs",
                    "rfc724_mid",
                    &rfc724_mid,
                )?));
            }
            Ok((parts, ids, is_hidden))
        })
        .await?;

    if let Some(id) = ids.iter().last() {
        *insert_msg_id = *id;
    }

    if !is_hidden {
        chat_id.unarchive(context).await?;
    }

    *hidden = is_hidden;
    created_db_entries.extend(ids.iter().map(|id| (chat_id, *id)));
    mime_parser.parts = new_parts;

    info!(
        context,
        "Message has {} parts and is assigned to chat #{}.", icnt, chat_id,
    );

    // new outgoing message from another device marks the chat as noticed.
    if !incoming && !*hidden && !chat_id.is_special() {
        chat::marknoticed_chat_if_older_than(context, chat_id, sort_timestamp).await?;
    }

    // check event to send
    if chat_id.is_trash() || *hidden {
        *create_event_to_send = None;
    } else if incoming && state == MessageState::InFresh {
        if Blocked::Not != chat_id_blocked {
            *create_event_to_send = Some(CreateEvent::MsgsChanged);
        } else {
            *create_event_to_send = Some(CreateEvent::IncomingMsg);
        }
    }

    async fn update_last_subject(
        context: &Context,
        chat_id: ChatId,
        mime_parser: &MimeMessage,
    ) -> Result<()> {
        let mut chat = Chat::load_from_db(context, chat_id).await?;
        chat.param.set(
            Param::LastSubject,
            mime_parser
                .get_subject()
                .ok_or_else(|| format_err!("No subject in email"))?,
        );
        chat.update_param(context).await?;
        Ok(())
    }
    if !is_mdn {
        update_last_subject(context, chat_id, mime_parser)
            .await
            .unwrap_or_else(|e| {
                warn!(
                    context,
                    "Could not update LastSubject of chat: {}",
                    e.to_string()
                )
            });
    }

    Ok(())
}

async fn save_locations(
    context: &Context,
    mime_parser: &MimeMessage,
    chat_id: ChatId,
    from_id: u32,
    insert_msg_id: MsgId,
    hidden: bool,
) {
    if chat_id.is_special() {
        return;
    }
    let mut location_id_written = false;
    let mut send_event = false;

    if mime_parser.message_kml.is_some() {
        let locations = &mime_parser.message_kml.as_ref().unwrap().locations;
        let newest_location_id = location::save(context, chat_id, from_id, locations, true)
            .await
            .unwrap_or_default();
        if 0 != newest_location_id
            && !hidden
            && location::set_msg_location_id(context, insert_msg_id, newest_location_id)
                .await
                .is_ok()
        {
            location_id_written = true;
            send_event = true;
        }
    }

    if mime_parser.location_kml.is_some() {
        if let Some(ref addr) = mime_parser.location_kml.as_ref().unwrap().addr {
            if let Ok(contact) = Contact::get_by_id(context, from_id).await {
                if contact.get_addr().to_lowercase() == addr.to_lowercase() {
                    let locations = &mime_parser.location_kml.as_ref().unwrap().locations;
                    let newest_location_id =
                        location::save(context, chat_id, from_id, locations, false)
                            .await
                            .unwrap_or_default();
                    if newest_location_id != 0 && !hidden && !location_id_written {
                        if let Err(err) = location::set_msg_location_id(
                            context,
                            insert_msg_id,
                            newest_location_id,
                        )
                        .await
                        {
                            error!(context, "Failed to set msg_location_id: {:?}", err);
                        }
                    }
                    send_event = true;
                }
            }
        }
    }
    if send_event {
        context.emit_event(EventType::LocationChanged(Some(from_id)));
    }
}

async fn calc_sort_timestamp(
    context: &Context,
    message_timestamp: i64,
    chat_id: ChatId,
    is_fresh_msg: bool,
) -> i64 {
    let mut sort_timestamp = message_timestamp;

    // get newest non fresh message for this chat
    // update sort_timestamp if less than that
    if is_fresh_msg {
        let last_msg_time: Option<i64> = context
            .sql
            .query_get_value(
                context,
                "SELECT MAX(timestamp) FROM msgs WHERE chat_id=? AND state>?",
                paramsv![chat_id, MessageState::InFresh],
            )
            .await;

        if let Some(last_msg_time) = last_msg_time {
            if last_msg_time > sort_timestamp {
                sort_timestamp = last_msg_time;
            }
        }
    }

    if sort_timestamp >= dc_smeared_time(context).await {
        sort_timestamp = dc_create_smeared_timestamp(context).await;
    }

    sort_timestamp
}

/// This function tries to extract the group-id from the message and returns the
/// corresponding chat_id. If the chat does not exist, it is created.
/// If the message contains groups commands (name, profile image, changed members),
/// they are executed as well.
///
/// If no group-id could be extracted, message is assigned to the same chat as the
/// parent message.
///
/// If there is no parent message in the database, and there are more than two members,
/// a new ad-hoc group is created.
///
/// On success the function returns the found/created (chat_id, chat_blocked) tuple.
#[allow(non_snake_case, clippy::cognitive_complexity)]
async fn create_or_lookup_group(
    context: &Context,
    mime_parser: &mut MimeMessage,
    allow_creation: bool,
    create_blocked: Blocked,
    from_id: u32,
    to_ids: &ContactIds,
) -> Result<(ChatId, Blocked)> {
    let mut chat_id_blocked = Blocked::Not;
    let mut recreate_member_list = false;
    let mut send_EVENT_CHAT_MODIFIED = false;
    let mut X_MrAddToGrp = None;
    let mut X_MrGrpNameChanged = false;
    let mut better_msg: String = From::from("");

    if mime_parser.is_system_message == SystemMessage::LocationStreamingEnabled {
        better_msg = context
            .stock_system_msg(StockMessage::MsgLocationEnabled, "", "", from_id as u32)
            .await;
        set_better_msg(mime_parser, &better_msg);
    }

    let grpid = if let Some(grpid) = mime_parser.get(HeaderDef::ChatGroupId) {
        grpid.clone()
    } else {
        let mut member_ids: Vec<u32> = to_ids.iter().copied().collect();
        if !member_ids.contains(&from_id) {
            member_ids.push(from_id);
        }
        if !member_ids.contains(&DC_CONTACT_ID_SELF) {
            member_ids.push(DC_CONTACT_ID_SELF);
        }

        // Only search for parent message if there are more than two
        // members to make sure private replies to group
        // messages are assigned to a 1:1 chat.
        //
        // If group contains only 2 members, there is no way to
        // distinguish between "Reply All" and "Reply", so replies
        // to such groups from classic MUAs will be always assigned to
        // 1:1 chat.
        if member_ids.len() > 2 {
            if let Some(parent) = get_parent_message(context, mime_parser).await? {
                let chat = Chat::load_from_db(context, parent.chat_id).await?;

                // Check that destination chat is a group chat.
                // Otherwise, it could be a reply to an undecipherable
                // group message that we previously assigned to a 1:1 chat.
                if chat.typ == Chattype::Group {
                    // Return immediately without attempting to execute group commands,
                    // as this message does not contain an explicit group-id header.
                    return Ok((chat.id, chat.blocked));
                }
            }
        }

        if !allow_creation {
            info!(context, "creating ad-hoc group prevented from caller");
            return Ok((ChatId::new(0), Blocked::Not));
        }

        return create_adhoc_group(context, mime_parser, create_blocked, &member_ids)
            .await
            .map(|chat_id| {
                chat_id
                    .map(|chat_id| (chat_id, create_blocked))
                    .unwrap_or((ChatId::new(0), Blocked::Not))
            })
            .map_err(|err| {
                info!(context, "could not create adhoc-group: {:?}", err);
                err
            });
    };

    // now we have a grpid that is non-empty
    // but we might not know about this group

    let grpname = mime_parser.get(HeaderDef::ChatGroupName).cloned();
    let mut removed_id = 0;

    if let Some(removed_addr) = mime_parser.get(HeaderDef::ChatGroupMemberRemoved).cloned() {
        removed_id = Contact::lookup_id_by_addr(context, &removed_addr, Origin::Unknown).await;
        if removed_id == 0 {
            warn!(context, "removed {:?} has no contact_id", removed_addr);
        } else {
            mime_parser.is_system_message = SystemMessage::MemberRemovedFromGroup;
            better_msg = context
                .stock_system_msg(
                    if removed_id == from_id as u32 {
                        StockMessage::MsgGroupLeft
                    } else {
                        StockMessage::MsgDelMember
                    },
                    &removed_addr,
                    "",
                    from_id as u32,
                )
                .await;
        }
    } else {
        let field = mime_parser.get(HeaderDef::ChatGroupMemberAdded).cloned();
        if let Some(optional_field) = field {
            mime_parser.is_system_message = SystemMessage::MemberAddedToGroup;
            better_msg = context
                .stock_system_msg(
                    StockMessage::MsgAddMember,
                    &optional_field,
                    "",
                    from_id as u32,
                )
                .await;
            X_MrAddToGrp = Some(optional_field);
        } else if let Some(old_name) = mime_parser.get(HeaderDef::ChatGroupNameChanged) {
            X_MrGrpNameChanged = true;
            better_msg = context
                .stock_system_msg(
                    StockMessage::MsgGrpName,
                    old_name,
                    if let Some(ref name) = grpname {
                        name
                    } else {
                        ""
                    },
                    from_id as u32,
                )
                .await;
            mime_parser.is_system_message = SystemMessage::GroupNameChanged;
        } else if let Some(value) = mime_parser.get(HeaderDef::ChatContent) {
            if value == "group-avatar-changed" {
                if let Some(avatar_action) = &mime_parser.group_avatar {
                    // this is just an explicit message containing the group-avatar,
                    // apart from that, the group-avatar is send along with various other messages
                    mime_parser.is_system_message = SystemMessage::GroupImageChanged;
                    better_msg = context
                        .stock_system_msg(
                            match avatar_action {
                                AvatarAction::Delete => StockMessage::MsgGrpImgDeleted,
                                AvatarAction::Change(_) => StockMessage::MsgGrpImgChanged,
                            },
                            "",
                            "",
                            from_id as u32,
                        )
                        .await
                }
            }
        }
    }
    set_better_msg(mime_parser, &better_msg);

    // check, if we have a chat with this group ID
    let (mut chat_id, _, _blocked) = chat::get_chat_id_by_grpid(context, &grpid)
        .await
        .unwrap_or((ChatId::new(0), false, Blocked::Not));
    if !chat_id.is_unset() && !chat::is_contact_in_chat(context, chat_id, from_id as u32).await {
        // The From-address is not part of this group.
        // It could be a new user or a DSN from a mailer-daemon.
        // in any case we do not want to recreate the member list
        // but still show the message as part of the chat.
        // After all, the sender has a reference/in-reply-to that
        // points to this chat.
        let s = context.stock_str(StockMessage::UnknownSenderForChat).await;
        mime_parser.repl_msg_by_error(s.to_string());
    }

    // check if the group does not exist but should be created
    let group_explicitly_left = chat::is_group_explicitly_left(context, &grpid)
        .await
        .unwrap_or_default();
    let self_addr = context
        .get_config(Config::ConfiguredAddr)
        .await
        .unwrap_or_default();

    if chat_id.is_unset()
            && !mime_parser.is_mailinglist_message()
            && !grpid.is_empty()
            && grpname.is_some()
            // otherwise, a pending "quit" message may pop up
            && removed_id == 0
            // re-create explicitly left groups only if ourself is re-added
            && (!group_explicitly_left
                || X_MrAddToGrp.is_some() && addr_cmp(&self_addr, X_MrAddToGrp.as_ref().unwrap()))
    {
        // group does not exist but should be created
        let create_protected = if mime_parser.get(HeaderDef::ChatVerified).is_some() {
            if let Err(err) =
                check_verified_properties(context, mime_parser, from_id as u32, to_ids).await
            {
                warn!(context, "verification problem: {}", err);
                let s = format!("{}. See 'Info' for more details", err);
                mime_parser.repl_msg_by_error(&s);
            }
            ProtectionStatus::Protected
        } else {
            ProtectionStatus::Unprotected
        };

        if !allow_creation {
            info!(context, "creating group forbidden by caller");
            return Ok((ChatId::new(0), Blocked::Not));
        }

        chat_id = create_group_record(
            context,
            &grpid,
            grpname.as_ref().unwrap(),
            create_blocked,
            create_protected,
        )
        .await;
        chat_id_blocked = create_blocked;
        recreate_member_list = true;

        // once, we have protected-chats explained in UI, we can uncomment the following lines.
        // ("verified groups" did not add a message anyway)
        //
        //if create_protected == ProtectionStatus::Protected {
        // set from_id=0 as it is not clear that the sender of this random group message
        // actually really has enabled chat-protection at some point.
        //chat_id
        //    .add_protection_msg(context, ProtectionStatus::Protected, false, 0)
        //    .await?;
        //}
    }

    // again, check chat_id
    if chat_id.is_special() {
        if mime_parser.decrypting_failed {
            // It is possible that the message was sent to a valid,
            // yet unknown group, which was rejected because
            // Chat-Group-Name, which is in the encrypted part, was
            // not found. We can't create a properly named group in
            // this case, so assign error message to 1:1 chat with the
            // sender instead.
            return Ok((ChatId::new(0), Blocked::Not));
        } else {
            // The message was decrypted successfully, but contains a late "quit" or otherwise
            // unwanted message.
            info!(context, "message belongs to unwanted group (TRASH)");
            return Ok((ChatId::new(DC_CHAT_ID_TRASH), chat_id_blocked));
        }
    }

    // We have a valid chat_id > DC_CHAT_ID_LAST_SPECIAL.
    //
    // However, it's possible that we got a non-DC message
    // and the user hit "reply" instead of "reply-all".
    // We heuristically detect this case and show
    // a placeholder-system-message to warn about this
    // and refer to "message-info" to see the message.
    // This is similar to how we show messages arriving
    // in verified chat using an un-verified key or cleartext.

    // XXX insert code in a different PR :)

    // execute group commands
    if X_MrAddToGrp.is_some() {
        recreate_member_list = true;
    } else if X_MrGrpNameChanged {
        if let Some(ref grpname) = grpname {
            if grpname.len() < 200 {
                info!(context, "updating grpname for chat {}", chat_id);
                if context
                    .sql
                    .execute(
                        "UPDATE chats SET name=? WHERE id=?;",
                        paramsv![grpname.to_string(), chat_id],
                    )
                    .await
                    .is_ok()
                {
                    context.emit_event(EventType::ChatModified(chat_id));
                }
            }
        }
    } else if mime_parser.is_system_message == SystemMessage::ChatProtectionEnabled {
        recreate_member_list = true;
    }

    if let Some(avatar_action) = &mime_parser.group_avatar {
        info!(context, "group-avatar change for {}", chat_id);
        if let Ok(mut chat) = Chat::load_from_db(context, chat_id).await {
            match avatar_action {
                AvatarAction::Change(profile_image) => {
                    chat.param.set(Param::ProfileImage, profile_image);
                }
                AvatarAction::Delete => {
                    chat.param.remove(Param::ProfileImage);
                }
            };
            chat.update_param(context).await?;
            send_EVENT_CHAT_MODIFIED = true;
        }
    }

    // add members to group/check members
    if recreate_member_list {
        if !chat::is_contact_in_chat(context, chat_id, DC_CONTACT_ID_SELF).await {
            // Members could have been removed while we were
            // absent. We can't use existing member list and need to
            // start from scratch.
            context
                .sql
                .execute(
                    "DELETE FROM chats_contacts WHERE chat_id=?;",
                    paramsv![chat_id],
                )
                .await
                .ok();

            chat::add_to_chat_contacts_table(context, chat_id, DC_CONTACT_ID_SELF).await;
        }
        if from_id > DC_CONTACT_ID_LAST_SPECIAL
            && !Contact::addr_equals_contact(context, &self_addr, from_id as u32).await
            && !chat::is_contact_in_chat(context, chat_id, from_id).await
        {
            chat::add_to_chat_contacts_table(context, chat_id, from_id as u32).await;
        }
        for &to_id in to_ids.iter() {
            info!(context, "adding to={:?} to chat id={}", to_id, chat_id);
            if !Contact::addr_equals_contact(context, &self_addr, to_id).await
                && !chat::is_contact_in_chat(context, chat_id, to_id).await
            {
                chat::add_to_chat_contacts_table(context, chat_id, to_id).await;
            }
        }
        send_EVENT_CHAT_MODIFIED = true;
    } else if removed_id > 0 {
        chat::remove_from_chat_contacts_table(context, chat_id, removed_id).await;
        send_EVENT_CHAT_MODIFIED = true;
    }

    if send_EVENT_CHAT_MODIFIED {
        context.emit_event(EventType::ChatModified(chat_id));
    }
    Ok((chat_id, chat_id_blocked))
}

<<<<<<< HEAD
#[allow(clippy::indexing_slicing)]
async fn create_or_lookup_mailinglist(
    context: &Context,
    allow_creation: bool,
    create_blocked: Blocked,
    list_id_header: &str,
    subject: &str,
) -> (ChatId, Blocked) {
    static LIST_ID: Lazy<Regex> = Lazy::new(|| Regex::new(r"^(.+)<(.+)>$").unwrap());
    let (mut name, listid) = match LIST_ID.captures(list_id_header) {
        Some(cap) => (cap[1].trim().to_string(), cap[2].trim().to_string()),
        None => (
            "".to_string(),
            list_id_header
                .trim()
                .trim_start_matches('<')
                .trim_end_matches('>')
                .to_string(),
        ),
    };

    if let Ok((chat_id, _, blocked)) = chat::get_chat_id_by_grpid(context, &listid).await {
        return (chat_id, blocked);
    }

    static SUBJECT: Lazy<Regex> = Lazy::new(|| Regex::new(r"^.{0,5}\[(.*.)\]").unwrap());
    if let Some(cap) = SUBJECT.captures(subject) {
        name = cap[1].to_string();
    }

    if name.is_empty() {
        name = context
            .stock_str(StockMessage::UnnamedNewsletter)
            .await
            .into();
    }

    if allow_creation {
        // list does not exist but should be created
        match create_mailinglist_record(context, &listid, &name, create_blocked).await {
            Ok(chat_id) => {
                chat::add_to_chat_contacts_table(context, chat_id, DC_CONTACT_ID_SELF).await;

                match Contact::grpid_to_mailinglist_contact(context, &name, &listid, chat_id).await
                {
                    Err(e) => warn!(context, "grpid_to_mailinglist_contact failed: {}", e),
                    Ok(contact) => {
                        if contact.is_blocked() {
                            chat_id.set_blocked(context, Blocked::Manually).await;
                            return (chat_id, Blocked::Manually);
                        }
                    }
                }

                (chat_id, create_blocked)
            }
            Err(e) => {
                warn!(
                    context,
                    "Failed to create mailinglist '{}' for grpid={}: {}",
                    &name,
                    &listid,
                    e.to_string()
                );
                (ChatId::new(0), create_blocked)
            }
        }
    } else {
        info!(context, "creating list forbidden by caller");
        (ChatId::new(0), Blocked::Not)
    }
}

fn try_getting_grpid(mime_parser: &MimeMessage) -> String {
    if let Some(optional_field) = mime_parser.get(HeaderDef::ChatGroupId) {
        return optional_field.clone();
    }

    if let Some(extracted_grpid) = mime_parser
        .get(HeaderDef::MessageId)
        .and_then(|value| dc_extract_grpid_from_rfc724_mid(&value))
    {
        return extracted_grpid.to_string();
    }
    if !mime_parser.has_chat_version() {
        if let Some(extracted_grpid) = extract_grpid(mime_parser, HeaderDef::InReplyTo) {
            return extracted_grpid.to_string();
        } else if let Some(extracted_grpid) = extract_grpid(mime_parser, HeaderDef::References) {
            return extracted_grpid.to_string();
        }
    }
    "".to_string()
}

/// try extract a grpid from a message-id list header value
fn extract_grpid(mime_parser: &MimeMessage, headerdef: HeaderDef) -> Option<&str> {
    let header = mime_parser.get(headerdef)?;
    let parts = header
        .split(',')
        .map(str::trim)
        .filter(|part| !part.is_empty());
    parts.filter_map(dc_extract_grpid_from_rfc724_mid).next()
}

/// Handle groups for received messages, return chat_id/Blocked status on success
async fn create_or_lookup_adhoc_group(
=======
/// Creates ad-hoc group and returns chat ID on success.
async fn create_adhoc_group(
>>>>>>> 7b5a3a83
    context: &Context,
    mime_parser: &MimeMessage,
    create_blocked: Blocked,
    member_ids: &[u32],
) -> Result<Option<ChatId>> {
    if mime_parser.is_mailinglist_message() {
        info!(
            context,
            "not creating ad-hoc group for mailing list message"
        );
        return Ok(None);
    }

    if mime_parser.decrypting_failed {
        // Do not create a new ad-hoc group if the message cannot be
        // decrypted.
        //
        // The subject may be encrypted and contain a placeholder such
        // as "...". It can also be a COI group, with encrypted
        // Chat-Group-ID and incompatible Message-ID format.
        //
        // Instead, assign the message to 1:1 chat with the sender.
        warn!(
            context,
            "not creating ad-hoc group for message that cannot be decrypted"
        );
        return Ok(None);
    }

    if member_ids.len() < 3 {
        info!(context, "not creating ad-hoc group: too few contacts");
        return Ok(None);
    }

    // Create a new ad-hoc group.
    let grpid = create_adhoc_grp_id(context, member_ids).await;

    // use subject as initial chat name
    let grpname = mime_parser
        .get_subject()
        .unwrap_or_else(|| "Unnamed group".to_string());

    let new_chat_id: ChatId = create_group_record(
        context,
        &grpid,
        grpname,
        create_blocked,
        ProtectionStatus::Unprotected,
    )
    .await;
    for &member_id in member_ids.iter() {
        chat::add_to_chat_contacts_table(context, new_chat_id, member_id).await;
    }

    context.emit_event(EventType::ChatModified(new_chat_id));

    Ok(Some(new_chat_id))
}

async fn create_group_record(
    context: &Context,
    grpid: impl AsRef<str>,
    grpname: impl AsRef<str>,
    create_blocked: Blocked,
    create_protected: ProtectionStatus,
) -> ChatId {
    if context.sql.execute(
        "INSERT INTO chats (type, name, grpid, blocked, created_timestamp, protected) VALUES(?, ?, ?, ?, ?, ?);",
        paramsv![
            Chattype::Group,
            grpname.as_ref(),
            grpid.as_ref(),
            create_blocked,
            time(),
            create_protected,
        ],
    ).await
    .is_err()
    {
        warn!(
            context,
            "Failed to create group/mailinglist '{}' for grpid={}",
            grpname.as_ref(),
            grpid.as_ref()
        );
        return ChatId::new(0);
    }
    let row_id = context
        .sql
        .get_rowid(context, "chats", "grpid", grpid.as_ref())
        .await
        .unwrap_or_default();

    let chat_id = ChatId::new(row_id);
    info!(
        context,
        "Created group/mailinglist '{}' grpid={} as {}",
        grpname.as_ref(),
        grpid.as_ref(),
        chat_id
    );
    chat_id
}

<<<<<<< HEAD
async fn create_mailinglist_record(
    context: &Context,
    listid: impl AsRef<str>,
    name: impl AsRef<str>,
    create_blocked: Blocked,
) -> Result<ChatId> {
    let chat_id = create_group_record(
        context,
        &listid,
        &name,
        create_blocked,
        ProtectionStatus::Unprotected,
    )
    .await;

    if !chat_id.is_unset() {
        let mut chat = Chat::load_from_db(context, chat_id).await?;
        chat.param.set(Param::MailingList, "1");
        chat.update_param(context).await?;
    }

    Ok(chat_id)
}

=======
/// Creates ad-hoc group ID.
///
/// Algorithm:
/// - sort normalized, lowercased, e-mail addresses alphabetically
/// - put all e-mail addresses into a single string, separate the address by a single comma
/// - sha-256 this string (without possibly terminating null-characters)
/// - encode the first 64 bits of the sha-256 output as lowercase hex (results in 16 characters from the set [0-9a-f])
///
/// This ensures that different Delta Chat clients generate the same group ID unless some of them
/// are hidden in BCC. This group ID is sent by DC in the messages sent to this chat,
/// so having the same ID prevents group split.
>>>>>>> 7b5a3a83
async fn create_adhoc_grp_id(context: &Context, member_ids: &[u32]) -> String {
    let member_ids_str = join(member_ids.iter().map(|x| x.to_string()), ",");
    let member_cs = context
        .get_config(Config::ConfiguredAddr)
        .await
        .unwrap_or_else(|| "no-self".to_string())
        .to_lowercase();

    let members = context
        .sql
        .query_map(
            format!(
                "SELECT addr FROM contacts WHERE id IN({}) AND id!=1", // 1=DC_CONTACT_ID_SELF
                member_ids_str
            ),
            paramsv![],
            |row| row.get::<_, String>(0),
            |rows| {
                let mut addrs = rows.collect::<std::result::Result<Vec<_>, _>>()?;
                addrs.sort();
                let mut acc = member_cs.clone();
                for addr in &addrs {
                    acc += ",";
                    acc += &addr.to_lowercase();
                }
                Ok(acc)
            },
        )
        .await
        .unwrap_or(member_cs);

    hex_hash(&members)
}

#[allow(clippy::indexing_slicing)]
fn hex_hash(s: impl AsRef<str>) -> String {
    let bytes = s.as_ref().as_bytes();
    let result = Sha256::digest(bytes);
    hex::encode(&result[..8])
}

async fn check_verified_properties(
    context: &Context,
    mimeparser: &MimeMessage,
    from_id: u32,
    to_ids: &ContactIds,
) -> Result<()> {
    let contact = Contact::load_from_db(context, from_id).await?;

    ensure!(mimeparser.was_encrypted(), "This message is not encrypted.");

    if mimeparser.get(HeaderDef::ChatVerified).is_none() {
        // we do not fail here currently, this would exclude (a) non-deltas
        // and (b) deltas with different protection views across multiple devices.
        // for group creation or protection enabled/disabled, however, Chat-Verified is respected.
        warn!(
            context,
            "{} did not mark message as protected.",
            contact.get_addr()
        );
    }

    // ensure, the contact is verified
    // and the message is signed with a verified key of the sender.
    // this check is skipped for SELF as there is no proper SELF-peerstate
    // and results in group-splits otherwise.
    if from_id != DC_CONTACT_ID_SELF {
        let peerstate = Peerstate::from_addr(context, contact.get_addr()).await?;

        if peerstate.is_none()
            || contact.is_verified_ex(context, peerstate.as_ref()).await
                != VerifiedStatus::BidirectVerified
        {
            bail!(
                "Sender of this message is not verified: {}",
                contact.get_addr()
            );
        }

        if let Some(peerstate) = peerstate {
            ensure!(
                peerstate.has_verified_key(&mimeparser.signatures),
                "The message was sent with non-verified encryption."
            );
        }
    }

    // we do not need to check if we are verified with ourself
    let mut to_ids = to_ids.clone();
    to_ids.remove(&DC_CONTACT_ID_SELF);

    if to_ids.is_empty() {
        return Ok(());
    }
    let to_ids_str = join(to_ids.iter().map(|x| x.to_string()), ",");

    let rows = context
        .sql
        .query_map(
            format!(
                "SELECT c.addr, LENGTH(ps.verified_key_fingerprint)  FROM contacts c  \
             LEFT JOIN acpeerstates ps ON c.addr=ps.addr  WHERE c.id IN({}) ",
                to_ids_str
            ),
            paramsv![],
            |row| Ok((row.get::<_, String>(0)?, row.get::<_, i32>(1).unwrap_or(0))),
            |rows| {
                rows.collect::<std::result::Result<Vec<_>, _>>()
                    .map_err(Into::into)
            },
        )
        .await?;

    for (to_addr, _is_verified) in rows.into_iter() {
        info!(
            context,
            "check_verified_properties: {:?} self={:?}",
            to_addr,
            context.is_self_addr(&to_addr).await
        );
        let mut is_verified = _is_verified != 0;
        let peerstate = Peerstate::from_addr(context, &to_addr).await?;

        // mark gossiped keys (if any) as verified
        if mimeparser.gossipped_addr.contains(&to_addr) {
            if let Some(mut peerstate) = peerstate {
                // if we're here, we know the gossip key is verified:
                // - use the gossip-key as verified-key if there is no verified-key
                // - OR if the verified-key does not match public-key or gossip-key
                //   (otherwise a verified key can _only_ be updated through QR scan which might be annoying,
                //   see https://github.com/nextleap-project/countermitm/issues/46 for a discussion about this point)
                if !is_verified
                    || peerstate.verified_key_fingerprint != peerstate.public_key_fingerprint
                        && peerstate.verified_key_fingerprint != peerstate.gossip_key_fingerprint
                {
                    info!(context, "{} has verified {}.", contact.get_addr(), to_addr,);
                    let fp = peerstate.gossip_key_fingerprint.clone();
                    if let Some(fp) = fp {
                        peerstate.set_verified(
                            PeerstateKeyType::GossipKey,
                            &fp,
                            PeerstateVerifiedStatus::BidirectVerified,
                        );
                        peerstate.save_to_db(&context.sql, false).await?;
                        is_verified = true;
                    }
                }
            }
        }
        if !is_verified {
            bail!(
                "{} is not a member of this protected chat",
                to_addr.to_string()
            );
        }
    }
    Ok(())
}

fn set_better_msg(mime_parser: &mut MimeMessage, better_msg: impl AsRef<str>) {
    let msg = better_msg.as_ref();
    if !msg.is_empty() {
        if let Some(part) = mime_parser.parts.get_mut(0) {
            if part.typ == Viewtype::Text {
                part.msg = msg.to_string();
            }
        }
    }
}

/// Given a list of Message-IDs, returns the latest message found in the database.
async fn get_rfc724_mid_in_list(context: &Context, mid_list: &str) -> Result<Option<Message>> {
    if mid_list.is_empty() {
        return Ok(None);
    }

    if let Ok(ids) = parse_message_ids(mid_list) {
        for id in ids.iter().rev() {
            if let Some((_, _, msg_id)) = rfc724_mid_exists(context, id).await? {
                return Ok(Some(Message::load_from_db(context, msg_id).await?));
            }
        }
    }

    Ok(None)
}

/// Returns the last message referenced from References: header found in the database.
///
/// If none found, tries In-Reply-To: as a fallback for classic MUAs that don't set the
/// References: header.
async fn get_parent_message(
    context: &Context,
    mime_parser: &MimeMessage,
) -> Result<Option<Message>> {
    if let Some(field) = mime_parser.get(HeaderDef::References) {
        if let Some(msg) = get_rfc724_mid_in_list(context, &field).await? {
            return Ok(Some(msg));
        }
    }

    if let Some(field) = mime_parser.get(HeaderDef::InReplyTo) {
        if let Some(msg) = get_rfc724_mid_in_list(context, &field).await? {
            return Ok(Some(msg));
        }
    }

    Ok(None)
}

pub(crate) async fn get_prefetch_parent_message(
    context: &Context,
    headers: &[mailparse::MailHeader<'_>],
) -> Result<Option<Message>> {
    if let Some(field) = headers.get_header_value(HeaderDef::References) {
        if let Some(msg) = get_rfc724_mid_in_list(context, &field).await? {
            return Ok(Some(msg));
        }
    }

    if let Some(field) = headers.get_header_value(HeaderDef::InReplyTo) {
        if let Some(msg) = get_rfc724_mid_in_list(context, &field).await? {
            return Ok(Some(msg));
        }
    }

    Ok(None)
}

/// * param `prevent_rename`: if true, the display_name of this contact will not be changed. Useful for
/// mailing lists: In some mailing lists, many users write from the same address but with different
/// display names. We don't want the display name to change everytime the user gets a new email from
/// a mailing list.
async fn dc_add_or_lookup_contacts_by_address_list(
    context: &Context,
    address_list: &[SingleInfo],
    origin: Origin,
    prevent_rename: bool,
) -> Result<ContactIds> {
    let mut contact_ids = ContactIds::new();
    for info in address_list.iter() {
        let display_name = if prevent_rename {
            Some("")
        } else {
            info.display_name.as_deref()
        };
        contact_ids.insert(
            add_or_lookup_contact_by_addr(context, display_name, &info.addr, origin).await?,
        );
    }

    Ok(contact_ids)
}

/// Add contacts to database on receiving messages.
async fn add_or_lookup_contact_by_addr(
    context: &Context,
    display_name: Option<impl AsRef<str>>,
    addr: &str,
    origin: Origin,
) -> Result<u32> {
    if context.is_self_addr(addr).await? {
        return Ok(DC_CONTACT_ID_SELF);
    }
    let display_name_normalized = display_name.map(normalize_name).unwrap_or_default();

    let (row_id, _modified) =
        Contact::add_or_lookup(context, display_name_normalized, addr, origin).await?;
    ensure!(row_id > 0, "could not add contact: {:?}", addr);

    Ok(row_id)
}

fn dc_create_incoming_rfc724_mid(
    message_timestamp: i64,
    contact_id_from: u32,
    contact_ids_to: &ContactIds,
) -> Option<String> {
    /* create a deterministic rfc724_mid from input such that
    repeatedly calling it with the same input results in the same Message-id */

    let largest_id_to = contact_ids_to.iter().max().copied().unwrap_or_default();
    let result = format!(
        "{}-{}-{}@stub",
        message_timestamp, contact_id_from, largest_id_to
    );
    Some(result)
}

#[cfg(test)]
mod tests {
    use super::*;
    use crate::constants::{DC_CONTACT_ID_INFO, DC_GCL_NO_SPECIALS};
    use crate::message::ContactRequestDecision::*;
    use crate::message::Message;
    use crate::test_utils::TestContext;
    use crate::{
        chat::{ChatItem, ChatVisibility},
        constants::DC_CHAT_ID_DEADDROP,
    };
    use crate::{chatlist::Chatlist, test_utils::get_chat_msg};

    #[test]
    fn test_hex_hash() {
        let data = "hello world";

        let res = hex_hash(data);
        assert_eq!(res, "b94d27b9934d3e08");
    }

    #[test]
    fn test_dc_create_incoming_rfc724_mid() {
        let mut members = ContactIds::new();
        assert_eq!(
            dc_create_incoming_rfc724_mid(123, 45, &members),
            Some("123-45-0@stub".into())
        );
        members.insert(7);
        members.insert(3);
        assert_eq!(
            dc_create_incoming_rfc724_mid(123, 45, &members),
            Some("123-45-7@stub".into())
        );
        members.insert(9);
        assert_eq!(
            dc_create_incoming_rfc724_mid(123, 45, &members),
            Some("123-45-9@stub".into())
        );
    }

    static MSGRMSG: &[u8] =
        b"Received: (Postfix, from userid 1000); Mon, 4 Dec 2006 14:51:39 +0100 (CET)\n\
                    From: Bob <bob@example.com>\n\
                    To: alice@example.com\n\
                    Chat-Version: 1.0\n\
                    Subject: Chat: hello\n\
                    Message-ID: <Mr.1111@example.com>\n\
                    Date: Sun, 22 Mar 2020 22:37:55 +0000\n\
                    \n\
                    hello\n";

    static ONETOONE_NOREPLY_MAIL: &[u8] =
        b"Received: (Postfix, from userid 1000); Mon, 4 Dec 2006 14:51:39 +0100 (CET)\n\
                    From: Bob <bob@example.com>\n\
                    To: alice@example.com\n\
                    Subject: Chat: hello\n\
                    Message-ID: <2222@example.com>\n\
                    Date: Sun, 22 Mar 2020 22:37:56 +0000\n\
                    \n\
                    hello\n";

    static GRP_MAIL: &[u8] =
        b"Received: (Postfix, from userid 1000); Mon, 4 Dec 2006 14:51:39 +0100 (CET)\n\
                    From: bob@example.com\n\
                    To: alice@example.com, claire@example.com\n\
                    Subject: group with Alice, Bob and Claire\n\
                    Message-ID: <3333@example.com>\n\
                    Date: Sun, 22 Mar 2020 22:37:57 +0000\n\
                    \n\
                    hello\n";

    #[async_std::test]
    async fn test_adhoc_group_show_chats_only() {
        let t = TestContext::new_alice().await;
        assert_eq!(t.get_config_int(Config::ShowEmails).await, 0);

        let chats = Chatlist::try_load(&t, 0, None, None).await.unwrap();
        assert_eq!(chats.len(), 0);

        dc_receive_imf(&t, MSGRMSG, "INBOX", 1, false)
            .await
            .unwrap();
        let chats = Chatlist::try_load(&t, 0, None, None).await.unwrap();
        assert_eq!(chats.len(), 1);

        dc_receive_imf(&t, ONETOONE_NOREPLY_MAIL, "INBOX", 1, false)
            .await
            .unwrap();
        let chats = Chatlist::try_load(&t, 0, None, None).await.unwrap();
        assert_eq!(chats.len(), 1);

        dc_receive_imf(&t, GRP_MAIL, "INBOX", 1, false)
            .await
            .unwrap();
        let chats = Chatlist::try_load(&t, 0, None, None).await.unwrap();
        assert_eq!(chats.len(), 1);
    }

    #[async_std::test]
    async fn test_adhoc_group_show_accepted_contact_unknown() {
        let t = TestContext::new_alice().await;
        t.set_config(Config::ShowEmails, Some("1")).await.unwrap();
        dc_receive_imf(&t, GRP_MAIL, "INBOX", 1, false)
            .await
            .unwrap();

        // adhoc-group with unknown contacts with show_emails=accepted is ignored for unknown contacts
        let chats = Chatlist::try_load(&t, 0, None, None).await.unwrap();
        assert_eq!(chats.len(), 0);
    }

    #[async_std::test]
    async fn test_adhoc_group_show_accepted_contact_known() {
        let t = TestContext::new_alice().await;
        t.set_config(Config::ShowEmails, Some("1")).await.unwrap();
        Contact::create(&t, "Bob", "bob@example.com").await.unwrap();
        dc_receive_imf(&t, GRP_MAIL, "INBOX", 1, false)
            .await
            .unwrap();

        // adhoc-group with known contacts with show_emails=accepted is still ignored for known contacts
        // (and existent chat is required)
        let chats = Chatlist::try_load(&t, 0, None, None).await.unwrap();
        assert_eq!(chats.len(), 0);
    }

    #[async_std::test]
    async fn test_adhoc_group_show_accepted_contact_accepted() {
        let t = TestContext::new_alice().await;
        t.set_config(Config::ShowEmails, Some("1")).await.unwrap();

        // accept Bob by accepting a delta-message from Bob
        dc_receive_imf(&t, MSGRMSG, "INBOX", 1, false)
            .await
            .unwrap();
        let chats = Chatlist::try_load(&t, 0, None, None).await.unwrap();
        assert_eq!(chats.len(), 1);
        assert!(chats.get_chat_id(0).is_deaddrop());
        let chat_id = chat::create_by_msg_id(&t, chats.get_msg_id(0).unwrap())
            .await
            .unwrap();
        assert!(!chat_id.is_special());
        let chat = chat::Chat::load_from_db(&t, chat_id).await.unwrap();
        assert_eq!(chat.typ, Chattype::Single);
        assert_eq!(chat.name, "Bob");
        assert_eq!(chat::get_chat_contacts(&t, chat_id).await.len(), 1);
        assert_eq!(chat::get_chat_msgs(&t, chat_id, 0, None).await.len(), 1);

        // receive a non-delta-message from Bob, shows up because of the show_emails setting
        dc_receive_imf(&t, ONETOONE_NOREPLY_MAIL, "INBOX", 2, false)
            .await
            .unwrap();
        assert_eq!(chat::get_chat_msgs(&t, chat_id, 0, None).await.len(), 2);

        // let Bob create an adhoc-group by a non-delta-message, shows up because of the show_emails setting
        dc_receive_imf(&t, GRP_MAIL, "INBOX", 3, false)
            .await
            .unwrap();
        let chats = Chatlist::try_load(&t, 0, None, None).await.unwrap();
        assert_eq!(chats.len(), 2);
        let chat_id = chat::create_by_msg_id(&t, chats.get_msg_id(0).unwrap())
            .await
            .unwrap();
        let chat = chat::Chat::load_from_db(&t, chat_id).await.unwrap();
        assert_eq!(chat.typ, Chattype::Group);
        assert_eq!(chat.name, "group with Alice, Bob and Claire");
        assert_eq!(chat::get_chat_contacts(&t, chat_id).await.len(), 3);
    }

    #[async_std::test]
    async fn test_adhoc_group_show_all() {
        let t = TestContext::new_alice().await;
        t.set_config(Config::ShowEmails, Some("2")).await.unwrap();
        dc_receive_imf(&t, GRP_MAIL, "INBOX", 1, false)
            .await
            .unwrap();

        // adhoc-group with unknown contacts with show_emails=all will show up in the deaddrop
        let chats = Chatlist::try_load(&t, 0, None, None).await.unwrap();
        assert_eq!(chats.len(), 1);
        assert!(chats.get_chat_id(0).is_deaddrop());
        let chat_id = chat::create_by_msg_id(&t, chats.get_msg_id(0).unwrap())
            .await
            .unwrap();
        let chat = chat::Chat::load_from_db(&t, chat_id).await.unwrap();
        assert_eq!(chat.typ, Chattype::Group);
        assert_eq!(chat.name, "group with Alice, Bob and Claire");
        assert_eq!(chat::get_chat_contacts(&t, chat_id).await.len(), 3);
    }

    #[async_std::test]
    async fn test_read_receipt_and_unarchive() {
        // create alice's account
        let t = TestContext::new_alice().await;

        let bob_id = Contact::create(&t, "bob", "bob@example.com").await.unwrap();
        let one2one_id = chat::create_by_contact_id(&t, bob_id).await.unwrap();
        one2one_id
            .set_visibility(&t, ChatVisibility::Archived)
            .await
            .unwrap();
        let one2one = Chat::load_from_db(&t, one2one_id).await.unwrap();
        assert!(one2one.get_visibility() == ChatVisibility::Archived);

        // create a group with bob, archive group
        let group_id = chat::create_group_chat(&t, ProtectionStatus::Unprotected, "foo")
            .await
            .unwrap();
        chat::add_contact_to_chat(&t, group_id, bob_id).await;
        assert_eq!(chat::get_chat_msgs(&t, group_id, 0, None).await.len(), 0);
        group_id
            .set_visibility(&t, ChatVisibility::Archived)
            .await
            .unwrap();
        let group = Chat::load_from_db(&t, group_id).await.unwrap();
        assert!(group.get_visibility() == ChatVisibility::Archived);

        // everything archived, chatlist should be empty
        assert_eq!(
            Chatlist::try_load(&t, DC_GCL_NO_SPECIALS, None, None)
                .await
                .unwrap()
                .len(),
            0
        );

        // send a message to group with bob
        dc_receive_imf(
            &t,
            format!(
                "Received: (Postfix, from userid 1000); Mon, 4 Dec 2006 14:51:39 +0100 (CET)\n\
                 From: alice@example.com\n\
                 To: bob@example.com\n\
                 Subject: foo\n\
                 Message-ID: <Gr.{}.12345678901@example.com>\n\
                 Chat-Version: 1.0\n\
                 Chat-Group-ID: {}\n\
                 Chat-Group-Name: foo\n\
                 Chat-Disposition-Notification-To: alice@example.com\n\
                 Date: Sun, 22 Mar 2020 22:37:57 +0000\n\
                 \n\
                 hello\n",
                group.grpid, group.grpid
            )
            .as_bytes(),
            "INBOX",
            1,
            false,
        )
        .await
        .unwrap();
        let msg = get_chat_msg(&t, group_id, 0, 1).await;
        assert_eq!(msg.is_dc_message, MessengerMessage::Yes);
        assert_eq!(msg.text.unwrap(), "hello");
        assert_eq!(msg.state, MessageState::OutDelivered);
        let group = Chat::load_from_db(&t, group_id).await.unwrap();
        assert!(group.get_visibility() == ChatVisibility::Normal);

        // bob sends a read receipt to the group
        dc_receive_imf(
            &t,
            format!(
                "Received: (Postfix, from userid 1000); Mon, 4 Dec 2006 14:51:39 +0100 (CET)\n\
                 From: bob@example.com\n\
                 To: alice@example.com\n\
                 Subject: message opened\n\
                 Date: Sun, 22 Mar 2020 23:37:57 +0000\n\
                 Chat-Version: 1.0\n\
                 Message-ID: <Mr.12345678902@example.com>\n\
                 Content-Type: multipart/report; report-type=disposition-notification; boundary=\"SNIPP\"\n\
                 \n\
                 \n\
                 --SNIPP\n\
                 Content-Type: text/plain; charset=utf-8\n\
                 \n\
                 Read receipts do not guarantee sth. was read.\n\
                 \n\
                 \n\
                 --SNIPP\n\
                 Content-Type: message/disposition-notification\n\
                 \n\
                 Reporting-UA: Delta Chat 1.28.0\n\
                 Original-Recipient: rfc822;bob@example.com\n\
                 Final-Recipient: rfc822;bob@example.com\n\
                 Original-Message-ID: <Gr.{}.12345678901@example.com>\n\
                 Disposition: manual-action/MDN-sent-automatically; displayed\n\
                 \n\
                 \n\
                 --SNIPP--",
                group.grpid
            )
            .as_bytes(),
            "INBOX",
            1,
            false,
        )
        .await.unwrap();
        assert_eq!(chat::get_chat_msgs(&t, group_id, 0, None).await.len(), 1);
        let msg = message::Message::load_from_db(&t, msg.id).await.unwrap();
        assert_eq!(msg.state, MessageState::OutMdnRcvd);

        // check, the read-receipt has not unarchived the one2one
        assert_eq!(
            Chatlist::try_load(&t, DC_GCL_NO_SPECIALS, None, None)
                .await
                .unwrap()
                .len(),
            1
        );
        let one2one = Chat::load_from_db(&t, one2one_id).await.unwrap();
        assert!(one2one.get_visibility() == ChatVisibility::Archived);
    }

    #[async_std::test]
    async fn test_no_from() {
        // if there is no from given, from_id stays 0 which is just fine. These messages
        // are very rare, however, we have to add them to the database (they go to the
        // "deaddrop" chat) to avoid a re-download from the server. See also [**]

        let t = TestContext::new_alice().await;
        let context = &t;

        let chats = Chatlist::try_load(&t, 0, None, None).await.unwrap();
        assert!(chats.get_msg_id(0).is_err());

        dc_receive_imf(
            context,
            b"Received: (Postfix, from userid 1000); Mon, 4 Dec 2006 14:51:39 +0100 (CET)\n\
                 To: bob@example.com\n\
                 Subject: foo\n\
                 Message-ID: <3924@example.com>\n\
                 Chat-Version: 1.0\n\
                 Date: Sun, 22 Mar 2020 22:37:57 +0000\n\
                 \n\
                 hello\n",
            "INBOX",
            1,
            false,
        )
        .await
        .unwrap();

        let chats = Chatlist::try_load(&t, 0, None, None).await.unwrap();
        // Check that the message was added to the database:
        assert!(chats.get_msg_id(0).is_ok());
    }

    #[async_std::test]
    async fn test_escaped_from() {
        let t = TestContext::new_alice().await;
        let contact_id = Contact::create(&t, "foobar", "foobar@example.com")
            .await
            .unwrap();
        let chat_id = chat::create_by_contact_id(&t, contact_id).await.unwrap();
        dc_receive_imf(
            &t,
            b"From: =?UTF-8?B?0JjQvNGPLCDQpNCw0LzQuNC70LjRjw==?= <foobar@example.com>\n\
                 To: alice@example.com\n\
                 Subject: foo\n\
                 Message-ID: <asdklfjjaweofi@example.com>\n\
                 Chat-Version: 1.0\n\
                 Chat-Disposition-Notification-To: =?UTF-8?B?0JjQvNGPLCDQpNCw0LzQuNC70LjRjw==?= <foobar@example.com>\n\
                 Date: Sun, 22 Mar 2020 22:37:57 +0000\n\
                 \n\
                 hello\n",
            "INBOX",
            1,
            false,
        ).await.unwrap();
        assert_eq!(
            Contact::load_from_db(&t, contact_id)
                .await
                .unwrap()
                .get_authname(),
            "Имя, Фамилия",
        );
        let msg = get_chat_msg(&t, chat_id, 0, 1).await;
        assert_eq!(msg.is_dc_message, MessengerMessage::Yes);
        assert_eq!(msg.text.unwrap(), "hello");
        assert_eq!(msg.param.get_int(Param::WantsMdn).unwrap(), 1);
    }

    #[async_std::test]
    async fn test_escaped_recipients() {
        let t = TestContext::new_alice().await;
        Contact::create(&t, "foobar", "foobar@example.com")
            .await
            .unwrap();

        let carl_contact_id =
            Contact::add_or_lookup(&t, "Carl", "carl@host.tld", Origin::IncomingUnknownFrom)
                .await
                .unwrap()
                .0;

        dc_receive_imf(
            &t,
            b"From: Foobar <foobar@example.com>\n\
                 To: =?UTF-8?B?0JjQvNGPLCDQpNCw0LzQuNC70LjRjw==?= alice@example.com\n\
                 Cc: =?utf-8?q?=3Ch2=3E?= <carl@host.tld>\n\
                 Subject: foo\n\
                 Message-ID: <asdklfjjaweofi@example.com>\n\
                 Chat-Version: 1.0\n\
                 Chat-Disposition-Notification-To: <foobar@example.com>\n\
                 Date: Sun, 22 Mar 2020 22:37:57 +0000\n\
                 \n\
                 hello\n",
            "INBOX",
            1,
            false,
        )
        .await
        .unwrap();
        assert_eq!(
            Contact::load_from_db(&t, carl_contact_id)
                .await
                .unwrap()
                .get_name(),
            "h2"
        );

        let chats = Chatlist::try_load(&t, 0, None, None).await.unwrap();
        let msg = Message::load_from_db(&t, chats.get_msg_id(0).unwrap())
            .await
            .unwrap();
        assert_eq!(msg.is_dc_message, MessengerMessage::Yes);
        assert_eq!(msg.text.unwrap(), "hello");
        assert_eq!(msg.param.get_int(Param::WantsMdn).unwrap(), 1);
    }

    #[async_std::test]
    async fn test_cc_to_contact() {
        let t = TestContext::new_alice().await;
        Contact::create(&t, "foobar", "foobar@example.com")
            .await
            .unwrap();

        let carl_contact_id =
            Contact::add_or_lookup(&t, "garabage", "carl@host.tld", Origin::IncomingUnknownFrom)
                .await
                .unwrap()
                .0;

        dc_receive_imf(
            &t,
            b"Received: (Postfix, from userid 1000); Mon, 4 Dec 2006 14:51:39 +0100 (CET)\n\
                 From: Foobar <foobar@example.com>\n\
                 To: alice@example.com\n\
                 Cc: Carl <carl@host.tld>\n\
                 Subject: foo\n\
                 Message-ID: <asdklfjjaweofi@example.com>\n\
                 Chat-Version: 1.0\n\
                 Chat-Disposition-Notification-To: <foobar@example.com>\n\
                 Date: Sun, 22 Mar 2020 22:37:57 +0000\n\
                 \n\
                 hello\n",
            "INBOX",
            1,
            false,
        )
        .await
        .unwrap();
        assert_eq!(
            Contact::load_from_db(&t, carl_contact_id)
                .await
                .unwrap()
                .get_name(),
            "Carl"
        );
    }

    #[async_std::test]
    async fn test_parse_ndn_tiscali() {
        test_parse_ndn(
            "alice@tiscali.it",
            "shenauithz@testrun.org",
            "Mr.un2NYERi1RM.lbQ5F9q-QyJ@tiscali.it",
            include_bytes!("../test-data/message/tiscali_ndn.eml"),
            None,
        )
        .await;
    }

    #[async_std::test]
    async fn test_parse_ndn_testrun() {
        test_parse_ndn(
            "alice@testrun.org",
            "hcksocnsofoejx@five.chat",
            "Mr.A7pTA5IgrUA.q4bP41vAJOp@testrun.org",
            include_bytes!("../test-data/message/testrun_ndn.eml"),
            Some("Undelivered Mail Returned to Sender – This is the mail system at host hq5.merlinux.eu.\n\nI\'m sorry to have to inform you that your message could not\nbe delivered to one or more recipients. It\'s attached below.\n\nFor further assistance, please send mail to postmaster.\n\nIf you do so, please include this problem report. You can\ndelete your own text from the attached returned message.\n\n                   The mail system\n\n<hcksocnsofoejx@five.chat>: host mail.five.chat[195.62.125.103] said: 550 5.1.1\n    <hcksocnsofoejx@five.chat>: Recipient address rejected: User unknown in\n    virtual mailbox table (in reply to RCPT TO command)"),
        )
        .await;
    }

    #[async_std::test]
    async fn test_parse_ndn_yahoo() {
        test_parse_ndn(
            "alice@yahoo.com",
            "haeclirth.sinoenrat@yahoo.com",
            "1680295672.3657931.1591783872936@mail.yahoo.com",
            include_bytes!("../test-data/message/yahoo_ndn.eml"),
            Some("Failure Notice – Sorry, we were unable to deliver your message to the following address.\n\n<haeclirth.sinoenrat@yahoo.com>:\n554: delivery error: dd Not a valid recipient - atlas117.free.mail.ne1.yahoo.com [...]"),
        )
        .await;
    }

    #[async_std::test]
    async fn test_parse_ndn_gmail() {
        test_parse_ndn(
            "alice@gmail.com",
            "assidhfaaspocwaeofi@gmail.com",
            "CABXKi8zruXJc_6e4Dr087H5wE7sLp+u250o0N2q5DdjF_r-8wg@mail.gmail.com",
            include_bytes!("../test-data/message/gmail_ndn.eml"),
            Some("Delivery Status Notification (Failure) – ** Die Adresse wurde nicht gefunden **\n\nIhre Nachricht wurde nicht an assidhfaaspocwaeofi@gmail.com zugestellt, weil die Adresse nicht gefunden wurde oder keine E-Mails empfangen kann.\n\nHier erfahren Sie mehr: https://support.google.com/mail/?p=NoSuchUser\n\nAntwort:\n\n550 5.1.1 The email account that you tried to reach does not exist. Please try double-checking the recipient\'s email address for typos or unnecessary spaces. Learn more at https://support.google.com/mail/?p=NoSuchUser i18sor6261697wrs.38 - gsmtp"),
        )
        .await;
    }

    #[async_std::test]
    async fn test_parse_ndn_gmx() {
        test_parse_ndn(
            "alice@gmx.com",
            "snaerituhaeirns@gmail.com",
            "9c9c2a32-056b-3592-c372-d7e8f0bd4bc2@gmx.de",
            include_bytes!("../test-data/message/gmx_ndn.eml"),
            Some("Mail delivery failed: returning message to sender – This message was created automatically by mail delivery software.\n\nA message that you sent could not be delivered to one or more of\nits recipients. This is a permanent error. The following address(es)\nfailed:\n\nsnaerituhaeirns@gmail.com:\nSMTP error from remote server for RCPT TO command, host: gmail-smtp-in.l.google.com (66.102.1.27) reason: 550-5.1.1 The email account that you tried to reach does not exist. Please\n try\n550-5.1.1 double-checking the recipient\'s email address for typos or\n550-5.1.1 unnecessary spaces. Learn more at\n550 5.1.1  https://support.google.com/mail/?p=NoSuchUser f6si2517766wmc.21\n9 - gsmtp [...]"),
        )
        .await;
    }

    #[async_std::test]
    async fn test_parse_ndn_posteo() {
        test_parse_ndn(
            "alice@posteo.org",
            "hanerthaertidiuea@gmx.de",
            "04422840-f884-3e37-5778-8192fe22d8e1@posteo.de",
            include_bytes!("../test-data/message/posteo_ndn.eml"),
            Some("Undelivered Mail Returned to Sender – This is the mail system at host mout01.posteo.de.\n\nI\'m sorry to have to inform you that your message could not\nbe delivered to one or more recipients. It\'s attached below.\n\nFor further assistance, please send mail to postmaster.\n\nIf you do so, please include this problem report. You can\ndelete your own text from the attached returned message.\n\n                   The mail system\n\n<hanerthaertidiuea@gmx.de>: host mx01.emig.gmx.net[212.227.17.5] said: 550\n    Requested action not taken: mailbox unavailable (in reply to RCPT TO\n    command)"),
        )
        .await;
    }

    // ndn = Non Delivery Notification
    async fn test_parse_ndn(
        self_addr: &str,
        foreign_addr: &str,
        rfc724_mid_outgoing: &str,
        raw_ndn: &[u8],
        error_msg: Option<&str>,
    ) {
        let t = TestContext::new().await;
        t.configure_addr(self_addr).await;

        dc_receive_imf(
            &t,
            format!(
                "Received: (Postfix, from userid 1000); Mon, 4 Dec 2006 14:51:39 +0100 (CET)\n\
                From: {}\n\
                To: {}\n\
                Subject: foo\n\
                Message-ID: <{}>\n\
                Chat-Version: 1.0\n\
                Date: Sun, 22 Mar 2020 22:37:57 +0000\n\
                \n\
                hello\n",
                self_addr, foreign_addr, rfc724_mid_outgoing
            )
            .as_bytes(),
            "INBOX",
            1,
            false,
        )
        .await
        .unwrap();

        let chats = Chatlist::try_load(&t, 0, None, None).await.unwrap();
        let msg_id = chats.get_msg_id(0).unwrap();

        // Check that the ndn would be downloaded:
        let headers = mailparse::parse_mail(raw_ndn).unwrap().headers;
        assert!(
            crate::imap::prefetch_should_download(&t, &headers, ShowEmails::Off)
                .await
                .unwrap()
        );

        dc_receive_imf(&t, raw_ndn, "INBOX", 1, false)
            .await
            .unwrap();
        let msg = Message::load_from_db(&t, msg_id).await.unwrap();

        assert_eq!(msg.state, MessageState::OutFailed);

        assert_eq!(msg.error(), error_msg.map(|error| error.to_string()));
    }

    #[async_std::test]
    async fn test_parse_ndn_group_msg() {
        let t = TestContext::new().await;
        t.configure_addr("alice@gmail.com").await;

        dc_receive_imf(
            &t,
            b"Received: (Postfix, from userid 1000); Mon, 4 Dec 2006 14:51:39 +0100 (CET)\n\
                 From: alice@gmail.com\n\
                 To: bob@example.com, assidhfaaspocwaeofi@gmail.com\n\
                 Subject: foo\n\
                 Message-ID: <CADWx9Cs32Wa7Gy-gM0bvbq54P_FEHe7UcsAV=yW7sVVW=fiMYQ@mail.gmail.com>\n\
                 Chat-Version: 1.0\n\
                 Chat-Group-ID: abcde\n\
                 Chat-Group-Name: foo\n\
                 Chat-Disposition-Notification-To: alice@example.com\n\
                 Date: Sun, 22 Mar 2020 22:37:57 +0000\n\
                 \n\
                 hello\n",
            "INBOX",
            1,
            false,
        )
        .await
        .unwrap();

        let chats = Chatlist::try_load(&t, 0, None, None).await.unwrap();
        let msg_id = chats.get_msg_id(0).unwrap();

        let raw = include_bytes!("../test-data/message/gmail_ndn_group.eml");
        dc_receive_imf(&t, raw, "INBOX", 1, false).await.unwrap();

        let msg = Message::load_from_db(&t, msg_id).await.unwrap();

        assert_eq!(msg.state, MessageState::OutFailed);

        let msgs = chat::get_chat_msgs(&t, msg.chat_id, 0, None).await;
        let msg_id = if let ChatItem::Message { msg_id } = msgs.last().unwrap() {
            msg_id
        } else {
            panic!("Wrong item type");
        };
        let last_msg = Message::load_from_db(&t, *msg_id).await.unwrap();

        assert_eq!(
            last_msg.text,
            Some(
                t.stock_string_repl_str(
                    StockMessage::FailedSendingTo,
                    "assidhfaaspocwaeofi@gmail.com",
                )
                .await,
            )
        );
        assert_eq!(last_msg.from_id, DC_CONTACT_ID_INFO);
    }

    async fn load_imf_email(context: &Context, imf_raw: &[u8]) -> Message {
        context
            .set_config(Config::ShowEmails, Some("2"))
            .await
            .unwrap();
        dc_receive_imf(&context, imf_raw, "INBOX", 0, false)
            .await
            .unwrap();
        let chats = Chatlist::try_load(&context, 0, None, None).await.unwrap();
        let msg_id = chats.get_msg_id(0).unwrap();
        Message::load_from_db(&context, msg_id).await.unwrap()
    }

    #[async_std::test]
    async fn test_html_only_mail() {
        let t = TestContext::new_alice().await;
        let msg = load_imf_email(&t, include_bytes!("../test-data/message/wrong-html.eml")).await;
        assert_eq!(msg.text.unwrap(), "   Guten Abend,   \n\n   Lots of text   \n\n   text with Umlaut ä...   \n\n   MfG    [...]");
    }

    static GH_MAILINGLIST: &[u8] =
        b"Received: (Postfix, from userid 1000); Mon, 4 Dec 2006 14:51:39 +0100 (CET)\n\
    From: Max Mustermann <notifications@github.com>\n\
    To: deltachat/deltachat-core-rust <deltachat-core-rust@noreply.github.com>\n\
    Subject: Let's put some [brackets here that] have nothing to do with the topic\n\
    Message-ID: <3333@example.org>\n\
    List-ID: deltachat/deltachat-core-rust <deltachat-core-rust.deltachat.github.com>\n\
    Precedence: list\n\
    Date: Sun, 22 Mar 2020 22:37:57 +0000\n\
    \n\
    hello\n";

    static GH_MAILINGLIST2: &[u8] =
        b"Received: (Postfix, from userid 1000); Mon, 4 Dec 2006 14:51:39 +0100 (CET)\n\
    From: Github <notifications@github.com>\n\
    To: deltachat/deltachat-core-rust <deltachat-core-rust@noreply.github.com>\n\
    Subject: [deltachat/deltachat-core-rust] PR run failed\n\
    Message-ID: <3334@example.org>\n\
    List-ID: deltachat/deltachat-core-rust <deltachat-core-rust.deltachat.github.com>\n\
    Precedence: list\n\
    Date: Sun, 22 Mar 2020 22:37:57 +0000\n\
    \n\
    hello back\n";

    #[async_std::test]
    async fn test_github_mailing_list() {
        let t = TestContext::new_alice().await;
        t.ctx
            .set_config(Config::ShowEmails, Some("2"))
            .await
            .unwrap();

        dc_receive_imf(&t.ctx, GH_MAILINGLIST, "INBOX", 1, false)
            .await
            .unwrap();

        let chats = Chatlist::try_load(&t.ctx, 0, None, None).await.unwrap();
        assert_eq!(chats.len(), 1);

        let chat_id = chat::create_by_msg_id(&t.ctx, chats.get_msg_id(0).unwrap())
            .await
            .unwrap();
        let chat = chat::Chat::load_from_db(&t.ctx, chat_id).await.unwrap();

        assert!(chat.is_mailing_list());
        assert_eq!(chat.can_send(), false);
        assert_eq!(chat.name, "deltachat/deltachat-core-rust");
        assert_eq!(chat::get_chat_contacts(&t.ctx, chat_id).await.len(), 2);

        dc_receive_imf(&t.ctx, GH_MAILINGLIST2, "INBOX", 1, false)
            .await
            .unwrap();

        let chats = Chatlist::try_load(&t.ctx, 0, None, None).await.unwrap();
        assert_eq!(chats.len(), 1);
        let contacts = Contact::get_all(&t.ctx, 0, None as Option<String>)
            .await
            .unwrap();
        assert_eq!(contacts.len(), 0); // mailing list recipients and senders do not count as "known contacts"

        let msg1 = get_chat_msg(&t, chat_id, 0, 2).await;
        let contact1 = Contact::load_from_db(&t.ctx, msg1.from_id).await.unwrap();
        assert_eq!(contact1.get_addr(), "notifications@github.com");
        assert_eq!(contact1.get_display_name(), "notifications@github.com"); // Make sure this is not "Max Mustermann" or somethinng

        let msg2 = get_chat_msg(&t, chat_id, 1, 2).await;
        let contact2 = Contact::load_from_db(&t.ctx, msg2.from_id).await.unwrap();
        assert_eq!(contact2.get_addr(), "notifications@github.com");

        let pseudo_contact = Contact::grpid_to_mailinglist_contact(
            &t.ctx,
            "",
            "deltachat-core-rust.deltachat.github.com",
            chat_id,
        )
        .await
        .unwrap();
        assert_eq!(
            pseudo_contact.get_display_name(),
            "deltachat/deltachat-core-rust"
        );
        assert_eq!(
            pseudo_contact
                .param
                .get(Param::MailingListPseudoContact)
                .unwrap(),
            &chat_id.to_u32().to_string()
        );
        assert_eq!(msg1.get_override_sender_name().unwrap(), "Max Mustermann");
        assert_eq!(msg2.get_override_sender_name().unwrap(), "Github");
    }

    static DC_MAILINGLIST: &[u8] = b"Received: (Postfix, from userid 1000); Mon, 4 Dec 2006 14:51:39 +0100 (CET)\n\
    From: Bob <bob@posteo.org>\n\
    To: delta-dev@codespeak.net\n\
    Subject: Re: [delta-dev] What's up?\n\
    Message-ID: <38942@posteo.org>\n\
    List-ID: \"discussions about and around https://delta.chat developments\" <delta.codespeak.net>\n\
    Precedence: list\n\
    Date: Sun, 22 Mar 2020 22:37:57 +0000\n\
    \n\
    body\n";

    static DC_MAILINGLIST2: &[u8] = b"Received: (Postfix, from userid 1000); Mon, 4 Dec 2006 14:51:39 +0100 (CET)\n\
    From: Charlie <charlie@posteo.org>\n\
    To: delta-dev@codespeak.net\n\
    Subject: Re: [delta-dev] DC is nice!\n\
    Message-ID: <38943@posteo.org>\n\
    List-ID: \"discussions about and around https://delta.chat developments\" <delta.codespeak.net>\n\
    Precedence: list\n\
    Date: Sun, 22 Mar 2020 22:37:57 +0000\n\
    \n\
    body 4\n";

    #[async_std::test]
    async fn test_classic_mailing_list() {
        let t = TestContext::new_alice().await;
        t.ctx
            .set_config(Config::ShowEmails, Some("2"))
            .await
            .unwrap();
        dc_receive_imf(&t.ctx, DC_MAILINGLIST, "INBOX", 1, false)
            .await
            .unwrap();
        let chats = Chatlist::try_load(&t.ctx, 0, None, None).await.unwrap();
        let chat_id = chat::create_by_msg_id(&t.ctx, chats.get_msg_id(0).unwrap())
            .await
            .unwrap();
        let chat = Chat::load_from_db(&t.ctx, chat_id).await.unwrap();
        assert_eq!(chat.name, "delta-dev");

        let msg = get_chat_msg(&t, chat_id, 0, 1).await;
        let contact1 = Contact::load_from_db(&t.ctx, msg.from_id).await.unwrap();
        assert_eq!(contact1.get_addr(), "bob@posteo.org");
        assert_eq!(contact1.param.get(Param::MailingListPseudoContact), None);
    }

    #[async_std::test]
    async fn test_mailing_list_decide_block() {
        let deaddrop = ChatId::new(DC_CHAT_ID_DEADDROP);
        let t = TestContext::new_alice().await;
        t.ctx
            .set_config(Config::ShowEmails, Some("2"))
            .await
            .unwrap();

        dc_receive_imf(&t.ctx, DC_MAILINGLIST, "INBOX", 1, false)
            .await
            .unwrap();
        let chats = Chatlist::try_load(&t.ctx, 0, None, None).await.unwrap();
        assert_eq!(chats.len(), 1);
        assert_eq!(chats.get_chat_id(0), deaddrop); // Test that the message is shown in the deaddrop

        let msg = get_chat_msg(&t, deaddrop, 0, 1).await;
        // ===================================== Answer "never" on the contact request =====================================
        msg.decide_on_contact_request(&t.ctx, Never).await;

        let chats = Chatlist::try_load(&t.ctx, 0, None, None).await.unwrap();
        assert_eq!(chats.len(), 0); // Test that the message disappeared
        let msgs = chat::get_chat_msgs(&t.ctx, deaddrop, 0, None).await;
        assert_eq!(msgs.len(), 0);

        dc_receive_imf(&t.ctx, DC_MAILINGLIST2, "INBOX", 1, false)
            .await
            .unwrap();

        // Test that the mailing list stays disappeared
        let chats = Chatlist::try_load(&t.ctx, 0, None, None).await.unwrap();
        assert_eq!(chats.len(), 0); // Test that the message is not shown
        let msgs = chat::get_chat_msgs(&t.ctx, deaddrop, 0, None).await;
        assert_eq!(msgs.len(), 0);
    }

    #[async_std::test]
    async fn test_mailing_list_decide_not_now() {
        let deaddrop = ChatId::new(DC_CHAT_ID_DEADDROP);
        let t = TestContext::new_alice().await;
        t.ctx
            .set_config(Config::ShowEmails, Some("2"))
            .await
            .unwrap();

        dc_receive_imf(&t.ctx, DC_MAILINGLIST, "INBOX", 1, false)
            .await
            .unwrap();

        let msg = get_chat_msg(&t, deaddrop, 0, 1).await;
        // ===================================== Answer "not now" on the contact request =====================================
        msg.decide_on_contact_request(&t.ctx, NotNow).await;

        let chats = Chatlist::try_load(&t.ctx, 0, None, None).await.unwrap();
        assert_eq!(chats.len(), 0); // Test that the message disappeared
        let msgs = chat::get_chat_msgs(&t.ctx, deaddrop, 0, None).await;
        assert_eq!(msgs.len(), 1); // ...but is still shown in the deaddrop

        dc_receive_imf(&t.ctx, DC_MAILINGLIST2, "INBOX", 1, false)
            .await
            .unwrap();

        let chats = Chatlist::try_load(&t.ctx, 0, None, None).await.unwrap();
        assert_eq!(chats.len(), 1); // Test that the new mailing list message is shown again
        let msgs = chat::get_chat_msgs(&t.ctx, deaddrop, 0, None).await;
        assert_eq!(msgs.len(), 2);
    }

    #[async_std::test]
    async fn test_mailing_list_decide_accept() {
        let deaddrop = ChatId::new(DC_CHAT_ID_DEADDROP);
        let t = TestContext::new_alice().await;
        t.ctx
            .set_config(Config::ShowEmails, Some("2"))
            .await
            .unwrap();

        dc_receive_imf(&t.ctx, DC_MAILINGLIST, "INBOX", 1, false)
            .await
            .unwrap();

        let msg = get_chat_msg(&t, deaddrop, 0, 1).await;
        // ===================================== Answer "yes" on the contact request =====================================
        msg.decide_on_contact_request(&t.ctx, Yes).await;

        let chats = Chatlist::try_load(&t.ctx, 0, None, None).await.unwrap();
        assert_eq!(chats.len(), 1); // Test that the message is shown
        let chat_id = chats.get_chat_id(0);
        assert_ne!(chat_id, deaddrop);

        dc_receive_imf(&t.ctx, DC_MAILINGLIST2, "INBOX", 1, false)
            .await
            .unwrap();

        let msgs = chat::get_chat_msgs(&t.ctx, chat_id, 0, None).await;
        assert_eq!(msgs.len(), 2);
    }

    #[async_std::test]
    async fn test_dont_show_tokens_in_contacts_list() {
        check_dont_show_in_contacts_list(
            "reply+OGHVYCLVBEGATYBICAXBIRQATABUOTUCERABERAHNO@reply.github.com",
        )
        .await;
    }

    #[async_std::test]
    async fn test_dont_show_noreply_in_contacts_list() {
        check_dont_show_in_contacts_list("noreply@github.com").await;
    }

    async fn check_dont_show_in_contacts_list(addr: &str) {
        let t = TestContext::new_alice().await;
        t.ctx
            .set_config(Config::ShowEmails, Some("2"))
            .await
            .unwrap();
        dc_receive_imf(
            &t,
            format!(
                "Subject: Re: [deltachat/deltachat-core-rust] DC is the best repo on GitHub!
To: {}
References: <deltachat/deltachat-core-rust/pull/1625@github.com>
 <deltachat/deltachat-core-rust/pull/1625/c644661857@github.com>
From: alice@example.com
Message-ID: <d2717387-0ba7-7b60-9b09-fd89a76ea8a0@gmx.de>
Date: Tue, 16 Jun 2020 12:04:20 +0200
MIME-Version: 1.0
Content-Type: text/plain; charset=utf-8
Content-Transfer-Encoding: 7bit

YEAAAAAA!.
",
                addr
            )
            .as_bytes(),
            "Sent",
            1,
            false,
        )
        .await
        .unwrap();
        let contacts = Contact::get_all(&t, 0, None as Option<&str>).await.unwrap();
        assert!(contacts.is_empty()); // The contact should not have been added to the db
    }

    #[async_std::test]
    async fn test_pdf_filename_simple() {
        let t = TestContext::new_alice().await;
        let msg = load_imf_email(
            &t,
            include_bytes!("../test-data/message/pdf_filename_simple.eml"),
        )
        .await;
        assert_eq!(msg.viewtype, Viewtype::File);
        assert_eq!(msg.text.unwrap(), "mail body");
        assert_eq!(msg.param.get(Param::File).unwrap(), "$BLOBDIR/simple.pdf");
    }

    #[async_std::test]
    async fn test_pdf_filename_continuation() {
        // test filenames split across multiple header lines, see rfc 2231
        let t = TestContext::new_alice().await;
        let msg = load_imf_email(
            &t,
            include_bytes!("../test-data/message/pdf_filename_continuation.eml"),
        )
        .await;
        assert_eq!(msg.viewtype, Viewtype::File);
        assert_eq!(msg.text.unwrap(), "mail body");
        assert_eq!(
            msg.param.get(Param::File).unwrap(),
            "$BLOBDIR/test pdf äöüß.pdf"
        );
    }

    /// Test that classical MUA messages are assigned to group chats based on the `In-Reply-To`
    /// header.
    #[async_std::test]
    async fn test_in_reply_to() {
        let t = TestContext::new().await;
        t.configure_addr("bob@example.com").await;

        // Receive message from Alice about group "foo".
        dc_receive_imf(
            &t,
            b"Received: (Postfix, from userid 1000); Mon, 4 Dec 2006 14:51:39 +0100 (CET)\n\
                 From: alice@example.org\n\
                 To: bob@example.com, charlie@example.net\n\
                 Subject: foo\n\
                 Message-ID: <message@example.org>\n\
                 Chat-Version: 1.0\n\
                 Chat-Group-ID: foo\n\
                 Chat-Group-Name: foo\n\
                 Date: Sun, 22 Mar 2020 22:37:57 +0000\n\
                 \n\
                 hello foo\n",
            "INBOX",
            1,
            false,
        )
        .await
        .unwrap();

        // Receive reply from Charlie without group ID but with In-Reply-To header.
        dc_receive_imf(
            &t,
            b"Received: (Postfix, from userid 1000); Mon, 4 Dec 2006 14:51:39 +0100 (CET)\n\
                 From: charlie@example.net\n\
                 To: alice@example.org, bob@example.com\n\
                 Subject: Re: foo\n\
                 Message-ID: <message@example.net>\n\
                 In-Reply-To: <message@example.org>\n\
                 Date: Sun, 22 Mar 2020 22:37:57 +0000\n\
                 \n\
                 reply foo\n",
            "INBOX",
            2,
            false,
        )
        .await
        .unwrap();

        let chats = Chatlist::try_load(&t, 0, None, None).await.unwrap();
        let msg_id = chats.get_msg_id(0).unwrap();
        let msg = Message::load_from_db(&t, msg_id).await.unwrap();
        assert_eq!(msg.get_text().unwrap(), "reply foo");

        // Load the first message from the same chat.
        let msgs = chat::get_chat_msgs(&t, msg.chat_id, 0, None).await;
        let msg_id = if let ChatItem::Message { msg_id } = msgs.first().unwrap() {
            msg_id
        } else {
            panic!("Wrong item type");
        };

        let reply_msg = Message::load_from_db(&t, *msg_id).await.unwrap();
        assert_eq!(reply_msg.get_text().unwrap(), "hello foo");

        // Check that reply got into the same chat as the original message.
        assert_eq!(msg.chat_id, reply_msg.chat_id);

        // Make sure we looked at real chat ID and do not just
        // test that both messages got into deaddrop.
        assert!(!msg.chat_id.is_special());
    }
}<|MERGE_RESOLUTION|>--- conflicted
+++ resolved
@@ -1477,7 +1477,6 @@
     Ok((chat_id, chat_id_blocked))
 }
 
-<<<<<<< HEAD
 #[allow(clippy::indexing_slicing)]
 async fn create_or_lookup_mailinglist(
     context: &Context,
@@ -1551,43 +1550,8 @@
     }
 }
 
-fn try_getting_grpid(mime_parser: &MimeMessage) -> String {
-    if let Some(optional_field) = mime_parser.get(HeaderDef::ChatGroupId) {
-        return optional_field.clone();
-    }
-
-    if let Some(extracted_grpid) = mime_parser
-        .get(HeaderDef::MessageId)
-        .and_then(|value| dc_extract_grpid_from_rfc724_mid(&value))
-    {
-        return extracted_grpid.to_string();
-    }
-    if !mime_parser.has_chat_version() {
-        if let Some(extracted_grpid) = extract_grpid(mime_parser, HeaderDef::InReplyTo) {
-            return extracted_grpid.to_string();
-        } else if let Some(extracted_grpid) = extract_grpid(mime_parser, HeaderDef::References) {
-            return extracted_grpid.to_string();
-        }
-    }
-    "".to_string()
-}
-
-/// try extract a grpid from a message-id list header value
-fn extract_grpid(mime_parser: &MimeMessage, headerdef: HeaderDef) -> Option<&str> {
-    let header = mime_parser.get(headerdef)?;
-    let parts = header
-        .split(',')
-        .map(str::trim)
-        .filter(|part| !part.is_empty());
-    parts.filter_map(dc_extract_grpid_from_rfc724_mid).next()
-}
-
 /// Handle groups for received messages, return chat_id/Blocked status on success
-async fn create_or_lookup_adhoc_group(
-=======
-/// Creates ad-hoc group and returns chat ID on success.
 async fn create_adhoc_group(
->>>>>>> 7b5a3a83
     context: &Context,
     mime_parser: &MimeMessage,
     create_blocked: Blocked,
@@ -1692,7 +1656,6 @@
     chat_id
 }
 
-<<<<<<< HEAD
 async fn create_mailinglist_record(
     context: &Context,
     listid: impl AsRef<str>,
@@ -1717,7 +1680,6 @@
     Ok(chat_id)
 }
 
-=======
 /// Creates ad-hoc group ID.
 ///
 /// Algorithm:
@@ -1729,7 +1691,6 @@
 /// This ensures that different Delta Chat clients generate the same group ID unless some of them
 /// are hidden in BCC. This group ID is sent by DC in the messages sent to this chat,
 /// so having the same ID prevents group split.
->>>>>>> 7b5a3a83
 async fn create_adhoc_grp_id(context: &Context, member_ids: &[u32]) -> String {
     let member_ids_str = join(member_ids.iter().map(|x| x.to_string()), ",");
     let member_cs = context
