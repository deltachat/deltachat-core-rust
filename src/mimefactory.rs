--- conflicted
+++ resolved
@@ -1613,11 +1613,7 @@
 
     use super::*;
     use crate::chat::{
-<<<<<<< HEAD
         add_contact_to_chat, create_group_chat, remove_contact_from_chat, send_text_msg,
-=======
-        add_contact_to_chat, create_group_chat, remove_contact_from_chat, send_text_msg, ChatId,
->>>>>>> e9cfcd9d
         ProtectionStatus,
     };
     use crate::chatlist::Chatlist;
