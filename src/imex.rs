--- conflicted
+++ resolved
@@ -486,7 +486,7 @@
                 context.get_dbfile(),
             )
             .await?;
-            context.emit_event(Event::ImexProgress(400)); // Just guess the progress, we at least have the dbfile by now
+            context.emit_event(EventType::ImexProgress(400)); // Just guess the progress, we at least have the dbfile by now
         } else {
             // async_tar will unpack to blobdir/BLOBS_BACKUP_NAME, so we move the file afterwards.
             f.unpack_in(context.get_blobdir()).await?;
@@ -661,21 +661,12 @@
     match &res {
         Ok(_) => {
             fs::rename(temp_path, &dest_path).await?;
-            context.emit_event(Event::ImexFileWritten(dest_path));
-        }
-<<<<<<< HEAD
+            context.emit_event(EventType::ImexFileWritten(dest_path));
+        }
         Err(e) => {
             error!(context, "backup failed: {}", e);
             // Not using dc_delete_file() here because it would send a DeletedBlobFile event
             fs::remove_file(temp_path).await?;
-=======
-        Ok(()) => {
-            dest_sql
-                .set_raw_config_int(context, "backup_time", now as i32)
-                .await?;
-            context.emit_event(EventType::ImexFileWritten(dest_path_filename));
-            Ok(())
->>>>>>> 920753ad
         }
     }
 
@@ -691,33 +682,8 @@
     builder
         .append_path_with_name(context.get_dbfile(), DBFILE_BACKUP_NAME)
         .await?;
-<<<<<<< HEAD
-=======
-    }
-    // copy all files from BLOBDIR into backup-db
-    let mut total_files_cnt = 0;
-    let dir = context.get_blobdir();
-    let dir_handle = async_std::fs::read_dir(&dir).await?;
-    total_files_cnt += dir_handle.filter(|r| r.is_ok()).count().await;
-
-    info!(context, "EXPORT: total_files_cnt={}", total_files_cnt);
-
-    sql.with_conn_async(|conn| async move {
-        // scan directory, pass 2: copy files
-        let mut dir_handle = async_std::fs::read_dir(&dir).await?;
-
-        let mut processed_files_cnt = 0;
-        while let Some(entry) = dir_handle.next().await {
-            let entry = entry?;
-            if context.shall_stop_ongoing().await {
-                return Ok(());
-            }
-            processed_files_cnt += 1;
-            let permille = max(min(processed_files_cnt * 1000 / total_files_cnt, 990), 10);
-            context.emit_event(EventType::ImexProgress(permille));
->>>>>>> 920753ad
-
-    context.emit_event(Event::ImexProgress(500));
+
+    context.emit_event(EventType::ImexProgress(500));
 
     builder
         .append_dir_all(BLOBS_BACKUP_NAME, context.get_blobdir())
