--- conflicted
+++ resolved
@@ -5,7 +5,7 @@
 use std::path::{Path, PathBuf};
 
 use ::pgp::types::KeyTrait;
-use anyhow::{bail, ensure, format_err, Context as _, Error, Result};
+use anyhow::{bail, ensure, format_err, Context as _, Result};
 use futures::StreamExt;
 use futures_lite::FutureExt;
 use rand::{thread_rng, Rng};
@@ -522,22 +522,9 @@
     let _d1 = DeleteOnDrop(temp_db_path.clone());
     let _d2 = DeleteOnDrop(temp_path.clone());
 
-<<<<<<< HEAD
     export_database(context, &temp_db_path, passphrase)
         .await
         .context("could not export database")?;
-=======
-    context
-        .sql
-        .set_raw_config_int("backup_time", now as i32)
-        .await?;
-    sql::housekeeping(context).await.ok_or_log(context);
-
-    ensure!(
-        context.scheduler.read().await.is_none(),
-        "cannot export backup, IO is running"
-    );
->>>>>>> eaa2ef5a
 
     info!(
         context,
@@ -546,33 +533,6 @@
         dest_path.display(),
     );
 
-<<<<<<< HEAD
-=======
-    let path_str = temp_db_path
-        .to_str()
-        .with_context(|| format!("path {temp_db_path:?} is not valid unicode"))?;
-
-    let conn = context.sql.get_conn().await?;
-    tokio::task::block_in_place(move || {
-        if let Err(err) = conn.execute("VACUUM", params![]) {
-            info!(context, "Vacuum failed, exporting anyway: {:#}.", err);
-        }
-        conn.execute(
-            "ATTACH DATABASE ? AS backup KEY ?",
-            paramsv![path_str, passphrase],
-        )
-        .context("failed to attach backup database")?;
-        let res = conn
-            .query_row("SELECT sqlcipher_export('backup')", [], |_row| Ok(()))
-            .context("failed to export to attached backup database");
-        conn.execute("DETACH DATABASE backup", [])
-            .context("failed to detach backup database")?;
-        res?;
-
-        Ok::<_, Error>(())
-    })?;
-
->>>>>>> eaa2ef5a
     let res = export_backup_inner(context, &temp_db_path, &temp_path).await;
 
     match &res {
@@ -780,9 +740,9 @@
     Ok(())
 }
 
-/// Exports the database to *file*, encrypted using *passphrase*.
-///
-/// The directory of *file* must already exist, if *file* itself exists it will be
+/// Exports the database to *dest*, encrypted using *passphrase*.
+///
+/// The directory of *dest* must already exist, if *dest* itself exists it will be
 /// overwritten.
 ///
 /// This also verifies that IO is not running during the export.
@@ -793,20 +753,31 @@
     );
     let now = time().try_into().context("32-bit UNIX time overflow")?;
 
+    // TODO: Maybe introduce camino crate for UTF-8 paths where we need them.
+    let dest = dest
+        .to_str()
+        .with_context(|| format!("path {} is not valid unicode", dest.display()))?;
+
     context.sql.set_raw_config_int("backup_time", now).await?;
     sql::housekeeping(context).await.ok_or_log(context);
-    context
-        .sql
-        .execute("VACUUM;", paramsv![])
-        .await
-        .map_err(|e| warn!(context, "Vacuum failed, exporting anyway {}", e))
-        .ok();
-    context
-        .sql
-        .export(dest, passphrase)
-        .await
-        .with_context(|| format!("failed to backup database to {}", dest.display()))?;
-    Ok(())
+    let conn = context.sql.get_conn().await?;
+    tokio::task::block_in_place(move || {
+        conn.execute("VACUUM;", params![])
+            .map_err(|err| warn!(context, "Vacuum failed, exporting anyway {err}"))
+            .ok();
+        conn.execute(
+            "ATTACH DATABASE ? AS backup KEY ?",
+            paramsv![dest, passphrase],
+        )
+        .context("failed to attach backup database")?;
+        let res = conn
+            .query_row("SELECT sqlcipher_export('backup')", [], |_row| Ok(()))
+            .context("failed to export to attached backup database");
+        conn.execute("DETACH DATABASE backup", [])
+            .context("failed to detach backup database")?;
+        res?;
+        Ok(())
+    })
 }
 
 #[cfg(test)]
