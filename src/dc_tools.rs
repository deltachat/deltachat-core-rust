--- conflicted
+++ resolved
@@ -14,11 +14,6 @@
 use crate::types::*;
 use crate::x::*;
 
-<<<<<<< HEAD
-=======
-const ELLIPSE: &str = "[...]";
-
->>>>>>> 18b70bff
 /* Some tools and enhancements to the used libraries, there should be
 no references to Context and other "larger" classes here. */
 /* ** library-private **********************************************************/
