--- conflicted
+++ resolved
@@ -441,18 +441,14 @@
     use crate::chat;
     use crate::chat::ChatId;
     use crate::constants;
-<<<<<<< HEAD
     use crate::contact;
     use crate::contact::Contact;
     use crate::contact::ContactId;
-    use crate::dc_receive_imf::dc_receive_imf;
     use crate::message::Message;
     use crate::peerstate;
     use crate::peerstate::Peerstate;
     use crate::stock_str;
-=======
     use crate::receive_imf::receive_imf;
->>>>>>> 5078ca6d
     use crate::test_utils::TestContext;
     use crate::test_utils::TestContextManager;
     use num_traits::FromPrimitive;
