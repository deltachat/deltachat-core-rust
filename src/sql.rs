//! # SQLite wrapper

use async_std::prelude::*;
use async_std::sync::RwLock;

use std::collections::HashSet;
use std::path::Path;
use std::time::Duration;

use rusqlite::{Connection, Error as SqlError, OpenFlags};

<<<<<<< HEAD
use crate::config::Config::DeleteServerAfter;
=======
use crate::constants::{ShowEmails, DC_CHAT_ID_TRASH};
use crate::context::Context;
use crate::dc_tools::{dc_delete_file, time, EmailAddress};
use crate::ephemeral::start_ephemeral_timers;
>>>>>>> 5e8e77df
use crate::error::format_err;
use crate::param::{Param, Params};
use crate::peerstate::Peerstate;
use crate::provider::get_provider_by_domain;
use crate::{chat::add_device_msg, context::Context};
use crate::{
    chat::{update_device_icon, update_saved_messages_icon},
    config::Config,
};
use crate::{constants::Viewtype, dc_tools::*, message::Message};
use crate::{
    constants::{ShowEmails, DC_CHAT_ID_TRASH},
    imap,
};
use crate::{ephemeral::start_ephemeral_timers, stock::StockMessage};

#[macro_export]
macro_rules! paramsv {
    () => {
        Vec::new()
    };
    ($($param:expr),+ $(,)?) => {
        vec![$(&$param as &dyn $crate::ToSql),+]
    };
}

#[derive(Debug, thiserror::Error)]
pub enum Error {
    #[error("Sqlite Error: {0:?}")]
    Sql(#[from] rusqlite::Error),
    #[error("Sqlite Connection Pool Error: {0:?}")]
    ConnectionPool(#[from] r2d2::Error),
    #[error("Sqlite: Connection closed")]
    SqlNoConnection,
    #[error("Sqlite: Already open")]
    SqlAlreadyOpen,
    #[error("Sqlite: Failed to open")]
    SqlFailedToOpen,
    #[error("{0}")]
    Io(#[from] std::io::Error),
    #[error("{0:?}")]
    BlobError(#[from] crate::blob::BlobError),
    #[error("{0}")]
    Other(#[from] crate::error::Error),
}

pub type Result<T> = std::result::Result<T, Error>;

/// A wrapper around the underlying Sqlite3 object.
#[derive(Debug)]
pub struct Sql {
    pool: RwLock<Option<r2d2::Pool<r2d2_sqlite::SqliteConnectionManager>>>,
}

impl Default for Sql {
    fn default() -> Self {
        Self {
            pool: RwLock::new(None),
        }
    }
}

impl Sql {
    pub fn new() -> Sql {
        Self::default()
    }

    pub async fn is_open(&self) -> bool {
        self.pool.read().await.is_some()
    }

    pub async fn close(&self) {
        let _ = self.pool.write().await.take();
        // drop closes the connection
    }

    pub async fn open<T: AsRef<Path>>(
        &self,
        context: &Context,
        dbfile: T,
        readonly: bool,
    ) -> crate::error::Result<()> {
        let res = open(context, self, &dbfile, readonly).await;
        if let Err(err) = &res {
            match err.downcast_ref::<Error>() {
                Some(Error::SqlAlreadyOpen) => {}
                _ => {
                    self.close().await;
                }
            }
        }
        res.map_err(|e| {
            format_err!(
                // We are using Anyhow's .context() and to show the inner error, too, we need the {:#}:
                "Could not open db file {}: {:#}",
                dbfile.as_ref().to_string_lossy(),
                e
            )
        })
    }

    pub async fn execute<S: AsRef<str>>(
        &self,
        sql: S,
        params: Vec<&dyn crate::ToSql>,
    ) -> Result<usize> {
        let res = {
            let conn = self.get_conn().await?;
            conn.execute(sql.as_ref(), params)
        };

        res.map_err(Into::into)
    }

    /// Prepares and executes the statement and maps a function over the resulting rows.
    /// Then executes the second function over the returned iterator and returns the
    /// result of that function.
    pub async fn query_map<T, F, G, H>(
        &self,
        sql: impl AsRef<str>,
        params: Vec<&dyn crate::ToSql>,
        f: F,
        mut g: G,
    ) -> Result<H>
    where
        F: FnMut(&rusqlite::Row) -> rusqlite::Result<T>,
        G: FnMut(rusqlite::MappedRows<F>) -> Result<H>,
    {
        let sql = sql.as_ref();

        let conn = self.get_conn().await?;
        let mut stmt = conn.prepare(sql)?;
        let res = stmt.query_map(&params, f)?;
        g(res)
    }

    pub async fn get_conn(
        &self,
    ) -> Result<r2d2::PooledConnection<r2d2_sqlite::SqliteConnectionManager>> {
        let lock = self.pool.read().await;
        let pool = lock.as_ref().ok_or(Error::SqlNoConnection)?;
        let conn = pool.get()?;

        Ok(conn)
    }

    pub async fn with_conn<G, H>(&self, g: G) -> Result<H>
    where
        H: Send + 'static,
        G: Send
            + 'static
            + FnOnce(r2d2::PooledConnection<r2d2_sqlite::SqliteConnectionManager>) -> Result<H>,
    {
        let lock = self.pool.read().await;
        let pool = lock.as_ref().ok_or(Error::SqlNoConnection)?;
        let conn = pool.get()?;

        g(conn)
    }

    pub async fn with_conn_async<G, H, Fut>(&self, mut g: G) -> Result<H>
    where
        G: FnMut(r2d2::PooledConnection<r2d2_sqlite::SqliteConnectionManager>) -> Fut,
        Fut: Future<Output = Result<H>> + Send,
    {
        let lock = self.pool.read().await;
        let pool = lock.as_ref().ok_or(Error::SqlNoConnection)?;

        let conn = pool.get()?;
        g(conn).await
    }

    /// Return `true` if a query in the SQL statement it executes returns one or more
    /// rows and false if the SQL returns an empty set.
    pub async fn exists(&self, sql: &str, params: Vec<&dyn crate::ToSql>) -> Result<bool> {
        let res = {
            let conn = self.get_conn().await?;
            let mut stmt = conn.prepare(sql)?;
            stmt.exists(&params)
        };

        res.map_err(Into::into)
    }

    /// Execute a query which is expected to return one row.
    pub async fn query_row<T, F>(
        &self,
        sql: impl AsRef<str>,
        params: Vec<&dyn crate::ToSql>,
        f: F,
    ) -> Result<T>
    where
        F: FnOnce(&rusqlite::Row) -> rusqlite::Result<T>,
    {
        let sql = sql.as_ref();
        let res = {
            let conn = self.get_conn().await?;
            conn.query_row(sql, params, f)
        };

        res.map_err(Into::into)
    }

    pub async fn table_exists(&self, name: impl AsRef<str>) -> Result<bool> {
        let name = name.as_ref().to_string();
        self.with_conn(move |conn| {
            let mut exists = false;
            conn.pragma(None, "table_info", &name, |_row| {
                // will only be executed if the info was found
                exists = true;
                Ok(())
            })?;

            Ok(exists)
        })
        .await
    }

    /// Check if a column exists in a given table.
    pub async fn col_exists(
        &self,
        table_name: impl AsRef<str>,
        col_name: impl AsRef<str>,
    ) -> Result<bool> {
        let table_name = table_name.as_ref().to_string();
        let col_name = col_name.as_ref().to_string();
        self.with_conn(move |conn| {
            let mut exists = false;
            // `PRAGMA table_info` returns one row per column,
            // each row containing 0=cid, 1=name, 2=type, 3=notnull, 4=dflt_value
            conn.pragma(None, "table_info", &table_name, |row| {
                let curr_name: String = row.get(1)?;
                if col_name == curr_name {
                    exists = true;
                }
                Ok(())
            })?;

            Ok(exists)
        })
        .await
    }

    /// Execute a query which is expected to return zero or one row.
    pub async fn query_row_optional<T, F>(
        &self,
        sql: impl AsRef<str>,
        params: Vec<&dyn crate::ToSql>,
        f: F,
    ) -> Result<Option<T>>
    where
        F: FnOnce(&rusqlite::Row) -> rusqlite::Result<T>,
    {
        match self.query_row(sql, params, f).await {
            Ok(res) => Ok(Some(res)),
            Err(Error::Sql(rusqlite::Error::QueryReturnedNoRows)) => Ok(None),
            Err(Error::Sql(rusqlite::Error::InvalidColumnType(
                _,
                _,
                rusqlite::types::Type::Null,
            ))) => Ok(None),
            Err(err) => Err(err),
        }
    }

    /// Executes a query which is expected to return one row and one
    /// column. If the query does not return a value or returns SQL
    /// `NULL`, returns `Ok(None)`.
    pub async fn query_get_value_result<T>(
        &self,
        query: &str,
        params: Vec<&dyn crate::ToSql>,
    ) -> Result<Option<T>>
    where
        T: rusqlite::types::FromSql,
    {
        self.query_row_optional(query, params, |row| row.get::<_, T>(0))
            .await
    }

    /// Not resultified version of `query_get_value_result`. Returns
    /// `None` on error.
    pub async fn query_get_value<T>(
        &self,
        context: &Context,
        query: &str,
        params: Vec<&dyn crate::ToSql>,
    ) -> Option<T>
    where
        T: rusqlite::types::FromSql,
    {
        match self.query_get_value_result(query, params).await {
            Ok(res) => res,
            Err(err) => {
                warn!(context, "sql: Failed query_row: {}", err);
                None
            }
        }
    }

    /// Set private configuration options.
    ///
    /// Setting `None` deletes the value.  On failure an error message
    /// will already have been logged.
    pub async fn set_raw_config(
        &self,
        context: &Context,
        key: impl AsRef<str>,
        value: Option<&str>,
    ) -> Result<()> {
        if !self.is_open().await {
            error!(context, "set_raw_config(): Database not ready.");
            return Err(Error::SqlNoConnection);
        }

        let key = key.as_ref();
        let res = if let Some(ref value) = value {
            let exists = self
                .exists("SELECT value FROM config WHERE keyname=?;", paramsv![key])
                .await?;
            if exists {
                self.execute(
                    "UPDATE config SET value=? WHERE keyname=?;",
                    paramsv![(*value).to_string(), key.to_string()],
                )
                .await
            } else {
                self.execute(
                    "INSERT INTO config (keyname, value) VALUES (?, ?);",
                    paramsv![key.to_string(), (*value).to_string()],
                )
                .await
            }
        } else {
            self.execute("DELETE FROM config WHERE keyname=?;", paramsv![key])
                .await
        };

        match res {
            Ok(_) => Ok(()),
            Err(err) => {
                error!(context, "set_raw_config(): Cannot change value. {:?}", &err);
                Err(err)
            }
        }
    }

    /// Get configuration options from the database.
    pub async fn get_raw_config(&self, context: &Context, key: impl AsRef<str>) -> Option<String> {
        if !self.is_open().await || key.as_ref().is_empty() {
            return None;
        }
        self.query_get_value(
            context,
            "SELECT value FROM config WHERE keyname=?;",
            paramsv![key.as_ref().to_string()],
        )
        .await
    }

    pub async fn set_raw_config_int(
        &self,
        context: &Context,
        key: impl AsRef<str>,
        value: i32,
    ) -> Result<()> {
        self.set_raw_config(context, key, Some(&format!("{}", value)))
            .await
    }

    pub async fn get_raw_config_int(&self, context: &Context, key: impl AsRef<str>) -> Option<i32> {
        self.get_raw_config(context, key)
            .await
            .and_then(|s| s.parse().ok())
    }

    pub async fn get_raw_config_bool(&self, context: &Context, key: impl AsRef<str>) -> bool {
        // Not the most obvious way to encode bool as string, but it is matter
        // of backward compatibility.
        let res = self.get_raw_config_int(context, key).await;
        res.unwrap_or_default() > 0
    }

    pub async fn set_raw_config_bool<T>(&self, context: &Context, key: T, value: bool) -> Result<()>
    where
        T: AsRef<str>,
    {
        let value = if value { Some("1") } else { None };
        self.set_raw_config(context, key, value).await
    }

    pub async fn set_raw_config_int64(
        &self,
        context: &Context,
        key: impl AsRef<str>,
        value: i64,
    ) -> Result<()> {
        self.set_raw_config(context, key, Some(&format!("{}", value)))
            .await
    }

    pub async fn get_raw_config_int64(
        &self,
        context: &Context,
        key: impl AsRef<str>,
    ) -> Option<i64> {
        self.get_raw_config(context, key)
            .await
            .and_then(|r| r.parse().ok())
    }

    /// Alternative to sqlite3_last_insert_rowid() which MUST NOT be used due to race conditions, see comment above.
    /// the ORDER BY ensures, this function always returns the most recent id,
    /// eg. if a Message-ID is split into different messages.
    pub async fn get_rowid(
        &self,
        _context: &Context,
        table: impl AsRef<str>,
        field: impl AsRef<str>,
        value: impl AsRef<str>,
    ) -> Result<u32> {
        let res = {
            let mut conn = self.get_conn().await?;
            get_rowid(&mut conn, table, field, value)
        };

        res.map_err(Into::into)
    }

    pub async fn get_rowid2(
        &self,
        _context: &Context,
        table: impl AsRef<str>,
        field: impl AsRef<str>,
        value: i64,
        field2: impl AsRef<str>,
        value2: i32,
    ) -> Result<u32> {
        let res = {
            let mut conn = self.get_conn().await?;
            get_rowid2(&mut conn, table, field, value, field2, value2)
        };

        res.map_err(Into::into)
    }
}

pub fn get_rowid(
    conn: &mut Connection,
    table: impl AsRef<str>,
    field: impl AsRef<str>,
    value: impl AsRef<str>,
) -> std::result::Result<u32, SqlError> {
    // alternative to sqlite3_last_insert_rowid() which MUST NOT be used due to race conditions, see comment above.
    // the ORDER BY ensures, this function always returns the most recent id,
    // eg. if a Message-ID is split into different messages.
    let query = format!(
        "SELECT id FROM {} WHERE {}=? ORDER BY id DESC",
        table.as_ref(),
        field.as_ref(),
    );

    conn.query_row(&query, params![value.as_ref()], |row| row.get::<_, u32>(0))
}

pub fn get_rowid2(
    conn: &mut Connection,
    table: impl AsRef<str>,
    field: impl AsRef<str>,
    value: i64,
    field2: impl AsRef<str>,
    value2: i32,
) -> std::result::Result<u32, SqlError> {
    conn.query_row(
        &format!(
            "SELECT id FROM {} WHERE {}={} AND {}={} ORDER BY id DESC",
            table.as_ref(),
            field.as_ref(),
            value,
            field2.as_ref(),
            value2,
        ),
        params![],
        |row| row.get::<_, u32>(0),
    )
}

pub async fn housekeeping(context: &Context) {
    if let Err(err) = crate::ephemeral::delete_expired_messages(context).await {
        warn!(context, "Failed to delete expired messages: {}", err);
    }

    let mut files_in_use = HashSet::new();
    let mut unreferenced_count = 0;

    info!(context, "Start housekeeping...");
    maybe_add_from_param(
        context,
        &mut files_in_use,
        "SELECT param FROM msgs  WHERE chat_id!=3   AND type!=10;",
        Param::File,
    )
    .await;
    maybe_add_from_param(
        context,
        &mut files_in_use,
        "SELECT param FROM jobs;",
        Param::File,
    )
    .await;
    maybe_add_from_param(
        context,
        &mut files_in_use,
        "SELECT param FROM chats;",
        Param::ProfileImage,
    )
    .await;
    maybe_add_from_param(
        context,
        &mut files_in_use,
        "SELECT param FROM contacts;",
        Param::ProfileImage,
    )
    .await;

    context
        .sql
        .query_map(
            "SELECT value FROM config;",
            paramsv![],
            |row| row.get::<_, String>(0),
            |rows| {
                for row in rows {
                    maybe_add_file(&mut files_in_use, row?);
                }
                Ok(())
            },
        )
        .await
        .unwrap_or_else(|err| {
            warn!(context, "sql: failed query: {}", err);
        });

    info!(context, "{} files in use.", files_in_use.len(),);
    /* go through directory and delete unused files */
    let p = context.get_blobdir();
    match async_std::fs::read_dir(p).await {
        Ok(mut dir_handle) => {
            /* avoid deletion of files that are just created to build a message object */
            let diff = std::time::Duration::from_secs(60 * 60);
            let keep_files_newer_than = std::time::SystemTime::now().checked_sub(diff).unwrap();

            while let Some(entry) = dir_handle.next().await {
                if entry.is_err() {
                    break;
                }
                let entry = entry.unwrap();
                let name_f = entry.file_name();
                let name_s = name_f.to_string_lossy();

                if is_file_in_use(&files_in_use, None, &name_s)
                    || is_file_in_use(&files_in_use, Some(".increation"), &name_s)
                    || is_file_in_use(&files_in_use, Some(".waveform"), &name_s)
                    || is_file_in_use(&files_in_use, Some("-preview.jpg"), &name_s)
                {
                    continue;
                }

                unreferenced_count += 1;

                if let Ok(stats) = async_std::fs::metadata(entry.path()).await {
                    let recently_created =
                        stats.created().is_ok() && stats.created().unwrap() > keep_files_newer_than;
                    let recently_modified = stats.modified().is_ok()
                        && stats.modified().unwrap() > keep_files_newer_than;
                    let recently_accessed = stats.accessed().is_ok()
                        && stats.accessed().unwrap() > keep_files_newer_than;

                    if recently_created || recently_modified || recently_accessed {
                        info!(
                            context,
                            "Housekeeping: Keeping new unreferenced file #{}: {:?}",
                            unreferenced_count,
                            entry.file_name(),
                        );
                        continue;
                    }
                }
                info!(
                    context,
                    "Housekeeping: Deleting unreferenced file #{}: {:?}",
                    unreferenced_count,
                    entry.file_name()
                );
                let path = entry.path();
                dc_delete_file(context, path).await;
            }
        }
        Err(err) => {
            warn!(
                context,
                "Housekeeping: Cannot open {}. ({})",
                context.get_blobdir().display(),
                err
            );
        }
    }

    if let Err(err) = start_ephemeral_timers(context).await {
        warn!(
            context,
            "Housekeeping: cannot start ephemeral timers: {}", err
        );
    }

    if let Err(err) = prune_tombstones(context).await {
        warn!(
            context,
            "Housekeeping: Cannot prune message tombstones: {}", err
        );
    }

    if let Err(e) = context
        .set_config(Config::LastHousekeeping, Some(&time().to_string()))
        .await
    {
        warn!(context, "Can't set config: {}", e);
    }
    info!(context, "Housekeeping done.");
}

#[allow(clippy::indexing_slicing)]
fn is_file_in_use(files_in_use: &HashSet<String>, namespc_opt: Option<&str>, name: &str) -> bool {
    let name_to_check = if let Some(namespc) = namespc_opt {
        let name_len = name.len();
        let namespc_len = namespc.len();
        if name_len <= namespc_len || !name.ends_with(namespc) {
            return false;
        }
        &name[..name_len - namespc_len]
    } else {
        name
    };
    files_in_use.contains(name_to_check)
}

fn maybe_add_file(files_in_use: &mut HashSet<String>, file: impl AsRef<str>) {
    if let Some(file) = file.as_ref().strip_prefix("$BLOBDIR/") {
        files_in_use.insert(file.to_string());
    }
}

async fn maybe_add_from_param(
    context: &Context,
    files_in_use: &mut HashSet<String>,
    query: &str,
    param_id: Param,
) {
    context
        .sql
        .query_map(
            query,
            paramsv![],
            |row| row.get::<_, String>(0),
            |rows| {
                for row in rows {
                    let param: Params = row?.parse().unwrap_or_default();
                    if let Some(file) = param.get(param_id) {
                        maybe_add_file(files_in_use, file);
                    }
                }
                Ok(())
            },
        )
        .await
        .unwrap_or_else(|err| {
            warn!(context, "sql: failed to add_from_param: {}", err);
        });
}

#[allow(clippy::cognitive_complexity)]
async fn open(
    context: &Context,
    sql: &Sql,
    dbfile: impl AsRef<Path>,
    readonly: bool,
) -> crate::error::Result<()> {
    if sql.is_open().await {
        error!(
            context,
            "Cannot open, database \"{:?}\" already opened.",
            dbfile.as_ref(),
        );
        return Err(Error::SqlAlreadyOpen.into());
    }

    let mut open_flags = OpenFlags::SQLITE_OPEN_NO_MUTEX;
    if readonly {
        open_flags.insert(OpenFlags::SQLITE_OPEN_READ_ONLY);
    } else {
        open_flags.insert(OpenFlags::SQLITE_OPEN_READ_WRITE);
        open_flags.insert(OpenFlags::SQLITE_OPEN_CREATE);
    }

    // this actually creates min_idle database handles just now.
    // therefore, with_init() must not try to modify the database as otherwise
    // we easily get busy-errors (eg. table-creation, journal_mode etc. should be done on only one handle)
    let mgr = r2d2_sqlite::SqliteConnectionManager::file(dbfile.as_ref())
        .with_flags(open_flags)
        .with_init(|c| {
            c.execute_batch(&format!(
                "PRAGMA secure_delete=on;
                 PRAGMA busy_timeout = {};
                 PRAGMA temp_store=memory; -- Avoid SQLITE_IOERR_GETTEMPPATH errors on Android
                 ",
                Duration::from_secs(10).as_millis()
            ))?;
            Ok(())
        });
    let pool = r2d2::Pool::builder()
        .min_idle(Some(2))
        .max_size(10)
        .connection_timeout(Duration::from_secs(60))
        .build(mgr)
        .map_err(Error::ConnectionPool)?;

    {
        *sql.pool.write().await = Some(pool);
    }

    if !readonly {
        // journal_mode is persisted, it is sufficient to change it only for one handle.
        // (nb: execute() always returns errors for this PRAGMA call, just discard it.
        // but even if execute() would handle errors more gracefully, we should continue on errors -
        // systems might not be able to handle WAL, in which case the standard-journal is used.
        // that may be not optimal, but better than not working at all :)
        sql.execute("PRAGMA journal_mode=WAL;", paramsv![])
            .await
            .ok();

        let mut exists_before_update = false;
        // Init tables to dbversion=68
        let mut dbversion_before_update: i32 = 68;
        if !sql.table_exists("config").await? {
            info!(
                context,
                "First time init: creating tables in {:?}.",
                dbfile.as_ref(),
            );
            sql.with_conn(move |mut conn| {
                let tx = conn.transaction()?;
                tx.execute_batch(
                    r#"
CREATE TABLE config (id INTEGER PRIMARY KEY, keyname TEXT, value TEXT);
CREATE INDEX config_index1 ON config (keyname);
CREATE TABLE contacts (
    id INTEGER PRIMARY KEY AUTOINCREMENT,
    name TEXT DEFAULT '',
    addr TEXT DEFAULT '' COLLATE NOCASE,
    origin INTEGER DEFAULT 0,
    blocked INTEGER DEFAULT 0,
    last_seen INTEGER DEFAULT 0,
    param TEXT DEFAULT '',
    authname TEXT DEFAULT '',
    selfavatar_sent INTEGER DEFAULT 0
);
CREATE INDEX contacts_index1 ON contacts (name COLLATE NOCASE);
CREATE INDEX contacts_index2 ON contacts (addr COLLATE NOCASE);
INSERT INTO contacts (id,name,origin) VALUES
(1,'self',262144), (2,'info',262144), (3,'rsvd',262144),
(4,'rsvd',262144), (5,'device',262144), (6,'rsvd',262144),
(7,'rsvd',262144), (8,'rsvd',262144), (9,'rsvd',262144);

CREATE TABLE chats (
    id INTEGER PRIMARY KEY AUTOINCREMENT,
    type INTEGER DEFAULT 0,
    name TEXT DEFAULT '',
    draft_timestamp INTEGER DEFAULT 0,
    draft_txt TEXT DEFAULT '',
    blocked INTEGER DEFAULT 0,
    grpid TEXT DEFAULT '',
    param TEXT DEFAULT '',
    archived INTEGER DEFAULT 0,
    gossiped_timestamp INTEGER DEFAULT 0,
    locations_send_begin INTEGER DEFAULT 0,
    locations_send_until INTEGER DEFAULT 0,
    locations_last_sent INTEGER DEFAULT 0,
    created_timestamp INTEGER DEFAULT 0,
    muted_until INTEGER DEFAULT 0,
    ephemeral_timer INTEGER
);
CREATE INDEX chats_index1 ON chats (grpid);
CREATE INDEX chats_index2 ON chats (archived);
CREATE INDEX chats_index3 ON chats (locations_send_until);
INSERT INTO chats (id,type,name) VALUES
(1,120,'deaddrop'), (2,120,'rsvd'), (3,120,'trash'),
(4,120,'msgs_in_creation'), (5,120,'starred'), (6,120,'archivedlink'),
(7,100,'rsvd'), (8,100,'rsvd'), (9,100,'rsvd');

CREATE TABLE chats_contacts (chat_id INTEGER, contact_id INTEGER);
CREATE INDEX chats_contacts_index1 ON chats_contacts (chat_id);
CREATE INDEX chats_contacts_index2 ON chats_contacts (contact_id);

CREATE TABLE msgs (
    id INTEGER PRIMARY KEY AUTOINCREMENT,
    rfc724_mid TEXT DEFAULT '',
    server_folder TEXT DEFAULT '',
    server_uid INTEGER DEFAULT 0,
    chat_id INTEGER DEFAULT 0,
    from_id INTEGER DEFAULT 0,
    to_id INTEGER DEFAULT 0,
    timestamp INTEGER DEFAULT 0,
    type INTEGER DEFAULT 0,
    state INTEGER DEFAULT 0,
    msgrmsg INTEGER DEFAULT 1,
    bytes INTEGER DEFAULT 0,
    txt TEXT DEFAULT '',
    txt_raw TEXT DEFAULT '',
    param TEXT DEFAULT '',
    starred INTEGER DEFAULT 0,
    timestamp_sent INTEGER DEFAULT 0,
    timestamp_rcvd INTEGER DEFAULT 0,
    hidden INTEGER DEFAULT 0,
    mime_headers TEXT,
    mime_in_reply_to TEXT,
    mime_references TEXT,
    move_state INTEGER DEFAULT 1,
    location_id INTEGER DEFAULT 0,
    error TEXT DEFAULT '',

-- Timer value in seconds. For incoming messages this
-- timer starts when message is read, so we want to have
-- the value stored here until the timer starts.
    ephemeral_timer INTEGER DEFAULT 0,

-- Timestamp indicating when the message should be
-- deleted. It is convenient to store it here because UI
-- needs this value to display how much time is left until
-- the message is deleted.
    ephemeral_timestamp INTEGER DEFAULT 0
);

CREATE INDEX msgs_index1 ON msgs (rfc724_mid);
CREATE INDEX msgs_index2 ON msgs (chat_id);
CREATE INDEX msgs_index3 ON msgs (timestamp);
CREATE INDEX msgs_index4 ON msgs (state);
CREATE INDEX msgs_index5 ON msgs (starred);
CREATE INDEX msgs_index6 ON msgs (location_id);
CREATE INDEX msgs_index7 ON msgs (state, hidden, chat_id);
INSERT INTO msgs (id,msgrmsg,txt) VALUES
(1,0,'marker1'), (2,0,'rsvd'), (3,0,'rsvd'),
(4,0,'rsvd'), (5,0,'rsvd'), (6,0,'rsvd'), (7,0,'rsvd'),
(8,0,'rsvd'), (9,0,'daymarker');

CREATE TABLE jobs (
    id INTEGER PRIMARY KEY AUTOINCREMENT,
    added_timestamp INTEGER,
    desired_timestamp INTEGER DEFAULT 0,
    action INTEGER,
    foreign_id INTEGER,
    param TEXT DEFAULT '',
    thread INTEGER DEFAULT 0,
    tries INTEGER DEFAULT 0
);
CREATE INDEX jobs_index1 ON jobs (desired_timestamp);

CREATE TABLE leftgrps (
    id INTEGER PRIMARY KEY,
    grpid TEXT DEFAULT ''
);
CREATE INDEX leftgrps_index1 ON leftgrps (grpid);

CREATE TABLE keypairs (
    id INTEGER PRIMARY KEY,
    addr TEXT DEFAULT '' COLLATE NOCASE,
    is_default INTEGER DEFAULT 0,
    private_key,
    public_key,
    created INTEGER DEFAULT 0
);

CREATE TABLE acpeerstates (
    id INTEGER PRIMARY KEY,
    addr TEXT DEFAULT '' COLLATE NOCASE,
    last_seen INTEGER DEFAULT 0,
    last_seen_autocrypt INTEGER DEFAULT 0,
    public_key,
    prefer_encrypted INTEGER DEFAULT 0,
    gossip_timestamp INTEGER DEFAULT 0,
    gossip_key,
    public_key_fingerprint TEXT DEFAULT '',
    gossip_key_fingerprint TEXT DEFAULT '',
    verified_key,
    verified_key_fingerprint TEXT DEFAULT ''
);
CREATE INDEX acpeerstates_index1 ON acpeerstates (addr);
CREATE INDEX acpeerstates_index3 ON acpeerstates (public_key_fingerprint);
CREATE INDEX acpeerstates_index4 ON acpeerstates (gossip_key_fingerprint);
CREATE INDEX acpeerstates_index5 ON acpeerstates (verified_key_fingerprint);

CREATE TABLE msgs_mdns (
    msg_id INTEGER,
    contact_id INTEGER,
    timestamp_sent INTEGER DEFAULT 0
);
CREATE INDEX msgs_mdns_index1 ON msgs_mdns (msg_id);

CREATE TABLE tokens (
    id INTEGER PRIMARY KEY,
    namespc INTEGER DEFAULT 0,
    foreign_id INTEGER DEFAULT 0,
    token TEXT DEFAULT '',
    timestamp INTEGER DEFAULT 0
);

CREATE TABLE locations (
    id INTEGER PRIMARY KEY AUTOINCREMENT,
    latitude REAL DEFAULT 0.0,
    longitude REAL DEFAULT 0.0,
    accuracy REAL DEFAULT 0.0,
    timestamp INTEGER DEFAULT 0,
    chat_id INTEGER DEFAULT 0,
    from_id INTEGER DEFAULT 0,
    independent INTEGER DEFAULT 0
);
CREATE INDEX locations_index1 ON locations (from_id);
CREATE INDEX locations_index2 ON locations (timestamp);

CREATE TABLE devmsglabels (
    id INTEGER PRIMARY KEY AUTOINCREMENT,
    label TEXT,
    msg_id INTEGER DEFAULT 0
);
CREATE INDEX devmsglabels_index1 ON devmsglabels (label);
"#,
                )?;
                tx.commit()?;
                Ok(())
            })
            .await?;

            sql.set_raw_config_int(context, "dbversion", dbversion_before_update)
                .await?;
        } else {
            exists_before_update = true;
            dbversion_before_update = sql
                .get_raw_config_int(context, "dbversion")
                .await
                .unwrap_or_default();
        }

        // (1) update low-level database structure.
        // this should be done before updates that use high-level objects that
        // rely themselves on the low-level structure.
        // --------------------------------------------------------------------

        let mut dbversion = dbversion_before_update;
        let mut recalc_fingerprints = false;
        let mut update_icons = !exists_before_update;
        let mut disable_server_delete = false;

        if dbversion < 1 {
            info!(context, "[migration] v1");
            sql.execute(
                "CREATE TABLE leftgrps ( id INTEGER PRIMARY KEY, grpid TEXT DEFAULT '');",
                paramsv![],
            )
            .await?;
            sql.execute(
                "CREATE INDEX leftgrps_index1 ON leftgrps (grpid);",
                paramsv![],
            )
            .await?;
            sql.set_raw_config_int(context, "dbversion", 1).await?;
        }
        if dbversion < 2 {
            info!(context, "[migration] v2");
            sql.execute(
                "ALTER TABLE contacts ADD COLUMN authname TEXT DEFAULT '';",
                paramsv![],
            )
            .await?;
            sql.set_raw_config_int(context, "dbversion", 2).await?;
        }
        if dbversion < 7 {
            info!(context, "[migration] v7");
            sql.execute(
                "CREATE TABLE keypairs (\
                 id INTEGER PRIMARY KEY, \
                 addr TEXT DEFAULT '' COLLATE NOCASE, \
                 is_default INTEGER DEFAULT 0, \
                 private_key, \
                 public_key, \
                 created INTEGER DEFAULT 0);",
                paramsv![],
            )
            .await?;
            sql.set_raw_config_int(context, "dbversion", 7).await?;
        }
        if dbversion < 10 {
            info!(context, "[migration] v10");
            sql.execute(
                "CREATE TABLE acpeerstates (\
                 id INTEGER PRIMARY KEY, \
                 addr TEXT DEFAULT '' COLLATE NOCASE, \
                 last_seen INTEGER DEFAULT 0, \
                 last_seen_autocrypt INTEGER DEFAULT 0, \
                 public_key, \
                 prefer_encrypted INTEGER DEFAULT 0);",
                paramsv![],
            )
            .await?;
            sql.execute(
                "CREATE INDEX acpeerstates_index1 ON acpeerstates (addr);",
                paramsv![],
            )
            .await?;
            sql.set_raw_config_int(context, "dbversion", 10).await?;
        }
        if dbversion < 12 {
            info!(context, "[migration] v12");
            sql.execute(
                "CREATE TABLE msgs_mdns ( msg_id INTEGER,  contact_id INTEGER);",
                paramsv![],
            )
            .await?;
            sql.execute(
                "CREATE INDEX msgs_mdns_index1 ON msgs_mdns (msg_id);",
                paramsv![],
            )
            .await?;
            sql.set_raw_config_int(context, "dbversion", 12).await?;
        }
        if dbversion < 17 {
            info!(context, "[migration] v17");
            sql.execute(
                "ALTER TABLE chats ADD COLUMN archived INTEGER DEFAULT 0;",
                paramsv![],
            )
            .await?;
            sql.execute("CREATE INDEX chats_index2 ON chats (archived);", paramsv![])
                .await?;
            // 'starred' column is not used currently
            // (dropping is not easily doable and stop adding it will make reusing it complicated)
            sql.execute(
                "ALTER TABLE msgs ADD COLUMN starred INTEGER DEFAULT 0;",
                paramsv![],
            )
            .await?;
            sql.execute("CREATE INDEX msgs_index5 ON msgs (starred);", paramsv![])
                .await?;
            sql.set_raw_config_int(context, "dbversion", 17).await?;
        }
        if dbversion < 18 {
            info!(context, "[migration] v18");
            sql.execute(
                "ALTER TABLE acpeerstates ADD COLUMN gossip_timestamp INTEGER DEFAULT 0;",
                paramsv![],
            )
            .await?;
            sql.execute(
                "ALTER TABLE acpeerstates ADD COLUMN gossip_key;",
                paramsv![],
            )
            .await?;
            sql.set_raw_config_int(context, "dbversion", 18).await?;
        }
        if dbversion < 27 {
            info!(context, "[migration] v27");
            // chat.id=1 and chat.id=2 are the old deaddrops,
            // the current ones are defined by chats.blocked=2
            sql.execute("DELETE FROM msgs WHERE chat_id=1 OR chat_id=2;", paramsv![])
                .await?;
            sql.execute(
                "CREATE INDEX chats_contacts_index2 ON chats_contacts (contact_id);",
                paramsv![],
            )
            .await?;
            sql.execute(
                "ALTER TABLE msgs ADD COLUMN timestamp_sent INTEGER DEFAULT 0;",
                paramsv![],
            )
            .await?;
            sql.execute(
                "ALTER TABLE msgs ADD COLUMN timestamp_rcvd INTEGER DEFAULT 0;",
                paramsv![],
            )
            .await?;
            sql.set_raw_config_int(context, "dbversion", 27).await?;
        }
        if dbversion < 34 {
            info!(context, "[migration] v34");
            sql.execute(
                "ALTER TABLE msgs ADD COLUMN hidden INTEGER DEFAULT 0;",
                paramsv![],
            )
            .await?;
            sql.execute(
                "ALTER TABLE msgs_mdns ADD COLUMN timestamp_sent INTEGER DEFAULT 0;",
                paramsv![],
            )
            .await?;
            sql.execute(
                "ALTER TABLE acpeerstates ADD COLUMN public_key_fingerprint TEXT DEFAULT '';",
                paramsv![],
            )
            .await?;
            sql.execute(
                "ALTER TABLE acpeerstates ADD COLUMN gossip_key_fingerprint TEXT DEFAULT '';",
                paramsv![],
            )
            .await?;
            sql.execute(
                "CREATE INDEX acpeerstates_index3 ON acpeerstates (public_key_fingerprint);",
                paramsv![],
            )
            .await?;
            sql.execute(
                "CREATE INDEX acpeerstates_index4 ON acpeerstates (gossip_key_fingerprint);",
                paramsv![],
            )
            .await?;
            recalc_fingerprints = true;
            sql.set_raw_config_int(context, "dbversion", 34).await?;
        }
        if dbversion < 39 {
            info!(context, "[migration] v39");
            sql.execute(
                "CREATE TABLE tokens ( id INTEGER PRIMARY KEY, namespc INTEGER DEFAULT 0, foreign_id INTEGER DEFAULT 0, token TEXT DEFAULT '', timestamp INTEGER DEFAULT 0);",
                paramsv![]
            ).await?;
            sql.execute(
                "ALTER TABLE acpeerstates ADD COLUMN verified_key;",
                paramsv![],
            )
            .await?;
            sql.execute(
                "ALTER TABLE acpeerstates ADD COLUMN verified_key_fingerprint TEXT DEFAULT '';",
                paramsv![],
            )
            .await?;
            sql.execute(
                "CREATE INDEX acpeerstates_index5 ON acpeerstates (verified_key_fingerprint);",
                paramsv![],
            )
            .await?;
            sql.set_raw_config_int(context, "dbversion", 39).await?;
        }
        if dbversion < 40 {
            info!(context, "[migration] v40");
            sql.execute(
                "ALTER TABLE jobs ADD COLUMN thread INTEGER DEFAULT 0;",
                paramsv![],
            )
            .await?;
            sql.set_raw_config_int(context, "dbversion", 40).await?;
        }
        if dbversion < 44 {
            info!(context, "[migration] v44");
            sql.execute("ALTER TABLE msgs ADD COLUMN mime_headers TEXT;", paramsv![])
                .await?;
            sql.set_raw_config_int(context, "dbversion", 44).await?;
        }
        if dbversion < 46 {
            info!(context, "[migration] v46");
            sql.execute(
                "ALTER TABLE msgs ADD COLUMN mime_in_reply_to TEXT;",
                paramsv![],
            )
            .await?;
            sql.execute(
                "ALTER TABLE msgs ADD COLUMN mime_references TEXT;",
                paramsv![],
            )
            .await?;
            dbversion = 46;
            sql.set_raw_config_int(context, "dbversion", 46).await?;
        }
        if dbversion < 47 {
            info!(context, "[migration] v47");
            sql.execute(
                "ALTER TABLE jobs ADD COLUMN tries INTEGER DEFAULT 0;",
                paramsv![],
            )
            .await?;
            sql.set_raw_config_int(context, "dbversion", 47).await?;
        }
        if dbversion < 48 {
            info!(context, "[migration] v48");
            // NOTE: move_state is not used anymore
            sql.execute(
                "ALTER TABLE msgs ADD COLUMN move_state INTEGER DEFAULT 1;",
                paramsv![],
            )
            .await?;
            sql.set_raw_config_int(context, "dbversion", 48).await?;
        }
        if dbversion < 49 {
            info!(context, "[migration] v49");
            sql.execute(
                "ALTER TABLE chats ADD COLUMN gossiped_timestamp INTEGER DEFAULT 0;",
                paramsv![],
            )
            .await?;
            sql.set_raw_config_int(context, "dbversion", 49).await?;
        }
        if dbversion < 50 {
            info!(context, "[migration] v50");
            // installations <= 0.100.1 used DC_SHOW_EMAILS_ALL implicitly;
            // keep this default and use DC_SHOW_EMAILS_NO
            // only for new installations
            if exists_before_update {
                sql.set_raw_config_int(context, "show_emails", ShowEmails::All as i32)
                    .await?;
            }
            sql.set_raw_config_int(context, "dbversion", 50).await?;
        }
        if dbversion < 53 {
            info!(context, "[migration] v53");
            // the messages containing _only_ locations
            // are also added to the database as _hidden_.
            sql.execute(
                "CREATE TABLE locations ( id INTEGER PRIMARY KEY AUTOINCREMENT, latitude REAL DEFAULT 0.0, longitude REAL DEFAULT 0.0, accuracy REAL DEFAULT 0.0, timestamp INTEGER DEFAULT 0, chat_id INTEGER DEFAULT 0, from_id INTEGER DEFAULT 0);",
                paramsv![]
            ).await?;
            sql.execute(
                "CREATE INDEX locations_index1 ON locations (from_id);",
                paramsv![],
            )
            .await?;
            sql.execute(
                "CREATE INDEX locations_index2 ON locations (timestamp);",
                paramsv![],
            )
            .await?;
            sql.execute(
                "ALTER TABLE chats ADD COLUMN locations_send_begin INTEGER DEFAULT 0;",
                paramsv![],
            )
            .await?;
            sql.execute(
                "ALTER TABLE chats ADD COLUMN locations_send_until INTEGER DEFAULT 0;",
                paramsv![],
            )
            .await?;
            sql.execute(
                "ALTER TABLE chats ADD COLUMN locations_last_sent INTEGER DEFAULT 0;",
                paramsv![],
            )
            .await?;
            sql.execute(
                "CREATE INDEX chats_index3 ON chats (locations_send_until);",
                paramsv![],
            )
            .await?;
            sql.set_raw_config_int(context, "dbversion", 53).await?;
        }
        if dbversion < 54 {
            info!(context, "[migration] v54");
            sql.execute(
                "ALTER TABLE msgs ADD COLUMN location_id INTEGER DEFAULT 0;",
                paramsv![],
            )
            .await?;
            sql.execute(
                "CREATE INDEX msgs_index6 ON msgs (location_id);",
                paramsv![],
            )
            .await?;
            sql.set_raw_config_int(context, "dbversion", 54).await?;
        }
        if dbversion < 55 {
            info!(context, "[migration] v55");
            sql.execute(
                "ALTER TABLE locations ADD COLUMN independent INTEGER DEFAULT 0;",
                paramsv![],
            )
            .await?;
            sql.set_raw_config_int(context, "dbversion", 55).await?;
        }
        if dbversion < 59 {
            info!(context, "[migration] v59");
            // records in the devmsglabels are kept when the message is deleted.
            // so, msg_id may or may not exist.
            sql.execute(
                "CREATE TABLE devmsglabels (id INTEGER PRIMARY KEY AUTOINCREMENT, label TEXT, msg_id INTEGER DEFAULT 0);",
                paramsv![],
            ).await?;
            sql.execute(
                "CREATE INDEX devmsglabels_index1 ON devmsglabels (label);",
                paramsv![],
            )
            .await?;
            if exists_before_update && sql.get_raw_config_int(context, "bcc_self").await.is_none() {
                sql.set_raw_config_int(context, "bcc_self", 1).await?;
            }
            sql.set_raw_config_int(context, "dbversion", 59).await?;
        }
        if dbversion < 60 {
            info!(context, "[migration] v60");
            sql.execute(
                "ALTER TABLE chats ADD COLUMN created_timestamp INTEGER DEFAULT 0;",
                paramsv![],
            )
            .await?;
            sql.set_raw_config_int(context, "dbversion", 60).await?;
        }
        if dbversion < 61 {
            info!(context, "[migration] v61");
            sql.execute(
                "ALTER TABLE contacts ADD COLUMN selfavatar_sent INTEGER DEFAULT 0;",
                paramsv![],
            )
            .await?;
            update_icons = true;
            sql.set_raw_config_int(context, "dbversion", 61).await?;
        }
        if dbversion < 62 {
            info!(context, "[migration] v62");
            sql.execute(
                "ALTER TABLE chats ADD COLUMN muted_until INTEGER DEFAULT 0;",
                paramsv![],
            )
            .await?;
            sql.set_raw_config_int(context, "dbversion", 62).await?;
        }
        if dbversion < 63 {
            info!(context, "[migration] v63");
            sql.execute("UPDATE chats SET grpid='' WHERE type=100", paramsv![])
                .await?;
            sql.set_raw_config_int(context, "dbversion", 63).await?;
        }
        if dbversion < 64 {
            info!(context, "[migration] v64");
            sql.execute(
                "ALTER TABLE msgs ADD COLUMN error TEXT DEFAULT '';",
                paramsv![],
            )
            .await?;
            sql.set_raw_config_int(context, "dbversion", 64).await?;
        }
        if dbversion < 65 {
            info!(context, "[migration] v65");
            sql.execute(
                "ALTER TABLE chats ADD COLUMN ephemeral_timer INTEGER",
                paramsv![],
            )
            .await?;
            sql.execute(
                "ALTER TABLE msgs ADD COLUMN ephemeral_timer INTEGER DEFAULT 0",
                paramsv![],
            )
            .await?;
            sql.execute(
                "ALTER TABLE msgs ADD COLUMN ephemeral_timestamp INTEGER DEFAULT 0",
                paramsv![],
            )
            .await?;
            sql.set_raw_config_int(context, "dbversion", 65).await?;
        }
        if dbversion < 66 {
            info!(context, "[migration] v66");
            update_icons = true;
            sql.set_raw_config_int(context, "dbversion", 66).await?;
        }
        if dbversion < 67 {
            info!(context, "[migration] v67");
            for prefix in &["", "configured_"] {
                if let Some(server_flags) = sql
                    .get_raw_config_int(context, format!("{}server_flags", prefix))
                    .await
                {
                    let imap_socket_flags = server_flags & 0x700;
                    let key = format!("{}mail_security", prefix);
                    match imap_socket_flags {
                        0x100 => sql.set_raw_config_int(context, key, 2).await?, // STARTTLS
                        0x200 => sql.set_raw_config_int(context, key, 1).await?, // SSL/TLS
                        0x400 => sql.set_raw_config_int(context, key, 3).await?, // Plain
                        _ => sql.set_raw_config_int(context, key, 0).await?,
                    }
                    let smtp_socket_flags = server_flags & 0x70000;
                    let key = format!("{}send_security", prefix);
                    match smtp_socket_flags {
                        0x10000 => sql.set_raw_config_int(context, key, 2).await?, // STARTTLS
                        0x20000 => sql.set_raw_config_int(context, key, 1).await?, // SSL/TLS
                        0x40000 => sql.set_raw_config_int(context, key, 3).await?, // Plain
                        _ => sql.set_raw_config_int(context, key, 0).await?,
                    }
                }
            }
            sql.set_raw_config_int(context, "dbversion", 67).await?;
        }
        if dbversion < 68 {
            info!(context, "[migration] v68");
            // the index is used to speed up get_fresh_msg_cnt() (see comment there for more details) and marknoticed_chat()
            sql.execute(
                "CREATE INDEX IF NOT EXISTS msgs_index7 ON msgs (state, hidden, chat_id);",
                paramsv![],
            )
            .await?;
            sql.set_raw_config_int(context, "dbversion", 68).await?;
        }
        if dbversion < 69 {
            info!(context, "[migration] v69");
            sql.execute(
                "ALTER TABLE chats ADD COLUMN protected INTEGER DEFAULT 0;",
                paramsv![],
            )
            .await?;
            sql.execute(
                "UPDATE chats SET protected=1, type=120 WHERE type=130;", // 120=group, 130=old verified group
                paramsv![],
            )
            .await?;
            sql.set_raw_config_int(context, "dbversion", 69).await?;
        }
        if dbversion < 71 {
            info!(context, "[migration] v71");
            if let Some(addr) = context.get_config(Config::ConfiguredAddr).await {
                if let Ok(domain) = addr.parse::<EmailAddress>().map(|email| email.domain) {
                    context
                        .set_config(
                            Config::ConfiguredProvider,
                            get_provider_by_domain(&domain).map(|provider| provider.id),
                        )
                        .await?;
                } else {
                    warn!(context, "Can't parse configured address: {:?}", addr);
                }
            }

            sql.set_raw_config_int(context, "dbversion", 71).await?;
        }
        if dbversion < 72 {
            info!(context, "[migration] v72");
            if !sql.col_exists("msgs", "mime_modified").await? {
                sql.execute(
                    "ALTER TABLE msgs ADD COLUMN mime_modified INTEGER DEFAULT 0;",
                    paramsv![],
                )
                .await?;
            }
            sql.set_raw_config_int(context, "dbversion", 72).await?;
        }
                if dbversion < 73 {
            use Config::*;
            info!(context, "[migration] v73");
            sql.execute(
                "CREATE TABLE imap_sync (folder TEXT PRIMARY KEY, uidvalidity INTEGER DEFAULT 0, uid_next INTEGER DEFAULT 0);",
                paramsv![],
            )
            .await?;
            for c in &[
                ConfiguredInboxFolder,
                ConfiguredSentboxFolder,
                ConfiguredMvboxFolder,
            ] {
                if let Some(folder) = context.get_config(*c).await {
                    let (uid_validity, last_seen_uid) =
                        imap::get_config_last_seen_uid(context, &folder).await;
                    if last_seen_uid > 0 {
                        imap::set_uid_next(context, &folder, last_seen_uid + 1).await?;
                        imap::set_uidvalidity(context, &folder, uid_validity).await?;
                    }
                }
            }
            if exists_before_update {
                disable_server_delete = true;
            }
            sql.set_raw_config_int(context, "dbversion", 73).await?;
        }

        // (2) updates that require high-level objects
        // (the structure is complete now and all objects are usable)
        // --------------------------------------------------------------------

        if recalc_fingerprints {
            info!(context, "[migration] recalc fingerprints");
            let addrs = sql
                .query_map(
                    "SELECT addr FROM acpeerstates;",
                    paramsv![],
                    |row| row.get::<_, String>(0),
                    |addrs| {
                        addrs
                            .collect::<std::result::Result<Vec<_>, _>>()
                            .map_err(Into::into)
                    },
                )
                .await?;
            for addr in &addrs {
                if let Some(ref mut peerstate) = Peerstate::from_addr(context, addr).await? {
                    peerstate.recalc_fingerprint();
                    peerstate.save_to_db(sql, false).await?;
                }
            }
        }
        if update_icons {
            update_saved_messages_icon(context).await?;
            update_device_icon(context).await?;
        }
        if disable_server_delete {
            // We now always watch all folders and delete messages there if delete_server is enabled.
            // So, for people who have delete_server enabled, disable it and add a hint to the devicechat:
            if context.get_config_delete_server_after().await.is_some() {
                let mut msg = Message::new(Viewtype::Text);
                msg.text = Some(
                    context
                        .stock_str(StockMessage::DeleteServerTurnedOff)
                        .await
                        .into(),
                );
                add_device_msg(context, None, Some(&mut msg)).await?;
                context.set_config(DeleteServerAfter, Some("0")).await?;
            }
        }
    }

    info!(context, "Opened {:?}.", dbfile.as_ref(),);

    Ok(())
}

/// Removes from the database locally deleted messages that also don't
/// have a server UID.
async fn prune_tombstones(context: &Context) -> Result<()> {
    context
        .sql
        .execute(
            "DELETE FROM msgs \
         WHERE (chat_id = ? OR hidden) \
         AND server_uid = 0",
            paramsv![DC_CHAT_ID_TRASH],
        )
        .await?;
    Ok(())
}

#[cfg(test)]
mod test {
    use super::*;
    use crate::test_utils::TestContext;

    #[test]
    fn test_maybe_add_file() {
        let mut files = Default::default();
        maybe_add_file(&mut files, "$BLOBDIR/hello");
        maybe_add_file(&mut files, "$BLOBDIR/world.txt");
        maybe_add_file(&mut files, "world2.txt");
        maybe_add_file(&mut files, "$BLOBDIR");

        assert!(files.contains("hello"));
        assert!(files.contains("world.txt"));
        assert!(!files.contains("world2.txt"));
        assert!(!files.contains("$BLOBDIR"));
    }

    #[test]
    fn test_is_file_in_use() {
        let mut files = Default::default();
        maybe_add_file(&mut files, "$BLOBDIR/hello");
        maybe_add_file(&mut files, "$BLOBDIR/world.txt");
        maybe_add_file(&mut files, "world2.txt");

        assert!(is_file_in_use(&files, None, "hello"));
        assert!(!is_file_in_use(&files, Some(".txt"), "hello"));
        assert!(is_file_in_use(&files, Some("-suffix"), "world.txt-suffix"));
    }

    #[async_std::test]
    async fn test_table_exists() {
        let t = TestContext::new().await;
        assert!(t.ctx.sql.table_exists("msgs").await.unwrap());
        assert!(!t.ctx.sql.table_exists("foobar").await.unwrap());
    }

    #[async_std::test]
    async fn test_col_exists() {
        let t = TestContext::new().await;
        assert!(t.ctx.sql.col_exists("msgs", "mime_modified").await.unwrap());
        assert!(!t.ctx.sql.col_exists("msgs", "foobar").await.unwrap());
        assert!(!t.ctx.sql.col_exists("foobar", "foobar").await.unwrap());
    }
}<|MERGE_RESOLUTION|>--- conflicted
+++ resolved
@@ -9,29 +9,23 @@
 
 use rusqlite::{Connection, Error as SqlError, OpenFlags};
 
-<<<<<<< HEAD
+use crate::chat::add_device_msg;
 use crate::config::Config::DeleteServerAfter;
-=======
 use crate::constants::{ShowEmails, DC_CHAT_ID_TRASH};
 use crate::context::Context;
 use crate::dc_tools::{dc_delete_file, time, EmailAddress};
 use crate::ephemeral::start_ephemeral_timers;
->>>>>>> 5e8e77df
 use crate::error::format_err;
+use crate::imap;
 use crate::param::{Param, Params};
 use crate::peerstate::Peerstate;
 use crate::provider::get_provider_by_domain;
-use crate::{chat::add_device_msg, context::Context};
+use crate::stock::StockMessage;
 use crate::{
     chat::{update_device_icon, update_saved_messages_icon},
     config::Config,
 };
-use crate::{constants::Viewtype, dc_tools::*, message::Message};
-use crate::{
-    constants::{ShowEmails, DC_CHAT_ID_TRASH},
-    imap,
-};
-use crate::{ephemeral::start_ephemeral_timers, stock::StockMessage};
+use crate::{constants::Viewtype, message::Message};
 
 #[macro_export]
 macro_rules! paramsv {
@@ -1461,7 +1455,7 @@
             }
             sql.set_raw_config_int(context, "dbversion", 72).await?;
         }
-                if dbversion < 73 {
+        if dbversion < 73 {
             use Config::*;
             info!(context, "[migration] v73");
             sql.execute(
