//! # SQLite wrapper

use async_std::prelude::*;
use async_std::sync::RwLock;

use std::collections::HashSet;
use std::path::Path;
use std::time::Duration;

use rusqlite::{Connection, Error as SqlError, OpenFlags};

use crate::config::Config::DeleteServerAfter;
use crate::error::format_err;
use crate::param::*;
use crate::peerstate::*;
<<<<<<< HEAD
use crate::{chat::add_device_msg, context::Context};
=======
use crate::provider::get_provider_by_domain;
>>>>>>> f4c8ffca
use crate::{
    chat::{update_device_icon, update_saved_messages_icon},
    config::Config,
};
use crate::{constants::Viewtype, dc_tools::*, message::Message};
use crate::{
    constants::{ShowEmails, DC_CHAT_ID_TRASH},
    imap,
};
use crate::{ephemeral::start_ephemeral_timers, stock::StockMessage};

#[macro_export]
macro_rules! paramsv {
    () => {
        Vec::new()
    };
    ($($param:expr),+ $(,)?) => {
        vec![$(&$param as &dyn $crate::ToSql),+]
    };
}

#[derive(Debug, thiserror::Error)]
pub enum Error {
    #[error("Sqlite Error: {0:?}")]
    Sql(#[from] rusqlite::Error),
    #[error("Sqlite Connection Pool Error: {0:?}")]
    ConnectionPool(#[from] r2d2::Error),
    #[error("Sqlite: Connection closed")]
    SqlNoConnection,
    #[error("Sqlite: Already open")]
    SqlAlreadyOpen,
    #[error("Sqlite: Failed to open")]
    SqlFailedToOpen,
    #[error("{0}")]
    Io(#[from] std::io::Error),
    #[error("{0:?}")]
    BlobError(#[from] crate::blob::BlobError),
    #[error("{0}")]
    Other(#[from] crate::error::Error),
}

pub type Result<T> = std::result::Result<T, Error>;

/// A wrapper around the underlying Sqlite3 object.
#[derive(Debug)]
pub struct Sql {
    pool: RwLock<Option<r2d2::Pool<r2d2_sqlite::SqliteConnectionManager>>>,
}

impl Default for Sql {
    fn default() -> Self {
        Self {
            pool: RwLock::new(None),
        }
    }
}

impl Sql {
    pub fn new() -> Sql {
        Self::default()
    }

    pub async fn is_open(&self) -> bool {
        self.pool.read().await.is_some()
    }

    pub async fn close(&self) {
        let _ = self.pool.write().await.take();
        // drop closes the connection
    }

    pub async fn open<T: AsRef<Path>>(
        &self,
        context: &Context,
        dbfile: T,
        readonly: bool,
    ) -> crate::error::Result<()> {
        let res = open(context, self, &dbfile, readonly).await;
        if let Err(err) = &res {
            match err.downcast_ref::<Error>() {
                Some(Error::SqlAlreadyOpen) => {}
                _ => {
                    self.close().await;
                }
            }
        }
        res.map_err(|e| {
            format_err!(
                // We are using Anyhow's .context() and to show the inner error, too, we need the {:#}:
                "Could not open db file {}: {:#}",
                dbfile.as_ref().to_string_lossy(),
                e
            )
        })
    }

    pub async fn execute<S: AsRef<str>>(
        &self,
        sql: S,
        params: Vec<&dyn crate::ToSql>,
    ) -> Result<usize> {
        let res = {
            let conn = self.get_conn().await?;
            conn.execute(sql.as_ref(), params)
        };

        res.map_err(Into::into)
    }

    /// Prepares and executes the statement and maps a function over the resulting rows.
    /// Then executes the second function over the returned iterator and returns the
    /// result of that function.
    pub async fn query_map<T, F, G, H>(
        &self,
        sql: impl AsRef<str>,
        params: Vec<&dyn crate::ToSql>,
        f: F,
        mut g: G,
    ) -> Result<H>
    where
        F: FnMut(&rusqlite::Row) -> rusqlite::Result<T>,
        G: FnMut(rusqlite::MappedRows<F>) -> Result<H>,
    {
        let sql = sql.as_ref();

        let conn = self.get_conn().await?;
        let mut stmt = conn.prepare(sql)?;
        let res = stmt.query_map(&params, f)?;
        g(res)
    }

    pub async fn get_conn(
        &self,
    ) -> Result<r2d2::PooledConnection<r2d2_sqlite::SqliteConnectionManager>> {
        let lock = self.pool.read().await;
        let pool = lock.as_ref().ok_or(Error::SqlNoConnection)?;
        let conn = pool.get()?;

        Ok(conn)
    }

    pub async fn with_conn<G, H>(&self, g: G) -> Result<H>
    where
        H: Send + 'static,
        G: Send
            + 'static
            + FnOnce(r2d2::PooledConnection<r2d2_sqlite::SqliteConnectionManager>) -> Result<H>,
    {
        let lock = self.pool.read().await;
        let pool = lock.as_ref().ok_or(Error::SqlNoConnection)?;
        let conn = pool.get()?;

        g(conn)
    }

    pub async fn with_conn_async<G, H, Fut>(&self, mut g: G) -> Result<H>
    where
        G: FnMut(r2d2::PooledConnection<r2d2_sqlite::SqliteConnectionManager>) -> Fut,
        Fut: Future<Output = Result<H>> + Send,
    {
        let lock = self.pool.read().await;
        let pool = lock.as_ref().ok_or(Error::SqlNoConnection)?;

        let conn = pool.get()?;
        g(conn).await
    }

    /// Return `true` if a query in the SQL statement it executes returns one or more
    /// rows and false if the SQL returns an empty set.
    pub async fn exists(&self, sql: &str, params: Vec<&dyn crate::ToSql>) -> Result<bool> {
        let res = {
            let conn = self.get_conn().await?;
            let mut stmt = conn.prepare(sql)?;
            stmt.exists(&params)
        };

        res.map_err(Into::into)
    }

    /// Execute a query which is expected to return one row.
    pub async fn query_row<T, F>(
        &self,
        sql: impl AsRef<str>,
        params: Vec<&dyn crate::ToSql>,
        f: F,
    ) -> Result<T>
    where
        F: FnOnce(&rusqlite::Row) -> rusqlite::Result<T>,
    {
        let sql = sql.as_ref();
        let res = {
            let conn = self.get_conn().await?;
            conn.query_row(sql, params, f)
        };

        res.map_err(Into::into)
    }

    pub async fn table_exists(&self, name: impl AsRef<str>) -> Result<bool> {
        let name = name.as_ref().to_string();
        self.with_conn(move |conn| {
            let mut exists = false;
            conn.pragma(None, "table_info", &name, |_row| {
                // will only be executed if the info was found
                exists = true;
                Ok(())
            })?;

            Ok(exists)
        })
        .await
    }

    /// Execute a query which is expected to return zero or one row.
    pub async fn query_row_optional<T, F>(
        &self,
        sql: impl AsRef<str>,
        params: Vec<&dyn crate::ToSql>,
        f: F,
    ) -> Result<Option<T>>
    where
        F: FnOnce(&rusqlite::Row) -> rusqlite::Result<T>,
    {
        match self.query_row(sql, params, f).await {
            Ok(res) => Ok(Some(res)),
            Err(Error::Sql(rusqlite::Error::QueryReturnedNoRows)) => Ok(None),
            Err(Error::Sql(rusqlite::Error::InvalidColumnType(
                _,
                _,
                rusqlite::types::Type::Null,
            ))) => Ok(None),
            Err(err) => Err(err),
        }
    }

    /// Executes a query which is expected to return one row and one
    /// column. If the query does not return a value or returns SQL
    /// `NULL`, returns `Ok(None)`.
    pub async fn query_get_value_result<T>(
        &self,
        query: &str,
        params: Vec<&dyn crate::ToSql>,
    ) -> Result<Option<T>>
    where
        T: rusqlite::types::FromSql,
    {
        self.query_row_optional(query, params, |row| row.get::<_, T>(0))
            .await
    }

    /// Not resultified version of `query_get_value_result`. Returns
    /// `None` on error.
    pub async fn query_get_value<T>(
        &self,
        context: &Context,
        query: &str,
        params: Vec<&dyn crate::ToSql>,
    ) -> Option<T>
    where
        T: rusqlite::types::FromSql,
    {
        match self.query_get_value_result(query, params).await {
            Ok(res) => res,
            Err(err) => {
                warn!(context, "sql: Failed query_row: {}", err);
                None
            }
        }
    }

    /// Set private configuration options.
    ///
    /// Setting `None` deletes the value.  On failure an error message
    /// will already have been logged.
    pub async fn set_raw_config(
        &self,
        context: &Context,
        key: impl AsRef<str>,
        value: Option<&str>,
    ) -> Result<()> {
        if !self.is_open().await {
            error!(context, "set_raw_config(): Database not ready.");
            return Err(Error::SqlNoConnection);
        }

        let key = key.as_ref();
        let res = if let Some(ref value) = value {
            let exists = self
                .exists("SELECT value FROM config WHERE keyname=?;", paramsv![key])
                .await?;
            if exists {
                self.execute(
                    "UPDATE config SET value=? WHERE keyname=?;",
                    paramsv![(*value).to_string(), key.to_string()],
                )
                .await
            } else {
                self.execute(
                    "INSERT INTO config (keyname, value) VALUES (?, ?);",
                    paramsv![key.to_string(), (*value).to_string()],
                )
                .await
            }
        } else {
            self.execute("DELETE FROM config WHERE keyname=?;", paramsv![key])
                .await
        };

        match res {
            Ok(_) => Ok(()),
            Err(err) => {
                error!(context, "set_raw_config(): Cannot change value. {:?}", &err);
                Err(err)
            }
        }
    }

    /// Get configuration options from the database.
    pub async fn get_raw_config(&self, context: &Context, key: impl AsRef<str>) -> Option<String> {
        if !self.is_open().await || key.as_ref().is_empty() {
            return None;
        }
        self.query_get_value(
            context,
            "SELECT value FROM config WHERE keyname=?;",
            paramsv![key.as_ref().to_string()],
        )
        .await
    }

    pub async fn set_raw_config_int(
        &self,
        context: &Context,
        key: impl AsRef<str>,
        value: i32,
    ) -> Result<()> {
        self.set_raw_config(context, key, Some(&format!("{}", value)))
            .await
    }

    pub async fn get_raw_config_int(&self, context: &Context, key: impl AsRef<str>) -> Option<i32> {
        self.get_raw_config(context, key)
            .await
            .and_then(|s| s.parse().ok())
    }

    pub async fn get_raw_config_bool(&self, context: &Context, key: impl AsRef<str>) -> bool {
        // Not the most obvious way to encode bool as string, but it is matter
        // of backward compatibility.
        let res = self.get_raw_config_int(context, key).await;
        res.unwrap_or_default() > 0
    }

    pub async fn set_raw_config_bool<T>(&self, context: &Context, key: T, value: bool) -> Result<()>
    where
        T: AsRef<str>,
    {
        let value = if value { Some("1") } else { None };
        self.set_raw_config(context, key, value).await
    }

    pub async fn set_raw_config_int64(
        &self,
        context: &Context,
        key: impl AsRef<str>,
        value: i64,
    ) -> Result<()> {
        self.set_raw_config(context, key, Some(&format!("{}", value)))
            .await
    }

    pub async fn get_raw_config_int64(
        &self,
        context: &Context,
        key: impl AsRef<str>,
    ) -> Option<i64> {
        self.get_raw_config(context, key)
            .await
            .and_then(|r| r.parse().ok())
    }

    /// Alternative to sqlite3_last_insert_rowid() which MUST NOT be used due to race conditions, see comment above.
    /// the ORDER BY ensures, this function always returns the most recent id,
    /// eg. if a Message-ID is split into different messages.
    pub async fn get_rowid(
        &self,
        _context: &Context,
        table: impl AsRef<str>,
        field: impl AsRef<str>,
        value: impl AsRef<str>,
    ) -> Result<u32> {
        let res = {
            let mut conn = self.get_conn().await?;
            get_rowid(&mut conn, table, field, value)
        };

        res.map_err(Into::into)
    }

    pub async fn get_rowid2(
        &self,
        _context: &Context,
        table: impl AsRef<str>,
        field: impl AsRef<str>,
        value: i64,
        field2: impl AsRef<str>,
        value2: i32,
    ) -> Result<u32> {
        let res = {
            let mut conn = self.get_conn().await?;
            get_rowid2(&mut conn, table, field, value, field2, value2)
        };

        res.map_err(Into::into)
    }
}

pub fn get_rowid(
    conn: &mut Connection,
    table: impl AsRef<str>,
    field: impl AsRef<str>,
    value: impl AsRef<str>,
) -> std::result::Result<u32, SqlError> {
    // alternative to sqlite3_last_insert_rowid() which MUST NOT be used due to race conditions, see comment above.
    // the ORDER BY ensures, this function always returns the most recent id,
    // eg. if a Message-ID is split into different messages.
    let query = format!(
        "SELECT id FROM {} WHERE {}=? ORDER BY id DESC",
        table.as_ref(),
        field.as_ref(),
    );

    conn.query_row(&query, params![value.as_ref()], |row| row.get::<_, u32>(0))
}

pub fn get_rowid2(
    conn: &mut Connection,
    table: impl AsRef<str>,
    field: impl AsRef<str>,
    value: i64,
    field2: impl AsRef<str>,
    value2: i32,
) -> std::result::Result<u32, SqlError> {
    conn.query_row(
        &format!(
            "SELECT id FROM {} WHERE {}={} AND {}={} ORDER BY id DESC",
            table.as_ref(),
            field.as_ref(),
            value,
            field2.as_ref(),
            value2,
        ),
        params![],
        |row| row.get::<_, u32>(0),
    )
}

pub async fn housekeeping(context: &Context) {
    if let Err(err) = crate::ephemeral::delete_expired_messages(context).await {
        warn!(context, "Failed to delete expired messages: {}", err);
    }

    let mut files_in_use = HashSet::new();
    let mut unreferenced_count = 0;

    info!(context, "Start housekeeping...");
    maybe_add_from_param(
        context,
        &mut files_in_use,
        "SELECT param FROM msgs  WHERE chat_id!=3   AND type!=10;",
        Param::File,
    )
    .await;
    maybe_add_from_param(
        context,
        &mut files_in_use,
        "SELECT param FROM jobs;",
        Param::File,
    )
    .await;
    maybe_add_from_param(
        context,
        &mut files_in_use,
        "SELECT param FROM chats;",
        Param::ProfileImage,
    )
    .await;
    maybe_add_from_param(
        context,
        &mut files_in_use,
        "SELECT param FROM contacts;",
        Param::ProfileImage,
    )
    .await;

    context
        .sql
        .query_map(
            "SELECT value FROM config;",
            paramsv![],
            |row| row.get::<_, String>(0),
            |rows| {
                for row in rows {
                    maybe_add_file(&mut files_in_use, row?);
                }
                Ok(())
            },
        )
        .await
        .unwrap_or_else(|err| {
            warn!(context, "sql: failed query: {}", err);
        });

    info!(context, "{} files in use.", files_in_use.len(),);
    /* go through directory and delete unused files */
    let p = context.get_blobdir();
    match async_std::fs::read_dir(p).await {
        Ok(mut dir_handle) => {
            /* avoid deletion of files that are just created to build a message object */
            let diff = std::time::Duration::from_secs(60 * 60);
            let keep_files_newer_than = std::time::SystemTime::now().checked_sub(diff).unwrap();

            while let Some(entry) = dir_handle.next().await {
                if entry.is_err() {
                    break;
                }
                let entry = entry.unwrap();
                let name_f = entry.file_name();
                let name_s = name_f.to_string_lossy();

                if is_file_in_use(&files_in_use, None, &name_s)
                    || is_file_in_use(&files_in_use, Some(".increation"), &name_s)
                    || is_file_in_use(&files_in_use, Some(".waveform"), &name_s)
                    || is_file_in_use(&files_in_use, Some("-preview.jpg"), &name_s)
                {
                    continue;
                }

                unreferenced_count += 1;

                if let Ok(stats) = async_std::fs::metadata(entry.path()).await {
                    let recently_created =
                        stats.created().is_ok() && stats.created().unwrap() > keep_files_newer_than;
                    let recently_modified = stats.modified().is_ok()
                        && stats.modified().unwrap() > keep_files_newer_than;
                    let recently_accessed = stats.accessed().is_ok()
                        && stats.accessed().unwrap() > keep_files_newer_than;

                    if recently_created || recently_modified || recently_accessed {
                        info!(
                            context,
                            "Housekeeping: Keeping new unreferenced file #{}: {:?}",
                            unreferenced_count,
                            entry.file_name(),
                        );
                        continue;
                    }
                }
                info!(
                    context,
                    "Housekeeping: Deleting unreferenced file #{}: {:?}",
                    unreferenced_count,
                    entry.file_name()
                );
                let path = entry.path();
                dc_delete_file(context, path).await;
            }
        }
        Err(err) => {
            warn!(
                context,
                "Housekeeping: Cannot open {}. ({})",
                context.get_blobdir().display(),
                err
            );
        }
    }

    if let Err(err) = start_ephemeral_timers(context).await {
        warn!(
            context,
            "Housekeeping: cannot start ephemeral timers: {}", err
        );
    }

    if let Err(err) = prune_tombstones(context).await {
        warn!(
            context,
            "Housekeeping: Cannot prune message tombstones: {}", err
        );
    }

    if let Err(e) = context
        .set_config(Config::LastHousekeeping, Some(&time().to_string()))
        .await
    {
        warn!(context, "Can't set config: {}", e);
    }
    info!(context, "Housekeeping done.");
}

#[allow(clippy::indexing_slicing)]
fn is_file_in_use(files_in_use: &HashSet<String>, namespc_opt: Option<&str>, name: &str) -> bool {
    let name_to_check = if let Some(namespc) = namespc_opt {
        let name_len = name.len();
        let namespc_len = namespc.len();
        if name_len <= namespc_len || !name.ends_with(namespc) {
            return false;
        }
        &name[..name_len - namespc_len]
    } else {
        name
    };
    files_in_use.contains(name_to_check)
}

fn maybe_add_file(files_in_use: &mut HashSet<String>, file: impl AsRef<str>) {
    if let Some(file) = file.as_ref().strip_prefix("$BLOBDIR/") {
        files_in_use.insert(file.to_string());
    }
}

async fn maybe_add_from_param(
    context: &Context,
    files_in_use: &mut HashSet<String>,
    query: &str,
    param_id: Param,
) {
    context
        .sql
        .query_map(
            query,
            paramsv![],
            |row| row.get::<_, String>(0),
            |rows| {
                for row in rows {
                    let param: Params = row?.parse().unwrap_or_default();
                    if let Some(file) = param.get(param_id) {
                        maybe_add_file(files_in_use, file);
                    }
                }
                Ok(())
            },
        )
        .await
        .unwrap_or_else(|err| {
            warn!(context, "sql: failed to add_from_param: {}", err);
        });
}

#[allow(clippy::cognitive_complexity)]
async fn open(
    context: &Context,
    sql: &Sql,
    dbfile: impl AsRef<Path>,
    readonly: bool,
) -> crate::error::Result<()> {
    if sql.is_open().await {
        error!(
            context,
            "Cannot open, database \"{:?}\" already opened.",
            dbfile.as_ref(),
        );
        return Err(Error::SqlAlreadyOpen.into());
    }

    let mut open_flags = OpenFlags::SQLITE_OPEN_NO_MUTEX;
    if readonly {
        open_flags.insert(OpenFlags::SQLITE_OPEN_READ_ONLY);
    } else {
        open_flags.insert(OpenFlags::SQLITE_OPEN_READ_WRITE);
        open_flags.insert(OpenFlags::SQLITE_OPEN_CREATE);
    }

    // this actually creates min_idle database handles just now.
    // therefore, with_init() must not try to modify the database as otherwise
    // we easily get busy-errors (eg. table-creation, journal_mode etc. should be done on only one handle)
    let mgr = r2d2_sqlite::SqliteConnectionManager::file(dbfile.as_ref())
        .with_flags(open_flags)
        .with_init(|c| {
            c.execute_batch(&format!(
                "PRAGMA secure_delete=on;
                 PRAGMA busy_timeout = {};
                 PRAGMA temp_store=memory; -- Avoid SQLITE_IOERR_GETTEMPPATH errors on Android
                 ",
                Duration::from_secs(10).as_millis()
            ))?;
            Ok(())
        });
    let pool = r2d2::Pool::builder()
        .min_idle(Some(2))
        .max_size(10)
        .connection_timeout(Duration::from_secs(60))
        .build(mgr)
        .map_err(Error::ConnectionPool)?;

    {
        *sql.pool.write().await = Some(pool);
    }

    if !readonly {
        // journal_mode is persisted, it is sufficient to change it only for one handle.
        // (nb: execute() always returns errors for this PRAGMA call, just discard it.
        // but even if execute() would handle errors more gracefully, we should continue on errors -
        // systems might not be able to handle WAL, in which case the standard-journal is used.
        // that may be not optimal, but better than not working at all :)
        sql.execute("PRAGMA journal_mode=WAL;", paramsv![])
            .await
            .ok();

        let mut exists_before_update = false;
        // Init tables to dbversion=68
        let mut dbversion_before_update: i32 = 68;
        if !sql.table_exists("config").await? {
            info!(
                context,
                "First time init: creating tables in {:?}.",
                dbfile.as_ref(),
            );
            sql.with_conn(move |mut conn| {
                let tx = conn.transaction()?;
                tx.execute_batch(
                    r#"
CREATE TABLE config (id INTEGER PRIMARY KEY, keyname TEXT, value TEXT);
CREATE INDEX config_index1 ON config (keyname);
CREATE TABLE contacts (
    id INTEGER PRIMARY KEY AUTOINCREMENT,
    name TEXT DEFAULT '',
    addr TEXT DEFAULT '' COLLATE NOCASE,
    origin INTEGER DEFAULT 0,
    blocked INTEGER DEFAULT 0,
    last_seen INTEGER DEFAULT 0,
    param TEXT DEFAULT '',
    authname TEXT DEFAULT '',
    selfavatar_sent INTEGER DEFAULT 0
);
CREATE INDEX contacts_index1 ON contacts (name COLLATE NOCASE);
CREATE INDEX contacts_index2 ON contacts (addr COLLATE NOCASE);
INSERT INTO contacts (id,name,origin) VALUES
(1,'self',262144), (2,'info',262144), (3,'rsvd',262144),
(4,'rsvd',262144), (5,'device',262144), (6,'rsvd',262144),
(7,'rsvd',262144), (8,'rsvd',262144), (9,'rsvd',262144);

CREATE TABLE chats (
    id INTEGER PRIMARY KEY AUTOINCREMENT,
    type INTEGER DEFAULT 0,
    name TEXT DEFAULT '',
    draft_timestamp INTEGER DEFAULT 0,
    draft_txt TEXT DEFAULT '',
    blocked INTEGER DEFAULT 0,
    grpid TEXT DEFAULT '',
    param TEXT DEFAULT '',
    archived INTEGER DEFAULT 0,
    gossiped_timestamp INTEGER DEFAULT 0,
    locations_send_begin INTEGER DEFAULT 0,
    locations_send_until INTEGER DEFAULT 0,
    locations_last_sent INTEGER DEFAULT 0,
    created_timestamp INTEGER DEFAULT 0,
    muted_until INTEGER DEFAULT 0,
    ephemeral_timer INTEGER
);
CREATE INDEX chats_index1 ON chats (grpid);
CREATE INDEX chats_index2 ON chats (archived);
CREATE INDEX chats_index3 ON chats (locations_send_until);
INSERT INTO chats (id,type,name) VALUES
(1,120,'deaddrop'), (2,120,'rsvd'), (3,120,'trash'),
(4,120,'msgs_in_creation'), (5,120,'starred'), (6,120,'archivedlink'),
(7,100,'rsvd'), (8,100,'rsvd'), (9,100,'rsvd');

CREATE TABLE chats_contacts (chat_id INTEGER, contact_id INTEGER);
CREATE INDEX chats_contacts_index1 ON chats_contacts (chat_id);
CREATE INDEX chats_contacts_index2 ON chats_contacts (contact_id);

CREATE TABLE msgs (
    id INTEGER PRIMARY KEY AUTOINCREMENT,
    rfc724_mid TEXT DEFAULT '',
    server_folder TEXT DEFAULT '',
    server_uid INTEGER DEFAULT 0,
    chat_id INTEGER DEFAULT 0,
    from_id INTEGER DEFAULT 0,
    to_id INTEGER DEFAULT 0,
    timestamp INTEGER DEFAULT 0,
    type INTEGER DEFAULT 0,
    state INTEGER DEFAULT 0,
    msgrmsg INTEGER DEFAULT 1,
    bytes INTEGER DEFAULT 0,
    txt TEXT DEFAULT '',
    txt_raw TEXT DEFAULT '',
    param TEXT DEFAULT '',
    starred INTEGER DEFAULT 0,
    timestamp_sent INTEGER DEFAULT 0,
    timestamp_rcvd INTEGER DEFAULT 0,
    hidden INTEGER DEFAULT 0,
    mime_headers TEXT,
    mime_in_reply_to TEXT,
    mime_references TEXT,
    move_state INTEGER DEFAULT 1,
    location_id INTEGER DEFAULT 0,
    error TEXT DEFAULT '',

-- Timer value in seconds. For incoming messages this
-- timer starts when message is read, so we want to have
-- the value stored here until the timer starts.
    ephemeral_timer INTEGER DEFAULT 0,

-- Timestamp indicating when the message should be
-- deleted. It is convenient to store it here because UI
-- needs this value to display how much time is left until
-- the message is deleted.
    ephemeral_timestamp INTEGER DEFAULT 0
);

CREATE INDEX msgs_index1 ON msgs (rfc724_mid);
CREATE INDEX msgs_index2 ON msgs (chat_id);
CREATE INDEX msgs_index3 ON msgs (timestamp);
CREATE INDEX msgs_index4 ON msgs (state);
CREATE INDEX msgs_index5 ON msgs (starred);
CREATE INDEX msgs_index6 ON msgs (location_id);
CREATE INDEX msgs_index7 ON msgs (state, hidden, chat_id);
INSERT INTO msgs (id,msgrmsg,txt) VALUES
(1,0,'marker1'), (2,0,'rsvd'), (3,0,'rsvd'),
(4,0,'rsvd'), (5,0,'rsvd'), (6,0,'rsvd'), (7,0,'rsvd'),
(8,0,'rsvd'), (9,0,'daymarker');

CREATE TABLE jobs (
    id INTEGER PRIMARY KEY AUTOINCREMENT,
    added_timestamp INTEGER,
    desired_timestamp INTEGER DEFAULT 0,
    action INTEGER,
    foreign_id INTEGER,
    param TEXT DEFAULT '',
    thread INTEGER DEFAULT 0,
    tries INTEGER DEFAULT 0
);
CREATE INDEX jobs_index1 ON jobs (desired_timestamp);

CREATE TABLE leftgrps (
    id INTEGER PRIMARY KEY,
    grpid TEXT DEFAULT ''
);
CREATE INDEX leftgrps_index1 ON leftgrps (grpid);

CREATE TABLE keypairs (
    id INTEGER PRIMARY KEY,
    addr TEXT DEFAULT '' COLLATE NOCASE,
    is_default INTEGER DEFAULT 0,
    private_key,
    public_key,
    created INTEGER DEFAULT 0
);

CREATE TABLE acpeerstates (
    id INTEGER PRIMARY KEY,
    addr TEXT DEFAULT '' COLLATE NOCASE,
    last_seen INTEGER DEFAULT 0,
    last_seen_autocrypt INTEGER DEFAULT 0,
    public_key,
    prefer_encrypted INTEGER DEFAULT 0,
    gossip_timestamp INTEGER DEFAULT 0,
    gossip_key,
    public_key_fingerprint TEXT DEFAULT '',
    gossip_key_fingerprint TEXT DEFAULT '',
    verified_key,
    verified_key_fingerprint TEXT DEFAULT ''
);
CREATE INDEX acpeerstates_index1 ON acpeerstates (addr);
CREATE INDEX acpeerstates_index3 ON acpeerstates (public_key_fingerprint);
CREATE INDEX acpeerstates_index4 ON acpeerstates (gossip_key_fingerprint);
CREATE INDEX acpeerstates_index5 ON acpeerstates (verified_key_fingerprint);

CREATE TABLE msgs_mdns (
    msg_id INTEGER,
    contact_id INTEGER,
    timestamp_sent INTEGER DEFAULT 0
);
CREATE INDEX msgs_mdns_index1 ON msgs_mdns (msg_id);

CREATE TABLE tokens (
    id INTEGER PRIMARY KEY,
    namespc INTEGER DEFAULT 0,
    foreign_id INTEGER DEFAULT 0,
    token TEXT DEFAULT '',
    timestamp INTEGER DEFAULT 0
);

CREATE TABLE locations (
    id INTEGER PRIMARY KEY AUTOINCREMENT,
    latitude REAL DEFAULT 0.0,
    longitude REAL DEFAULT 0.0,
    accuracy REAL DEFAULT 0.0,
    timestamp INTEGER DEFAULT 0,
    chat_id INTEGER DEFAULT 0,
    from_id INTEGER DEFAULT 0,
    independent INTEGER DEFAULT 0
);
CREATE INDEX locations_index1 ON locations (from_id);
CREATE INDEX locations_index2 ON locations (timestamp);

CREATE TABLE devmsglabels (
    id INTEGER PRIMARY KEY AUTOINCREMENT,
    label TEXT,
    msg_id INTEGER DEFAULT 0
);
CREATE INDEX devmsglabels_index1 ON devmsglabels (label);
"#,
                )?;
                tx.commit()?;
                Ok(())
            })
            .await?;

            sql.set_raw_config_int(context, "dbversion", dbversion_before_update)
                .await?;
        } else {
            exists_before_update = true;
            dbversion_before_update = sql
                .get_raw_config_int(context, "dbversion")
                .await
                .unwrap_or_default();
        }

        // (1) update low-level database structure.
        // this should be done before updates that use high-level objects that
        // rely themselves on the low-level structure.
        // --------------------------------------------------------------------

        let mut dbversion = dbversion_before_update;
        let mut recalc_fingerprints = false;
        let mut update_icons = !exists_before_update;
        let mut disable_server_delete = false;

        if dbversion < 1 {
            info!(context, "[migration] v1");
            sql.execute(
                "CREATE TABLE leftgrps ( id INTEGER PRIMARY KEY, grpid TEXT DEFAULT '');",
                paramsv![],
            )
            .await?;
            sql.execute(
                "CREATE INDEX leftgrps_index1 ON leftgrps (grpid);",
                paramsv![],
            )
            .await?;
            sql.set_raw_config_int(context, "dbversion", 1).await?;
        }
        if dbversion < 2 {
            info!(context, "[migration] v2");
            sql.execute(
                "ALTER TABLE contacts ADD COLUMN authname TEXT DEFAULT '';",
                paramsv![],
            )
            .await?;
            sql.set_raw_config_int(context, "dbversion", 2).await?;
        }
        if dbversion < 7 {
            info!(context, "[migration] v7");
            sql.execute(
                "CREATE TABLE keypairs (\
                 id INTEGER PRIMARY KEY, \
                 addr TEXT DEFAULT '' COLLATE NOCASE, \
                 is_default INTEGER DEFAULT 0, \
                 private_key, \
                 public_key, \
                 created INTEGER DEFAULT 0);",
                paramsv![],
            )
            .await?;
            sql.set_raw_config_int(context, "dbversion", 7).await?;
        }
        if dbversion < 10 {
            info!(context, "[migration] v10");
            sql.execute(
                "CREATE TABLE acpeerstates (\
                 id INTEGER PRIMARY KEY, \
                 addr TEXT DEFAULT '' COLLATE NOCASE, \
                 last_seen INTEGER DEFAULT 0, \
                 last_seen_autocrypt INTEGER DEFAULT 0, \
                 public_key, \
                 prefer_encrypted INTEGER DEFAULT 0);",
                paramsv![],
            )
            .await?;
            sql.execute(
                "CREATE INDEX acpeerstates_index1 ON acpeerstates (addr);",
                paramsv![],
            )
            .await?;
            sql.set_raw_config_int(context, "dbversion", 10).await?;
        }
        if dbversion < 12 {
            info!(context, "[migration] v12");
            sql.execute(
                "CREATE TABLE msgs_mdns ( msg_id INTEGER,  contact_id INTEGER);",
                paramsv![],
            )
            .await?;
            sql.execute(
                "CREATE INDEX msgs_mdns_index1 ON msgs_mdns (msg_id);",
                paramsv![],
            )
            .await?;
            sql.set_raw_config_int(context, "dbversion", 12).await?;
        }
        if dbversion < 17 {
            info!(context, "[migration] v17");
            sql.execute(
                "ALTER TABLE chats ADD COLUMN archived INTEGER DEFAULT 0;",
                paramsv![],
            )
            .await?;
            sql.execute("CREATE INDEX chats_index2 ON chats (archived);", paramsv![])
                .await?;
            // 'starred' column is not used currently
            // (dropping is not easily doable and stop adding it will make reusing it complicated)
            sql.execute(
                "ALTER TABLE msgs ADD COLUMN starred INTEGER DEFAULT 0;",
                paramsv![],
            )
            .await?;
            sql.execute("CREATE INDEX msgs_index5 ON msgs (starred);", paramsv![])
                .await?;
            sql.set_raw_config_int(context, "dbversion", 17).await?;
        }
        if dbversion < 18 {
            info!(context, "[migration] v18");
            sql.execute(
                "ALTER TABLE acpeerstates ADD COLUMN gossip_timestamp INTEGER DEFAULT 0;",
                paramsv![],
            )
            .await?;
            sql.execute(
                "ALTER TABLE acpeerstates ADD COLUMN gossip_key;",
                paramsv![],
            )
            .await?;
            sql.set_raw_config_int(context, "dbversion", 18).await?;
        }
        if dbversion < 27 {
            info!(context, "[migration] v27");
            // chat.id=1 and chat.id=2 are the old deaddrops,
            // the current ones are defined by chats.blocked=2
            sql.execute("DELETE FROM msgs WHERE chat_id=1 OR chat_id=2;", paramsv![])
                .await?;
            sql.execute(
                "CREATE INDEX chats_contacts_index2 ON chats_contacts (contact_id);",
                paramsv![],
            )
            .await?;
            sql.execute(
                "ALTER TABLE msgs ADD COLUMN timestamp_sent INTEGER DEFAULT 0;",
                paramsv![],
            )
            .await?;
            sql.execute(
                "ALTER TABLE msgs ADD COLUMN timestamp_rcvd INTEGER DEFAULT 0;",
                paramsv![],
            )
            .await?;
            sql.set_raw_config_int(context, "dbversion", 27).await?;
        }
        if dbversion < 34 {
            info!(context, "[migration] v34");
            sql.execute(
                "ALTER TABLE msgs ADD COLUMN hidden INTEGER DEFAULT 0;",
                paramsv![],
            )
            .await?;
            sql.execute(
                "ALTER TABLE msgs_mdns ADD COLUMN timestamp_sent INTEGER DEFAULT 0;",
                paramsv![],
            )
            .await?;
            sql.execute(
                "ALTER TABLE acpeerstates ADD COLUMN public_key_fingerprint TEXT DEFAULT '';",
                paramsv![],
            )
            .await?;
            sql.execute(
                "ALTER TABLE acpeerstates ADD COLUMN gossip_key_fingerprint TEXT DEFAULT '';",
                paramsv![],
            )
            .await?;
            sql.execute(
                "CREATE INDEX acpeerstates_index3 ON acpeerstates (public_key_fingerprint);",
                paramsv![],
            )
            .await?;
            sql.execute(
                "CREATE INDEX acpeerstates_index4 ON acpeerstates (gossip_key_fingerprint);",
                paramsv![],
            )
            .await?;
            recalc_fingerprints = true;
            sql.set_raw_config_int(context, "dbversion", 34).await?;
        }
        if dbversion < 39 {
            info!(context, "[migration] v39");
            sql.execute(
                "CREATE TABLE tokens ( id INTEGER PRIMARY KEY, namespc INTEGER DEFAULT 0, foreign_id INTEGER DEFAULT 0, token TEXT DEFAULT '', timestamp INTEGER DEFAULT 0);",
                paramsv![]
            ).await?;
            sql.execute(
                "ALTER TABLE acpeerstates ADD COLUMN verified_key;",
                paramsv![],
            )
            .await?;
            sql.execute(
                "ALTER TABLE acpeerstates ADD COLUMN verified_key_fingerprint TEXT DEFAULT '';",
                paramsv![],
            )
            .await?;
            sql.execute(
                "CREATE INDEX acpeerstates_index5 ON acpeerstates (verified_key_fingerprint);",
                paramsv![],
            )
            .await?;
            sql.set_raw_config_int(context, "dbversion", 39).await?;
        }
        if dbversion < 40 {
            info!(context, "[migration] v40");
            sql.execute(
                "ALTER TABLE jobs ADD COLUMN thread INTEGER DEFAULT 0;",
                paramsv![],
            )
            .await?;
            sql.set_raw_config_int(context, "dbversion", 40).await?;
        }
        if dbversion < 44 {
            info!(context, "[migration] v44");
            sql.execute("ALTER TABLE msgs ADD COLUMN mime_headers TEXT;", paramsv![])
                .await?;
            sql.set_raw_config_int(context, "dbversion", 44).await?;
        }
        if dbversion < 46 {
            info!(context, "[migration] v46");
            sql.execute(
                "ALTER TABLE msgs ADD COLUMN mime_in_reply_to TEXT;",
                paramsv![],
            )
            .await?;
            sql.execute(
                "ALTER TABLE msgs ADD COLUMN mime_references TEXT;",
                paramsv![],
            )
            .await?;
            dbversion = 46;
            sql.set_raw_config_int(context, "dbversion", 46).await?;
        }
        if dbversion < 47 {
            info!(context, "[migration] v47");
            sql.execute(
                "ALTER TABLE jobs ADD COLUMN tries INTEGER DEFAULT 0;",
                paramsv![],
            )
            .await?;
            sql.set_raw_config_int(context, "dbversion", 47).await?;
        }
        if dbversion < 48 {
            info!(context, "[migration] v48");
            // NOTE: move_state is not used anymore
            sql.execute(
                "ALTER TABLE msgs ADD COLUMN move_state INTEGER DEFAULT 1;",
                paramsv![],
            )
            .await?;
            sql.set_raw_config_int(context, "dbversion", 48).await?;
        }
        if dbversion < 49 {
            info!(context, "[migration] v49");
            sql.execute(
                "ALTER TABLE chats ADD COLUMN gossiped_timestamp INTEGER DEFAULT 0;",
                paramsv![],
            )
            .await?;
            sql.set_raw_config_int(context, "dbversion", 49).await?;
        }
        if dbversion < 50 {
            info!(context, "[migration] v50");
            // installations <= 0.100.1 used DC_SHOW_EMAILS_ALL implicitly;
            // keep this default and use DC_SHOW_EMAILS_NO
            // only for new installations
            if exists_before_update {
                sql.set_raw_config_int(context, "show_emails", ShowEmails::All as i32)
                    .await?;
            }
            sql.set_raw_config_int(context, "dbversion", 50).await?;
        }
        if dbversion < 53 {
            info!(context, "[migration] v53");
            // the messages containing _only_ locations
            // are also added to the database as _hidden_.
            sql.execute(
                "CREATE TABLE locations ( id INTEGER PRIMARY KEY AUTOINCREMENT, latitude REAL DEFAULT 0.0, longitude REAL DEFAULT 0.0, accuracy REAL DEFAULT 0.0, timestamp INTEGER DEFAULT 0, chat_id INTEGER DEFAULT 0, from_id INTEGER DEFAULT 0);",
                paramsv![]
            ).await?;
            sql.execute(
                "CREATE INDEX locations_index1 ON locations (from_id);",
                paramsv![],
            )
            .await?;
            sql.execute(
                "CREATE INDEX locations_index2 ON locations (timestamp);",
                paramsv![],
            )
            .await?;
            sql.execute(
                "ALTER TABLE chats ADD COLUMN locations_send_begin INTEGER DEFAULT 0;",
                paramsv![],
            )
            .await?;
            sql.execute(
                "ALTER TABLE chats ADD COLUMN locations_send_until INTEGER DEFAULT 0;",
                paramsv![],
            )
            .await?;
            sql.execute(
                "ALTER TABLE chats ADD COLUMN locations_last_sent INTEGER DEFAULT 0;",
                paramsv![],
            )
            .await?;
            sql.execute(
                "CREATE INDEX chats_index3 ON chats (locations_send_until);",
                paramsv![],
            )
            .await?;
            sql.set_raw_config_int(context, "dbversion", 53).await?;
        }
        if dbversion < 54 {
            info!(context, "[migration] v54");
            sql.execute(
                "ALTER TABLE msgs ADD COLUMN location_id INTEGER DEFAULT 0;",
                paramsv![],
            )
            .await?;
            sql.execute(
                "CREATE INDEX msgs_index6 ON msgs (location_id);",
                paramsv![],
            )
            .await?;
            sql.set_raw_config_int(context, "dbversion", 54).await?;
        }
        if dbversion < 55 {
            info!(context, "[migration] v55");
            sql.execute(
                "ALTER TABLE locations ADD COLUMN independent INTEGER DEFAULT 0;",
                paramsv![],
            )
            .await?;
            sql.set_raw_config_int(context, "dbversion", 55).await?;
        }
        if dbversion < 59 {
            info!(context, "[migration] v59");
            // records in the devmsglabels are kept when the message is deleted.
            // so, msg_id may or may not exist.
            sql.execute(
                "CREATE TABLE devmsglabels (id INTEGER PRIMARY KEY AUTOINCREMENT, label TEXT, msg_id INTEGER DEFAULT 0);",
                paramsv![],
            ).await?;
            sql.execute(
                "CREATE INDEX devmsglabels_index1 ON devmsglabels (label);",
                paramsv![],
            )
            .await?;
            if exists_before_update && sql.get_raw_config_int(context, "bcc_self").await.is_none() {
                sql.set_raw_config_int(context, "bcc_self", 1).await?;
            }
            sql.set_raw_config_int(context, "dbversion", 59).await?;
        }
        if dbversion < 60 {
            info!(context, "[migration] v60");
            sql.execute(
                "ALTER TABLE chats ADD COLUMN created_timestamp INTEGER DEFAULT 0;",
                paramsv![],
            )
            .await?;
            sql.set_raw_config_int(context, "dbversion", 60).await?;
        }
        if dbversion < 61 {
            info!(context, "[migration] v61");
            sql.execute(
                "ALTER TABLE contacts ADD COLUMN selfavatar_sent INTEGER DEFAULT 0;",
                paramsv![],
            )
            .await?;
            update_icons = true;
            sql.set_raw_config_int(context, "dbversion", 61).await?;
        }
        if dbversion < 62 {
            info!(context, "[migration] v62");
            sql.execute(
                "ALTER TABLE chats ADD COLUMN muted_until INTEGER DEFAULT 0;",
                paramsv![],
            )
            .await?;
            sql.set_raw_config_int(context, "dbversion", 62).await?;
        }
        if dbversion < 63 {
            info!(context, "[migration] v63");
            sql.execute("UPDATE chats SET grpid='' WHERE type=100", paramsv![])
                .await?;
            sql.set_raw_config_int(context, "dbversion", 63).await?;
        }
        if dbversion < 64 {
            info!(context, "[migration] v64");
            sql.execute(
                "ALTER TABLE msgs ADD COLUMN error TEXT DEFAULT '';",
                paramsv![],
            )
            .await?;
            sql.set_raw_config_int(context, "dbversion", 64).await?;
        }
        if dbversion < 65 {
            info!(context, "[migration] v65");
            sql.execute(
                "ALTER TABLE chats ADD COLUMN ephemeral_timer INTEGER",
                paramsv![],
            )
            .await?;
            sql.execute(
                "ALTER TABLE msgs ADD COLUMN ephemeral_timer INTEGER DEFAULT 0",
                paramsv![],
            )
            .await?;
            sql.execute(
                "ALTER TABLE msgs ADD COLUMN ephemeral_timestamp INTEGER DEFAULT 0",
                paramsv![],
            )
            .await?;
            sql.set_raw_config_int(context, "dbversion", 65).await?;
        }
        if dbversion < 66 {
            info!(context, "[migration] v66");
            update_icons = true;
            sql.set_raw_config_int(context, "dbversion", 66).await?;
        }
        if dbversion < 67 {
            info!(context, "[migration] v67");
            for prefix in &["", "configured_"] {
                if let Some(server_flags) = sql
                    .get_raw_config_int(context, format!("{}server_flags", prefix))
                    .await
                {
                    let imap_socket_flags = server_flags & 0x700;
                    let key = format!("{}mail_security", prefix);
                    match imap_socket_flags {
                        0x100 => sql.set_raw_config_int(context, key, 2).await?, // STARTTLS
                        0x200 => sql.set_raw_config_int(context, key, 1).await?, // SSL/TLS
                        0x400 => sql.set_raw_config_int(context, key, 3).await?, // Plain
                        _ => sql.set_raw_config_int(context, key, 0).await?,
                    }
                    let smtp_socket_flags = server_flags & 0x70000;
                    let key = format!("{}send_security", prefix);
                    match smtp_socket_flags {
                        0x10000 => sql.set_raw_config_int(context, key, 2).await?, // STARTTLS
                        0x20000 => sql.set_raw_config_int(context, key, 1).await?, // SSL/TLS
                        0x40000 => sql.set_raw_config_int(context, key, 3).await?, // Plain
                        _ => sql.set_raw_config_int(context, key, 0).await?,
                    }
                }
            }
            sql.set_raw_config_int(context, "dbversion", 67).await?;
        }
        if dbversion < 68 {
            info!(context, "[migration] v68");
            // the index is used to speed up get_fresh_msg_cnt() (see comment there for more details) and marknoticed_chat()
            sql.execute(
                "CREATE INDEX IF NOT EXISTS msgs_index7 ON msgs (state, hidden, chat_id);",
                paramsv![],
            )
            .await?;
            sql.set_raw_config_int(context, "dbversion", 68).await?;
        }
        if dbversion < 69 {
            info!(context, "[migration] v69");
            sql.execute(
                "ALTER TABLE chats ADD COLUMN protected INTEGER DEFAULT 0;",
                paramsv![],
            )
            .await?;
            sql.execute(
                "UPDATE chats SET protected=1, type=120 WHERE type=130;", // 120=group, 130=old verified group
                paramsv![],
            )
            .await?;
            sql.set_raw_config_int(context, "dbversion", 69).await?;
        }
        if dbversion < 70 {
<<<<<<< HEAD
            use Config::*;
            info!(context, "[migration] v70");
            sql.execute(
                "CREATE TABLE imap_sync (folder TEXT PRIMARY KEY, uidvalidity INTEGER DEFAULT 0, uid_next INTEGER DEFAULT 0);",
                paramsv![],
            )
            .await?;
            for c in &[
                ConfiguredInboxFolder,
                ConfiguredSentboxFolder,
                ConfiguredMvboxFolder,
            ] {
                if let Some(folder) = context.get_config(*c).await {
                    let (uid_validity, last_seen_uid) =
                        imap::get_config_last_seen_uid(context, &folder).await;
                    if last_seen_uid > 0 {
                        imap::set_uid_next(context, &folder, last_seen_uid + 1).await?;
                        imap::set_uidvalidity(context, &folder, uid_validity).await?;
                    }
                }
            }
            if exists_before_update {
                disable_server_delete = true;
            }
=======
            info!(context, "[migration] v70");
            if let Some(addr) = context.get_config(Config::ConfiguredAddr).await {
                if let Ok(domain) = addr.parse::<EmailAddress>().map(|email| email.domain) {
                    context
                        .set_config(
                            Config::ConfiguredProvider,
                            get_provider_by_domain(&domain).map(|provider| provider.id),
                        )
                        .await?;
                } else {
                    warn!(context, "Can't parse configured address: {:?}", addr);
                }
            }

>>>>>>> f4c8ffca
            sql.set_raw_config_int(context, "dbversion", 70).await?;
        }

        // (2) updates that require high-level objects
        // (the structure is complete now and all objects are usable)
        // --------------------------------------------------------------------

        if recalc_fingerprints {
            info!(context, "[migration] recalc fingerprints");
            let addrs = sql
                .query_map(
                    "SELECT addr FROM acpeerstates;",
                    paramsv![],
                    |row| row.get::<_, String>(0),
                    |addrs| {
                        addrs
                            .collect::<std::result::Result<Vec<_>, _>>()
                            .map_err(Into::into)
                    },
                )
                .await?;
            for addr in &addrs {
                if let Some(ref mut peerstate) = Peerstate::from_addr(context, addr).await? {
                    peerstate.recalc_fingerprint();
                    peerstate.save_to_db(sql, false).await?;
                }
            }
        }
        if update_icons {
            update_saved_messages_icon(context).await?;
            update_device_icon(context).await?;
        }
        if disable_server_delete {
            // We now always watch all folders and delete messages there if delete_server is enabled.
            // So, for people who have delete_server enabled, disable it and add a hint to the devicechat:
            if context.get_config_delete_server_after().await.is_some() {
                let mut msg = Message::new(Viewtype::Text);
                msg.text = Some(
                    context
                        .stock_str(StockMessage::DeleteServerTurnedOff)
                        .await
                        .into(),
                );
                add_device_msg(context, None, Some(&mut msg)).await?;
                context.set_config(DeleteServerAfter, Some("0")).await?;
            }
        }
    }

    info!(context, "Opened {:?}.", dbfile.as_ref(),);

    Ok(())
}

/// Removes from the database locally deleted messages that also don't
/// have a server UID.
async fn prune_tombstones(context: &Context) -> Result<()> {
    context
        .sql
        .execute(
            "DELETE FROM msgs \
         WHERE (chat_id = ? OR hidden) \
         AND server_uid = 0",
            paramsv![DC_CHAT_ID_TRASH],
        )
        .await?;
    Ok(())
}

#[cfg(test)]
mod test {
    use super::*;

    #[test]
    fn test_maybe_add_file() {
        let mut files = Default::default();
        maybe_add_file(&mut files, "$BLOBDIR/hello");
        maybe_add_file(&mut files, "$BLOBDIR/world.txt");
        maybe_add_file(&mut files, "world2.txt");
        maybe_add_file(&mut files, "$BLOBDIR");

        assert!(files.contains("hello"));
        assert!(files.contains("world.txt"));
        assert!(!files.contains("world2.txt"));
        assert!(!files.contains("$BLOBDIR"));
    }

    #[test]
    fn test_is_file_in_use() {
        let mut files = Default::default();
        maybe_add_file(&mut files, "$BLOBDIR/hello");
        maybe_add_file(&mut files, "$BLOBDIR/world.txt");
        maybe_add_file(&mut files, "world2.txt");

        assert!(is_file_in_use(&files, None, "hello"));
        assert!(!is_file_in_use(&files, Some(".txt"), "hello"));
        assert!(is_file_in_use(&files, Some("-suffix"), "world.txt-suffix"));
    }
}<|MERGE_RESOLUTION|>--- conflicted
+++ resolved
@@ -13,11 +13,8 @@
 use crate::error::format_err;
 use crate::param::*;
 use crate::peerstate::*;
-<<<<<<< HEAD
+use crate::provider::get_provider_by_domain;
 use crate::{chat::add_device_msg, context::Context};
-=======
-use crate::provider::get_provider_by_domain;
->>>>>>> f4c8ffca
 use crate::{
     chat::{update_device_icon, update_saved_messages_icon},
     config::Config,
@@ -1405,9 +1402,25 @@
             sql.set_raw_config_int(context, "dbversion", 69).await?;
         }
         if dbversion < 70 {
-<<<<<<< HEAD
+            info!(context, "[migration] v70");
+            if let Some(addr) = context.get_config(Config::ConfiguredAddr).await {
+                if let Ok(domain) = addr.parse::<EmailAddress>().map(|email| email.domain) {
+                    context
+                        .set_config(
+                            Config::ConfiguredProvider,
+                            get_provider_by_domain(&domain).map(|provider| provider.id),
+                        )
+                        .await?;
+                } else {
+                    warn!(context, "Can't parse configured address: {:?}", addr);
+                }
+            }
+
+            sql.set_raw_config_int(context, "dbversion", 70).await?;
+        }
+        if dbversion < 71 {
             use Config::*;
-            info!(context, "[migration] v70");
+            info!(context, "[migration] v71");
             sql.execute(
                 "CREATE TABLE imap_sync (folder TEXT PRIMARY KEY, uidvalidity INTEGER DEFAULT 0, uid_next INTEGER DEFAULT 0);",
                 paramsv![],
@@ -1430,23 +1443,7 @@
             if exists_before_update {
                 disable_server_delete = true;
             }
-=======
-            info!(context, "[migration] v70");
-            if let Some(addr) = context.get_config(Config::ConfiguredAddr).await {
-                if let Ok(domain) = addr.parse::<EmailAddress>().map(|email| email.domain) {
-                    context
-                        .set_config(
-                            Config::ConfiguredProvider,
-                            get_provider_by_domain(&domain).map(|provider| provider.id),
-                        )
-                        .await?;
-                } else {
-                    warn!(context, "Can't parse configured address: {:?}", addr);
-                }
-            }
-
->>>>>>> f4c8ffca
-            sql.set_raw_config_int(context, "dbversion", 70).await?;
+            sql.set_raw_config_int(context, "dbversion", 71).await?;
         }
 
         // (2) updates that require high-level objects
