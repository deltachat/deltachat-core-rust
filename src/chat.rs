--- conflicted
+++ resolved
@@ -2216,14 +2216,6 @@
         }
     }
 
-<<<<<<< HEAD
-    // protect all messages containing a file against rtlo
-    if let Some(file_name) = msg.param.get(Param::File) {
-        msg.param.set(Param::File, strip_rtlo_characters(file_name));
-    }
-
-=======
->>>>>>> f0b8b7be
     if prepare_send_msg(context, chat_id, msg).await?.is_some() {
         context.emit_msgs_changed(msg.chat_id, msg.id);
 
