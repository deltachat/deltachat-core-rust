//! Transfer a backup to an other device.
//!
//! This module provides support for using n0's iroh tool to initiate transfer of a backup
//! to another device using a QR code.
//!
//! Using the iroh terminology there are two parties to this:
//!
//! - The *Provider*, which starts a server and listens for connections.
//! - The *Getter*, which connects to the server and retrieves the data.
//!
//! Iroh is designed around the idea of verifying hashes, the downloads are verified as
//! they are retrieved.  The entire transfer is initiated by requesting the data of a single
//! root hash.
//!
//! Both the provider and the getter are authenticated:
//!
//! - The provider is known by its *peer ID*.
//! - The provider needs an *authentication token* from the getter before it accepts a
//!   connection.
//!
//! Both these are transferred in the QR code offered to the getter.  This ensures that the
//! getter can not connect to an impersonated provider and the provider does not offer the
//! download to an impersonated getter.

use std::future::Future;
use std::net::Ipv4Addr;
use std::ops::Deref;
use std::path::{Path, PathBuf};
use std::pin::Pin;
use std::task::Poll;

use anyhow::{anyhow, bail, ensure, format_err, Context as _, Result};
use futures_lite::StreamExt;
use iroh::blobs::Collection;
use iroh::get::DataStream;
use iroh::progress::ProgressEmitter;
use iroh::protocol::AuthToken;
use iroh::provider::{DataSource, Event, Provider, Ticket};
use iroh::Hash;
use tokio::fs::{self, File};
use tokio::io::{self, AsyncWriteExt, BufWriter};
use tokio::sync::broadcast::error::RecvError;
use tokio::sync::{broadcast, Mutex};
use tokio::task::{JoinHandle, JoinSet};
use tokio_stream::wrappers::ReadDirStream;
use tokio_util::sync::CancellationToken;

use crate::blob::BlobDirContents;
use crate::chat::{add_device_msg, delete_and_reset_all_device_msgs};
use crate::context::{Context, OngoingGuard};
use crate::message::{Message, Viewtype};
use crate::qr::{self, Qr};
use crate::stock_str::backup_transfer_msg_body;
use crate::{e2ee, EventType};

use super::{export_database, DBFILE_BACKUP_NAME};

const MAX_CONCURRENT_DIALS: u8 = 16;

/// Provide or send a backup of this device.
///
/// This creates a backup of the current device and starts a service which offers another
/// device to download this backup.
///
/// This does not make a full backup on disk, only the SQLite database is created on disk,
/// the blobs in the blob directory are not copied.
///
/// This starts a task which acquires the global "ongoing" mutex.  If you need to stop the
/// task use the [`Context::stop_ongoing`] mechanism.
///
/// The task implements [`Future`] and awaiting it will complete once a transfer has been
/// either completed or aborted.
#[derive(Debug)]
pub struct BackupProvider {
    /// The supervisor task, run by [`BackupProvider::watch_provider`].
    handle: JoinHandle<Result<()>>,
    /// The ticket to retrieve the backup collection.
    ticket: Ticket,
    /// Guard to cancel the provider on drop.
    _drop_guard: tokio_util::sync::DropGuard,
}

impl BackupProvider {
    /// Prepares for sending a backup to a second device.
    ///
    /// Before calling this function all I/O must be stopped so that no changes to the blobs
    /// or database are happening, this is done by calling the [`Accounts::stop_io`] or
    /// [`Context::stop_io`] APIs first.
    ///
    /// This will acquire the global "ongoing process" mutex, which can be used to cancel
    /// the process.
    ///
    /// [`Accounts::stop_io`]: crate::accounts::Accounts::stop_io
    pub async fn prepare(context: &Context) -> Result<Self> {
        e2ee::ensure_secret_key_exists(context)
            .await
            .context("Private key not available, aborting backup export")?;

        // Acquire global "ongoing" mutex.
        let mut ongoing_guard = context.alloc_ongoing().await?;
        let paused_guard = context.scheduler.pause(context.clone()).await;
        let context_dir = context
            .get_blobdir()
            .parent()
            .ok_or_else(|| anyhow!("Context dir not found"))?;
        let dbfile = context_dir.join(DBFILE_BACKUP_NAME);
        if fs::metadata(&dbfile).await.is_ok() {
            fs::remove_file(&dbfile).await?;
            warn!(context, "Previous database export deleted");
        }
        let dbfile = TempPathGuard::new(dbfile);
        let (provider, ticket) = tokio::select! {
            biased;
            res = Self::prepare_inner(context, &dbfile) => {
                match res {
                    Ok(slf) => Ok(slf),
                    Err(err) => {
                        error!(context, "Failed to set up second device setup: {:#}", err);
                        Err(err)
                    },
                }
            },
            _ = &mut ongoing_guard => Err(format_err!("cancelled")),
        }?;
        let drop_token = CancellationToken::new();
        let handle = {
            let context = context.clone();
            let drop_token = drop_token.clone();
            tokio::spawn(async move {
                let res = Self::watch_provider(&context, provider, ongoing_guard, drop_token).await;

                // Explicit drop to move the guards into this future
                drop(paused_guard);
                drop(dbfile);
                res
            })
        };
        Ok(Self {
            handle,
            ticket,
            _drop_guard: drop_token.drop_guard(),
        })
    }

    /// Creates the provider task.
    ///
    /// Having this as a function makes it easier to cancel it when needed.
    async fn prepare_inner(context: &Context, dbfile: &Path) -> Result<(Provider, Ticket)> {
        // Generate the token up front: we also use it to encrypt the database.
        let token = AuthToken::generate();
        context.emit_event(SendProgress::Started.into());
        export_database(context, dbfile, token.to_string())
            .await
            .context("Database export failed")?;
        context.emit_event(SendProgress::DatabaseExported.into());

        // Now we can be sure IO is not running.
        let mut files = vec![DataSource::with_name(
            dbfile.to_owned(),
            format!("db/{DBFILE_BACKUP_NAME}"),
        )];
        let blobdir = BlobDirContents::new(context).await?;
        for blob in blobdir.iter() {
            let path = blob.to_abs_path();
            let name = format!("blob/{}", blob.as_file_name());
            files.push(DataSource::with_name(path, name));
        }

        // Start listening.
        let (db, hash) = iroh::provider::create_collection(files).await?;
        context.emit_event(SendProgress::CollectionCreated.into());
        let provider = Provider::builder(db)
            .bind_addr((Ipv4Addr::UNSPECIFIED, 0).into())
            .auth_token(token)
            .spawn()?;
        context.emit_event(SendProgress::ProviderListening.into());
        info!(context, "Waiting for remote to connect");
        let ticket = provider.ticket(hash)?;
        Ok((provider, ticket))
    }

    /// Supervises the iroh [`Provider`], terminating it when needed.
    ///
    /// This will watch the provider and terminate it when:
    ///
    /// - A transfer is completed, successful or unsuccessful.
    /// - An event could not be observed to protect against not knowing of a completed event.
    /// - The ongoing process is cancelled.
    ///
    /// The *cancel_token* is the handle for the ongoing process mutex, when this completes
    /// we must cancel this operation.
    async fn watch_provider(
        context: &Context,
        mut provider: Provider,
        mut cancel_token: OngoingGuard,
        drop_token: CancellationToken,
    ) -> Result<()> {
        let mut events = provider.subscribe();
        let mut total_size = 0;
        let mut current_size = 0;
        let res = loop {
            tokio::select! {
                biased;
                res = &mut provider => {
                    break res.context("BackupProvider failed");
                },
                maybe_event = events.recv() => {
                    match maybe_event {
                        Ok(event) => {
                            match event {
                                Event::ClientConnected { ..} => {
                                    context.emit_event(SendProgress::ClientConnected.into());
                                }
                                Event::RequestReceived { .. } => {
                                }
                                Event::TransferCollectionStarted { total_blobs_size, .. } => {
                                    total_size = total_blobs_size;
                                    context.emit_event(SendProgress::TransferInProgress {
                                        current_size,
                                        total_size,
                                    }.into());
                                }
                                Event::TransferBlobCompleted { size, .. } => {
                                    current_size += size;
                                    context.emit_event(SendProgress::TransferInProgress {
                                        current_size,
                                        total_size,
                                    }.into());
                                }
                                Event::TransferCollectionCompleted { .. } => {
                                    context.emit_event(SendProgress::TransferInProgress {
                                        current_size: total_size,
                                        total_size
                                    }.into());
                                    provider.shutdown();
                                }
                                Event::TransferAborted { .. } => {
                                    provider.shutdown();
                                    break Err(anyhow!("BackupProvider transfer aborted"));
                                }
                            }
                        }
                        Err(broadcast::error::RecvError::Closed) => {
                            // We should never see this, provider.join() should complete
                            // first.
                        }
                        Err(broadcast::error::RecvError::Lagged(_)) => {
                            // We really shouldn't be lagging, if we did we may have missed
                            // a completion event.
                            provider.shutdown();
                            break Err(anyhow!("Missed events from BackupProvider"));
                        }
                    }
                },
                _ = &mut cancel_token => {
                    provider.shutdown();
                    break Err(anyhow!("BackupProvider cancelled"));
                },
                _ = drop_token.cancelled() => {
                    provider.shutdown();
                    break Err(anyhow!("BackupProvider dropped"));
                }
            }
        };
        match &res {
            Ok(_) => {
                context.emit_event(SendProgress::Completed.into());
                let mut msg = Message::new(Viewtype::Text);
                msg.text = backup_transfer_msg_body(context).await;
                add_device_msg(context, None, Some(&mut msg)).await?;
            }
            Err(err) => {
                error!(context, "Backup transfer failure: {err:#}");
                context.emit_event(SendProgress::Failed.into())
            }
        }
        res
    }

    /// Returns a QR code that allows fetching this backup.
    ///
    /// This QR code can be passed to [`get_backup`] on a (different) device.
    pub fn qr(&self) -> Qr {
        Qr::Backup {
            ticket: self.ticket.clone(),
        }
    }
}

impl Future for BackupProvider {
    type Output = Result<()>;

    fn poll(mut self: Pin<&mut Self>, cx: &mut std::task::Context<'_>) -> Poll<Self::Output> {
        Pin::new(&mut self.handle).poll(cx)?
    }
}

/// A guard which will remove the path when dropped.
///
/// It implements [`Deref`] it it can be used as a `&Path`.
#[derive(Debug)]
struct TempPathGuard {
    path: PathBuf,
}

impl TempPathGuard {
    fn new(path: PathBuf) -> Self {
        Self { path }
    }
}

impl Drop for TempPathGuard {
    fn drop(&mut self) {
        let path = self.path.clone();
        tokio::spawn(async move {
            fs::remove_file(&path).await.ok();
        });
    }
}

impl Deref for TempPathGuard {
    type Target = Path;

    fn deref(&self) -> &Self::Target {
        &self.path
    }
}

/// Create [`EventType::ImexProgress`] events using readable names.
///
/// Plus you get warnings if you don't use all variants.
#[derive(Debug)]
enum SendProgress {
    Failed,
    Started,
    DatabaseExported,
    CollectionCreated,
    ProviderListening,
    ClientConnected,
    TransferInProgress { current_size: u64, total_size: u64 },
    Completed,
}

impl From<SendProgress> for EventType {
    fn from(source: SendProgress) -> Self {
        use SendProgress::*;
        let num: u16 = match source {
            Failed => 0,
            Started => 100,
            DatabaseExported => 300,
            CollectionCreated => 350,
            ProviderListening => 400,
            ClientConnected => 450,
            TransferInProgress {
                current_size,
                total_size,
            } => {
                // the range is 450..=950
                450 + ((current_size as f64 / total_size as f64) * 500.).floor() as u16
            }
            Completed => 1000,
        };
        Self::ImexProgress(num.into())
    }
}

/// Contacts a backup provider and receives the backup from it.
///
/// This uses a QR code to contact another instance of deltachat which is providing a backup
/// using the [`BackupProvider`].  Once connected it will authenticate using the secrets in
/// the QR code and retrieve the backup.
///
/// This is a long running operation which will only when completed.
///
/// Using [`Qr`] as argument is a bit odd as it only accepts one specific variant of it.  It
/// does avoid having [`iroh::provider::Ticket`] in the primary API however, without
/// having to revert to untyped bytes.
pub async fn get_backup(context: &Context, qr: Qr) -> Result<()> {
    ensure!(
        matches!(qr, Qr::Backup { .. }),
        "QR code for backup must be of type DCBACKUP"
    );
    ensure!(
        !context.is_configured().await?,
        "Cannot import backups to accounts in use."
    );
    // Acquire global "ongoing" mutex.
<<<<<<< HEAD
    let mut cancel_token = context.alloc_ongoing().await?;
    tokio::select! {
=======
    let cancel_token = context.alloc_ongoing().await?;
    let _guard = context.scheduler.pause(context.clone()).await;
    info!(
        context,
        "Running get_backup for {}",
        qr::format_backup(&qr)?
    );
    let res = tokio::select! {
>>>>>>> 37487940
        biased;
        res = get_backup_inner(context, qr) => res,
        _ = &mut cancel_token => Err(format_err!("cancelled")),
    }
}

async fn get_backup_inner(context: &Context, qr: Qr) -> Result<()> {
    let ticket = match qr {
        Qr::Backup { ticket } => ticket,
        _ => bail!("QR code for backup must be of type DCBACKUP"),
    };

    match transfer_from_provider(context, &ticket).await {
        Ok(()) => {
            context.sql.run_migrations(context).await?;
            delete_and_reset_all_device_msgs(context).await?;
            context.emit_event(ReceiveProgress::Completed.into());
            Ok(())
        }
        Err(err) => {
            // Clean up any blobs we already wrote.
            let readdir = fs::read_dir(context.get_blobdir()).await?;
            let mut readdir = ReadDirStream::new(readdir);
            while let Some(dirent) = readdir.next().await {
                if let Ok(dirent) = dirent {
                    fs::remove_file(dirent.path()).await.ok();
                }
            }
            context.emit_event(ReceiveProgress::Failed.into());
            Err(err)
        }
    }
}

async fn transfer_from_provider(context: &Context, ticket: &Ticket) -> Result<()> {
    let progress = ProgressEmitter::new(0, ReceiveProgress::max_blob_progress());
    spawn_progress_proxy(context.clone(), progress.subscribe());
    let on_connected = || {
        context.emit_event(ReceiveProgress::Connected.into());
        async { Ok(()) }
    };
    let on_collection = |collection: &Collection| {
        context.emit_event(ReceiveProgress::CollectionReceived.into());
        progress.set_total(collection.total_blobs_size());
        async { Ok(()) }
    };
    let jobs = Mutex::new(JoinSet::default());
    let on_blob =
        |hash, reader, name| on_blob(context, &progress, &jobs, ticket, hash, reader, name);

    // Perform the transfer.
    let keylog = false; // Do not enable rustls SSLKEYLOGFILE env var functionality
    let stats = iroh::get::run_ticket(
        ticket,
        keylog,
        MAX_CONCURRENT_DIALS,
        on_connected,
        on_collection,
        on_blob,
    )
    .await?;

    let mut jobs = jobs.lock().await;
    while let Some(job) = jobs.join_next().await {
        job.context("job failed")?;
    }
    drop(progress);
    info!(
        context,
        "Backup transfer finished, transfer rate was {} Mbps.",
        stats.mbits()
    );
    Ok(())
}

/// Get callback when a blob is received from the provider.
///
/// This writes the blobs to the blobdir.  If the blob is the database it will import it to
/// the database of the current [`Context`].
async fn on_blob(
    context: &Context,
    progress: &ProgressEmitter,
    jobs: &Mutex<JoinSet<()>>,
    ticket: &Ticket,
    _hash: Hash,
    mut reader: DataStream,
    name: String,
) -> Result<DataStream> {
    ensure!(!name.is_empty(), "Received a nameless blob");
    let path = if name.starts_with("db/") {
        let context_dir = context
            .get_blobdir()
            .parent()
            .ok_or_else(|| anyhow!("Context dir not found"))?;
        let dbfile = context_dir.join(DBFILE_BACKUP_NAME);
        if fs::metadata(&dbfile).await.is_ok() {
            fs::remove_file(&dbfile).await?;
            warn!(context, "Previous database export deleted");
        }
        dbfile
    } else {
        ensure!(name.starts_with("blob/"), "malformatted blob name");
        let blobname = name.rsplit('/').next().context("malformatted blob name")?;
        context.get_blobdir().join(blobname)
    };

    let mut wrapped_reader = progress.wrap_async_read(&mut reader);
    let file = File::create(&path).await?;
    let mut file = BufWriter::with_capacity(128 * 1024, file);
    io::copy(&mut wrapped_reader, &mut file).await?;
    file.flush().await?;

    if name.starts_with("db/") {
        let context = context.clone();
        let token = ticket.token().to_string();
        jobs.lock().await.spawn(async move {
            if let Err(err) = context.sql.import(&path, token).await {
                error!(context, "cannot import database: {:#?}", err);
            }
            if let Err(err) = fs::remove_file(&path).await {
                error!(
                    context,
                    "failed to delete database import file '{}': {:#?}",
                    path.display(),
                    err,
                );
            }
        });
    }
    Ok(reader)
}

/// Spawns a task proxying progress events.
///
/// This spawns a tokio task which receives events from the [`ProgressEmitter`] and sends
/// them to the context.  The task finishes when the emitter is dropped.
///
/// This could be done directly in the emitter by making it less generic.
fn spawn_progress_proxy(context: Context, mut rx: broadcast::Receiver<u16>) {
    tokio::spawn(async move {
        loop {
            match rx.recv().await {
                Ok(step) => context.emit_event(ReceiveProgress::BlobProgress(step).into()),
                Err(RecvError::Closed) => break,
                Err(RecvError::Lagged(_)) => continue,
            }
        }
    });
}

/// Create [`EventType::ImexProgress`] events using readable names.
///
/// Plus you get warnings if you don't use all variants.
#[derive(Debug)]
enum ReceiveProgress {
    Connected,
    CollectionReceived,
    /// A value between 0 and 85 interpreted as a percentage.
    ///
    /// Other values are already used by the other variants of this enum.
    BlobProgress(u16),
    Completed,
    Failed,
}

impl ReceiveProgress {
    /// The maximum value for [`ReceiveProgress::BlobProgress`].
    ///
    /// This only exists to keep this magic value local in this type.
    fn max_blob_progress() -> u16 {
        85
    }
}

impl From<ReceiveProgress> for EventType {
    fn from(source: ReceiveProgress) -> Self {
        let val = match source {
            ReceiveProgress::Connected => 50,
            ReceiveProgress::CollectionReceived => 100,
            ReceiveProgress::BlobProgress(val) => 100 + 10 * val,
            ReceiveProgress::Completed => 1000,
            ReceiveProgress::Failed => 0,
        };
        EventType::ImexProgress(val.into())
    }
}

#[cfg(test)]
mod tests {
    use std::time::Duration;

    use crate::chat::{get_chat_msgs, send_msg, ChatItem};
    use crate::message::{Message, Viewtype};
    use crate::test_utils::TestContextManager;

    use super::*;

    #[tokio::test(flavor = "multi_thread", worker_threads = 2)]
    async fn test_send_receive() {
        let mut tcm = TestContextManager::new();

        // Create first device.
        let ctx0 = tcm.alice().await;

        // Write a message in the self chat
        let self_chat = ctx0.get_self_chat().await;
        let mut msg = Message::new(Viewtype::Text);
        msg.set_text("hi there".to_string());
        send_msg(&ctx0, self_chat.id, &mut msg).await.unwrap();

        // Send an attachment in the self chat
        let file = ctx0.get_blobdir().join("hello.txt");
        fs::write(&file, "i am attachment").await.unwrap();
        let mut msg = Message::new(Viewtype::File);
        msg.set_file(file.to_str().unwrap(), Some("text/plain"));
        send_msg(&ctx0, self_chat.id, &mut msg).await.unwrap();

        // Prepare to transfer backup.
        let provider = BackupProvider::prepare(&ctx0).await.unwrap();

        // Set up second device.
        let ctx1 = tcm.unconfigured().await;
        get_backup(&ctx1, provider.qr()).await.unwrap();

        // Make sure the provider finishes without an error.
        tokio::time::timeout(Duration::from_secs(30), provider)
            .await
            .expect("timed out")
            .expect("error in provider");

        // Check that we have the self message.
        let self_chat = ctx1.get_self_chat().await;
        let msgs = get_chat_msgs(&ctx1, self_chat.id).await.unwrap();
        assert_eq!(msgs.len(), 2);
        let msgid = match msgs.get(0).unwrap() {
            ChatItem::Message { msg_id } => msg_id,
            _ => panic!("wrong chat item"),
        };
        let msg = Message::load_from_db(&ctx1, *msgid).await.unwrap();
        let text = msg.get_text();
        assert_eq!(text, "hi there");
        let msgid = match msgs.get(1).unwrap() {
            ChatItem::Message { msg_id } => msg_id,
            _ => panic!("wrong chat item"),
        };
        let msg = Message::load_from_db(&ctx1, *msgid).await.unwrap();

        let path = msg.get_file(&ctx1).unwrap();
        assert_eq!(path.with_file_name("hello.txt"), path);
        let text = fs::read_to_string(&path).await.unwrap();
        assert_eq!(text, "i am attachment");

        // Check that both received the ImexProgress events.
        ctx0.evtracker
            .get_matching(|ev| matches!(ev, EventType::ImexProgress(1000)))
            .await;
        ctx1.evtracker
            .get_matching(|ev| matches!(ev, EventType::ImexProgress(1000)))
            .await;
    }

    #[test]
    fn test_send_progress() {
        let cases = [
            ((0, 100), 450),
            ((10, 100), 500),
            ((50, 100), 700),
            ((100, 100), 950),
        ];

        for ((current_size, total_size), progress) in cases {
            let out = EventType::from(SendProgress::TransferInProgress {
                current_size,
                total_size,
            });
            assert_eq!(out, EventType::ImexProgress(progress));
        }
    }

    #[tokio::test(flavor = "multi_thread", worker_threads = 2)]
    async fn test_drop_provider() {
        let mut tcm = TestContextManager::new();
        let ctx = tcm.alice().await;

        let provider = BackupProvider::prepare(&ctx).await.unwrap();
        drop(provider);
        ctx.evtracker
            .get_matching(|ev| matches!(ev, EventType::ImexProgress(0)))
            .await;
    }
}<|MERGE_RESOLUTION|>--- conflicted
+++ resolved
@@ -385,19 +385,14 @@
         "Cannot import backups to accounts in use."
     );
     // Acquire global "ongoing" mutex.
-<<<<<<< HEAD
     let mut cancel_token = context.alloc_ongoing().await?;
-    tokio::select! {
-=======
-    let cancel_token = context.alloc_ongoing().await?;
     let _guard = context.scheduler.pause(context.clone()).await;
     info!(
         context,
         "Running get_backup for {}",
         qr::format_backup(&qr)?
     );
-    let res = tokio::select! {
->>>>>>> 37487940
+    tokio::select! {
         biased;
         res = get_backup_inner(context, qr) => res,
         _ = &mut cancel_token => Err(format_err!("cancelled")),
