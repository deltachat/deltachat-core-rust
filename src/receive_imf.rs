--- conflicted
+++ resolved
@@ -1847,42 +1847,9 @@
         }
     }
 
-<<<<<<< HEAD
-    // Recreate the member list.
-    if recreate_member_list {
-        // Only delete old contacts if the sender is not a classical MUA user:
-        // Classical MUA users usually don't intend to remove users from an email
-        // thread, so if they removed a recipient then it was probably by accident.
-        if mime_parser.has_chat_version() {
-            context
-                .sql
-                .execute("DELETE FROM chats_contacts WHERE chat_id=?;", (chat_id,))
-                .await?;
-        }
-
-        let mut members_to_add = HashSet::new();
-        members_to_add.extend(to_ids);
-        members_to_add.insert(ContactId::SELF);
-
-=======
-    if mime_parser.get_header(HeaderDef::ChatVerified).is_some() {
-        if let Err(err) = check_verified_properties(context, mime_parser, from_id, to_ids).await {
-            warn!(context, "Verification problem: {err:#}.");
-            let s = format!("{err}. See 'Info' for more details");
-            mime_parser.repl_msg_by_error(&s);
-        }
-
-        if !chat.is_protected() {
-            chat_id
-                .inner_set_protection(context, ProtectionStatus::Protected)
-                .await?;
-        }
-    }
-
     if allow_member_list_changes {
         let mut new_members = HashSet::from_iter(to_ids.iter().copied());
         new_members.insert(ContactId::SELF);
->>>>>>> 53230b6e
         if !from_id.is_special() {
             new_members.insert(from_id);
         }
