#ifndef __DELTACHAT_H__
#define __DELTACHAT_H__
#ifdef __cplusplus
extern "C" {
#endif


#ifndef PY_CFFI
#include <stdint.h>
#include <time.h>
#endif


typedef struct _dc_context  dc_context_t;
typedef struct _dc_accounts dc_accounts_t;
typedef struct _dc_array    dc_array_t;
typedef struct _dc_chatlist dc_chatlist_t;
typedef struct _dc_chat     dc_chat_t;
typedef struct _dc_msg      dc_msg_t;
typedef struct _dc_contact  dc_contact_t;
typedef struct _dc_lot      dc_lot_t;
typedef struct _dc_provider dc_provider_t;
typedef struct _dc_event    dc_event_t;
typedef struct _dc_event_emitter dc_event_emitter_t;
typedef struct _dc_accounts_event_emitter dc_accounts_event_emitter_t;


/**
 * @mainpage Getting started
 *
 * This document describes how to handle the Delta Chat core library.
 * For general information about Delta Chat itself,
 * see <https://delta.chat> and <https://github.com/deltachat>.
 *
 * Let's start.
 *
 * First of all, you have to **create a context object**
 * bound to a database.
 * The database is a normal SQLite file with a "blob directory" beside it.
 * This will create "example.db" database and "example.db-blobs"
 * directory if they don't exist already:
 *
 * ~~~
 * dc_context_t* context = dc_context_new(NULL, "example.db", NULL);
 * ~~~
 *
 * After that, make sure you can **receive events from the context**.
 * For that purpose, create an event emitter you can ask for events.
 * If there is no event, the emitter will wait until there is one,
 * so, in many situations, you will do this in a thread:
 *
 * ~~~
 * void* event_handler(void* context)
 * {
 *     dc_event_emitter_t* emitter = dc_get_event_emitter(context);
 *     dc_event_t* event;
 *     while ((event = dc_get_next_event(emitter)) != NULL) {
 *         // use the event as needed, e.g. dc_event_get_id() returns the type.
 *         // once you're done, unref the event to avoid memory leakage:
 *         dc_event_unref(event);
 *     }
 *     dc_event_emitter_unref(emitter);
 * }
 *
 * static pthread_t event_thread;
 * pthread_create(&event_thread, NULL, event_handler, context);
 * ~~~
 *
 * The example above uses "pthreads",
 * however, you can also use anything else for thread handling.
 * All deltachat-core functions, unless stated otherwise, are thread-safe.
 *
 * Now you can **configure the context:**
 *
 * ~~~
 * // use some real test credentials here
 * dc_set_config(context, "addr", "alice@example.org");
 * dc_set_config(context, "mail_pw", "***");
 * dc_configure(context);
 * ~~~
 *
 * dc_configure() returns immediately.
 * The configuration itself runs in the background and may take a while.
 * Once done, the #DC_EVENT_CONFIGURE_PROGRESS reports success
 * to the event_handler() you've defined above.
 *
 * The configuration result is saved in the database.
 * On subsequent starts it is not needed to call dc_configure()
 * (you can check this using dc_is_configured()).
 *
 * On a successfully configured context,
 * you can finally **connect to the servers:**
 *
 * ~~~
 * dc_start_io(context);
 * ~~~
 *
 * Now you can **send the first message:**
 *
 * ~~~
 * // use a real testing address here
 * uint32_t contact_id = dc_create_contact(context, NULL, "bob@example.org");
 * uint32_t chat_id    = dc_create_chat_by_contact_id(context, contact_id);
 *
 * dc_send_text_msg(context, chat_id, "Hi, here is my first message!");
 * ~~~
 *
 * dc_send_text_msg() returns immediately;
 * the sending itself is done in the background.
 * If you check the testing address (bob),
 * you should receive a normal email.
 * Answer this email in any email program with "Got it!",
 * and the IO you started above will **receive the message**.
 *
 * You can then **list all messages** of a chat as follows:
 *
 * ~~~
 * dc_array_t* msglist = dc_get_chat_msgs(context, chat_id, 0, 0);
 * for (int i = 0; i < dc_array_get_cnt(msglist); i++)
 * {
 *     uint32_t  msg_id = dc_array_get_id(msglist, i);
 *     dc_msg_t* msg    = dc_get_msg(context, msg_id);
 *     char*     text   = dc_msg_get_text(msg);
 *
 *     printf("Message %i: %s\n", i+1, text);
 *
 *     dc_str_unref(text);
 *     dc_msg_unref(msg);
 * }
 * dc_array_unref(msglist);
 * ~~~
 *
 * This will output the following two lines:
 *
 * ~~~
 * Message 1: Hi, here is my first message!
 * Message 2: Got it!
 * ~~~
 *
 *
 * ## Class reference
 *
 * For a class reference, see the "Classes" link atop.
 *
 *
 * ## Further hints
 *
 * Here are some additional, unsorted hints that may be useful.
 *
 * - For `get`-functions, you have to unref the return value in some way.
 *
 * - Strings in function arguments or return values are usually UTF-8 encoded.
 *
 * - The issue-tracker for the core library is here:
 *   <https://github.com/deltachat/deltachat-core-rust/issues>
 *
 * If you need further assistance,
 * please do not hesitate to contact us
 * through the channels shown at https://delta.chat/en/contribute
 *
 * Please keep in mind, that your derived work
 * must respect the Mozilla Public License 2.0 of libdeltachat
 * and the respective licenses of the libraries libdeltachat links with.
 *
 * See you.
 */


/**
 * @class dc_context_t
 *
 * An object representing a single account.
 *
 * Each account is linked to an IMAP/SMTP account and uses a separate
 * SQLite database for offline functionality and for account-related
 * settings.
 */

// create/open/config/information

/**
 * Create a new context object.  After creation it is usually
 * opened, connected and mails are fetched.
 *
 * @memberof dc_context_t
 * @param os_name is only for decorative use.
 *     You can give the name of the app, the operating system,
 *     the used environment and/or the version here.
 * @param dbfile The file to use to store the database,
 *     something like `~/file` won't work, use absolute paths.
 * @param blobdir Deprecated, pass NULL or an empty string here.
 * @return A context object with some public members.
 *     The object must be passed to the other context functions
 *     and must be freed using dc_context_unref() after usage.
 *
 * If you want to use multiple context objects at the same time,
 * this can be managed using dc_accounts_t.
 */
dc_context_t*   dc_context_new               (const char* os_name, const char* dbfile, const char* blobdir);


/**
 * Free a context object.
 *
 * You have to call this function
 * also for accounts returned by dc_accounts_get_account() or dc_accounts_get_selected_account().
 *
 * @memberof dc_context_t
 * @param context The context object as created by dc_context_new(),
 *     dc_accounts_get_account() or dc_accounts_get_selected_account().
 *     If NULL is given, nothing is done.
 */
void            dc_context_unref             (dc_context_t* context);


/**
 * Get the ID of a context object.
 * Each context has an ID assigned.
 * If the context was created through the dc_accounts_t account manager,
 * the ID is unique, no other context handled by the account manager will have the same ID.
 * If the context was created by dc_context_new(), a random ID is assigned.
 *
 * @memberof dc_context_t
 * @param context The context object as created e.g. by dc_accounts_get_account() or dc_context_new().
 * @return The context-id.
 */
uint32_t        dc_get_id                    (dc_context_t* context);


/**
 * Create the event emitter that is used to receive events.
 * The library will emit various @ref DC_EVENT events, such as "new message", "message read" etc.
 * To get these events, you have to create an event emitter using this function
 * and call dc_get_next_event() on the emitter.
 *
 * @memberof dc_context_t
 * @param context The context object as created by dc_context_new().
 * @return Returns the event emitter, NULL on errors.
 *     Must be freed using dc_event_emitter_unref() after usage.
 *
 * Note: Use only one event emitter per context.
 * Having more than one event emitter running at the same time on the same context
 * will result in events being randomly delivered to one of the emitters.
 */
dc_event_emitter_t* dc_get_event_emitter(dc_context_t* context);


/**
 * Get the blob directory.
 *
 * @memberof dc_context_t
 * @param context The context object.
 * @return Blob directory associated with the context object, empty string if unset or on errors. NULL is never returned.
 *     The returned string must be released using dc_str_unref().
 */
char*           dc_get_blobdir               (const dc_context_t* context);


/**
 * Configure the context.  The configuration is handled by key=value pairs as:
 *
 * - `addr`         = address to display (always needed)
 * - `mail_server`  = IMAP-server, guessed if left out
 * - `mail_user`    = IMAP-username, guessed if left out
 * - `mail_pw`      = IMAP-password (always needed)
 * - `mail_port`    = IMAP-port, guessed if left out
 * - `mail_security`= IMAP-socket, one of @ref DC_SOCKET, defaults to #DC_SOCKET_AUTO
 * - `send_server`  = SMTP-server, guessed if left out
 * - `send_user`    = SMTP-user, guessed if left out
 * - `send_pw`      = SMTP-password, guessed if left out
 * - `send_port`    = SMTP-port, guessed if left out
 * - `send_security`= SMTP-socket, one of @ref DC_SOCKET, defaults to #DC_SOCKET_AUTO
 * - `server_flags` = IMAP-/SMTP-flags as a combination of @ref DC_LP flags, guessed if left out
 * - `imap_certificate_checks` = how to check IMAP certificates, one of the @ref DC_CERTCK flags, defaults to #DC_CERTCK_AUTO (0)
 * - `smtp_certificate_checks` = how to check SMTP certificates, one of the @ref DC_CERTCK flags, defaults to #DC_CERTCK_AUTO (0)
 * - `displayname`  = Own name to use when sending messages.  MUAs are allowed to spread this way e.g. using CC, defaults to empty
 * - `selfstatus`   = Own status to display e.g. in email footers, defaults to a standard text defined by #DC_STR_STATUSLINE
 * - `selfavatar`   = File containing avatar. Will immediately be copied to the 
 *                    `blobdir`; the original image will not be needed anymore.
 *                    NULL to remove the avatar.
 *                    As for `displayname` and `selfstatus`, also the avatar is sent to the recipients.
 *                    To save traffic, however, the avatar is attached only as needed
 *                    and also recoded to a reasonable size.
 * - `e2ee_enabled` = 0=no end-to-end-encryption, 1=prefer end-to-end-encryption (default)
 * - `mdns_enabled` = 0=do not send or request read receipts,
 *                    1=send and request read receipts (default)
 * - `bcc_self`     = 0=do not send a copy of outgoing messages to self (default),
 *                    1=send a copy of outgoing messages to self.
 *                    Sending messages to self is needed for a proper multi-account setup,
 *                    however, on the other hand, may lead to unwanted notifications in non-delta clients.
 * - `inbox_watch`  = 1=watch `INBOX`-folder for changes (default),
 *                    0=do not watch the `INBOX`-folder,
 *                    changes require restarting IO by calling dc_stop_io() and then dc_start_io().
 * - `sentbox_watch`= 1=watch `Sent`-folder for changes (default),
 *                    0=do not watch the `Sent`-folder,
 *                    changes require restarting IO by calling dc_stop_io() and then dc_start_io().
 * - `mvbox_watch`  = 1=watch `DeltaChat`-folder for changes (default),
 *                    0=do not watch the `DeltaChat`-folder,
 *                    changes require restarting IO by calling dc_stop_io() and then dc_start_io().
 * - `mvbox_move`   = 1=heuristically detect chat-messages
 *                    and move them to the `DeltaChat`-folder,
 *                    0=do not move chat-messages
 * - `show_emails`  = DC_SHOW_EMAILS_OFF (0)=
 *                    show direct replies to chats only (default),
 *                    DC_SHOW_EMAILS_ACCEPTED_CONTACTS (1)=
 *                    also show all mails of confirmed contacts,
 *                    DC_SHOW_EMAILS_ALL (2)=
 *                    also show mails of unconfirmed contacts in the deaddrop.
 * - `key_gen_type` = DC_KEY_GEN_DEFAULT (0)=
 *                    generate recommended key type (default),
 *                    DC_KEY_GEN_RSA2048 (1)=
 *                    generate RSA 2048 keypair
 *                    DC_KEY_GEN_ED25519 (2)=
 *                    generate Ed25519 keypair
 * - `save_mime_headers` = 1=save mime headers
 *                    and make dc_get_mime_headers() work for subsequent calls,
 *                    0=do not save mime headers (default)
 * - `delete_device_after` = 0=do not delete messages from device automatically (default),
 *                    >=1=seconds, after which messages are deleted automatically from the device.
 *                    Messages in the "saved messages" chat (see dc_chat_is_self_talk()) are skipped.
 *                    Messages are deleted whether they were seen or not, the UI should clearly point that out.
 *                    See also dc_estimate_deletion_cnt().
 * - `delete_server_after` = 0=do not delete messages from server automatically (default),
 *                    1=delete messages directly after receiving from server, mvbox is skipped.
 *                    >1=seconds, after which messages are deleted automatically from the server, mvbox is used as defined.
 *                    "Saved messages" are deleted from the server as well as
 *                    emails matching the `show_emails` settings above, the UI should clearly point that out.
 *                    See also dc_estimate_deletion_cnt().
 * - `media_quality` = DC_MEDIA_QUALITY_BALANCED (0) =
 *                    good outgoing images/videos/voice quality at reasonable sizes (default)
 *                    DC_MEDIA_QUALITY_WORSE (1)
 *                    allow worse images/videos/voice quality to gain smaller sizes,
 *                    suitable for providers or areas known to have a bad connection.
 *                    The library uses the `media_quality` setting to use different defaults
 *                    for recoding images sent with type #DC_MSG_IMAGE.
 *                    If needed, recoding other file types is up to the UI.
 * - `webrtc_instance` = webrtc instance to use for videochats in the form
 *                    `[basicwebrtc:|jitsi:]https://example.com/subdir#roomname=$ROOM`
 *                    if the url is prefixed by `basicwebrtc`, the server is assumed to be of the type
 *                    https://github.com/cracker0dks/basicwebrtc which some UIs have native support for.
 *                    The type `jitsi:` may be handled by external apps.
 *                    If no type is prefixed, the videochat is handled completely in a browser.
 * - `bot`          = Set to "1" if this is a bot. E.g. prevents adding the "Device messages" and "Saved messages" chats.
 * - `fetch_existing_msgs` = 1=fetch most recent existing messages on configure (default),
 *                    0=do not fetch existing messages on configure.
 *                    In both cases, existing recipients are added to the contact database.
 *
 * If you want to retrieve a value, use dc_get_config().
 *
 * @memberof dc_context_t
 * @param context The context object.
 * @param key The option to change, see above.
 * @param value The value to save for "key"
 * @return 0=failure, 1=success
 */
int             dc_set_config                (dc_context_t* context, const char* key, const char* value);


/**
 * Get a configuration option.
 * The configuration option is set by dc_set_config() or by the library itself.
 *
 * Beside the options shown at dc_set_config(),
 * this function can be used to query some global system values:
 *
 * - `sys.version`  = get the version string e.g. as `1.2.3` or as `1.2.3special4`
 * - `sys.msgsize_max_recommended` = maximal recommended attachment size in bytes.
 *                    All possible overheads are already subtracted and this value can be used e.g. for direct comparison
 *                    with the size of a file the user wants to attach. If an attachment is larger than this value,
 *                    an error (no warning as it should be shown to the user) is logged but the attachment is sent anyway.
 * - `sys.config_keys` = get a space-separated list of all config-keys available.
 *                    The config-keys are the keys that can be passed to the parameter `key` of this function.
 *
 * @memberof dc_context_t
 * @param context The context object. For querying system values, this can be NULL.
 * @param key The key to query.
 * @return Returns current value of "key", if "key" is unset, the default
 *     value is returned.  The returned value must be released using dc_str_unref(), NULL is never
 *     returned.  If there is an error an empty string will be returned.
 */
char*           dc_get_config                (dc_context_t* context, const char* key);


/**
 * Set stock string translation.
 *
 * The function will emit warnings if it returns an error state.
 *
 * @memberof dc_context_t
 * @param context The context object
 * @param stock_id   the integer id of the stock message, one of the @ref DC_STR constants
 * @param stock_msg  the message to be used
 * @return int (==0 on error, 1 on success)
 */
int             dc_set_stock_translation(dc_context_t* context, uint32_t stock_id, const char* stock_msg);


/**
 * Set configuration values from a QR code.
 * Before this function is called, dc_check_qr() should confirm the type of the
 * QR code is DC_QR_ACCOUNT or DC_QR_WEBRTC_INSTANCE.
 *
 * Internally, the function will call dc_set_config() with the appropriate keys,
 * e.g. `addr` and `mail_pw` for DC_QR_ACCOUNT
 * or `webrtc_instance` for DC_QR_WEBRTC_INSTANCE.
 *
 * @memberof dc_context_t
 * @param context The context object
 * @param qr scanned QR code
 * @return int (==0 on error, 1 on success)
 */
int             dc_set_config_from_qr   (dc_context_t* context, const char* qr);


/**
 * Get information about the context.
 *
 * The information is returned by a multi-line string
 * and contains information about the current configuration.
 *
 * If the context is not open or configured only a subset of the information
 * will be available.  There is no guarantee about which information will be
 * included when however.
 *
 * @memberof dc_context_t
 * @param context The context object.
 * @return String which must be released using dc_str_unref() after usage.  Never returns NULL.
 */
char*           dc_get_info                  (const dc_context_t* context);


/**
 * Get url that can be used to initiate an OAuth2 authorisation.
 *
 * If an OAuth2 authorization is possible for a given e-mail-address,
 * this function returns the URL that should be opened in a browser.
 *
 * If the user authorizes access,
 * the given redirect_uri is called by the provider.
 * It's up to the UI to handle this call.
 *
 * The provider will attach some parameters to the url,
 * most important the parameter `code` that should be set as the `mail_pw`.
 * With `server_flags` set to #DC_LP_AUTH_OAUTH2,
 * dc_configure() can be called as usual afterwards.
 *
 * @memberof dc_context_t
 * @param context The context object.
 * @param addr E-mail address the user has entered.
 *     In case the user selects a different e-mail-address during
 *     authorization, this is corrected in dc_configure()
 * @param redirect_uri URL that will get `code` that is used as `mail_pw` then.
 *     Not all URLs are allowed here, however, the following should work:
 *     `chat.delta:/PATH`, `http://localhost:PORT/PATH`,
 *     `https://localhost:PORT/PATH`, `urn:ietf:wg:oauth:2.0:oob`
 *     (the latter just displays the code the user can copy+paste then)
 * @return URL that can be opened in the browser to start OAuth2.
 *     Returned strings must be released using dc_str_unref().
 *     If OAuth2 is not possible for the given e-mail-address, NULL is returned.
 */
char*           dc_get_oauth2_url            (dc_context_t* context, const char* addr, const char* redirect_uri);


// connect

/**
 * Configure a context.
 * During configuration IO must not be started, if needed stop IO using dc_stop_io() first.
 * If the context is already configured,
 * this function will try to change the configuration.
 *
 * - Before you call this function,
 *   you must set at least `addr` and `mail_pw` using dc_set_config().
 *
 * - Use `mail_user` to use a different user name than `addr`
 *   and `send_pw` to use a different password for the SMTP server.
 *
 *     - If _no_ more options are specified,
 *       the function **uses autoconfigure/autodiscover**
 *       to get the full configuration from well-known URLs.
 *
 *     - If _more_ options as `mail_server`, `mail_port`, `send_server`,
 *       `send_port`, `send_user` or `server_flags` are specified,
 *       **autoconfigure/autodiscover is skipped**.
 *
 * While dc_configure() returns immediately,
 * the started configuration-job may take a while.
 *
 * During configuration, #DC_EVENT_CONFIGURE_PROGRESS events are emmited;
 * they indicate a successful configuration as well as errors
 * and may be used to create a progress bar.
 *
 * Additional calls to dc_configure() while a config-job is running are ignored.
 * To interrupt a configuration prematurely, use dc_stop_ongoing_process();
 * this is not needed if #DC_EVENT_CONFIGURE_PROGRESS reports success.
 *
 * If #DC_EVENT_CONFIGURE_PROGRESS reports failure,
 * the core continues to use the last working configuration
 * and parameters as `addr`, `mail_pw` etc. are set to that.
 *
 * @memberof dc_context_t
 * @param context The context object.
 *
 * There is no need to call dc_configure() on every program start,
 * the configuration result is saved in the database
 * and you can use the connection directly:
 *
 * ~~~
 * if (!dc_is_configured(context)) {
 *     dc_configure(context);
 *     // wait for progress events
 * }
 * ~~~
 */
void            dc_configure                 (dc_context_t* context);


/**
 * Check if the context is already configured.
 *
 * Typically, for unconfigured accounts, the user is prompted
 * to enter some settings and dc_configure() is called in a thread then.
 *
 * @memberof dc_context_t
 * @param context The context object.
 * @return 1=context is configured and can be used;
 *     0=context is not configured and a configuration by dc_configure() is required.
 */
int             dc_is_configured   (const dc_context_t* context);


/**
 * Start job and IMAP/SMTP tasks.
 * If IO is already running, nothing happens.
 *
 * If the context was created by the dc_accounts_t account manager,
 * use dc_accounts_start_io() instead of this function.
 *
 * @memberof dc_context_t
 * @param context The context object as created by dc_context_new().
 */
void            dc_start_io     (dc_context_t* context);

/**
 * Stop job, IMAP, SMTP and other tasks and return when they
 * are finished.
 *
 * Even if IO is not running, there may be pending tasks,
 * so this function should always be called before releasing
 * context to ensure clean termination of event loop.
 *
 * If the context was created by the dc_accounts_t account manager,
 * use dc_accounts_stop_io() instead of this function.
 *
 * @memberof dc_context_t
 * @param context The context object as created by dc_context_new().
 */
void            dc_stop_io(dc_context_t* context);

/**
 * This function should be called when there is a hint
 * that the network is available again,
 * e.g. as a response to system event reporting network availability.
 * The library will try to send pending messages out immediately.
 *
 * Moreover, to have a reliable state
 * when the app comes to foreground with network available,
 * it may be reasonable to call the function also at that moment.
 *
 * It is okay to call the function unconditionally when there is
 * network available, however, calling the function
 * _without_ having network may interfere with the backoff algorithm
 * and will led to let the jobs fail faster, with fewer retries
 * and may avoid messages being sent out.
 *
 * Finally, if the context was created by the dc_accounts_t account manager,
 * use dc_accounts_maybe_network() instead of this function.
 *
 * @memberof dc_context_t
 * @param context The context as created by dc_context_new().
 */
void            dc_maybe_network             (dc_context_t* context);



/**
 * Save a keypair as the default keys for the user.
 *
 * This API is only for testing purposes and should not be used as part of a
 * normal application, use the import-export APIs instead.
 *
 * This saves a public/private keypair as the default keypair in the context.
 * It allows avoiding having to generate a secret key for unittests which need
 * one.
 *
 * @memberof dc_context_t
 * @param context The context as created by dc_context_new().
 * @param addr The email address of the user.  This must match the
 *    configured_addr setting of the context as well as the UID of the key.
 * @param public_data The public key as base64.
 * @param secret_data The secret key as base64.
 * @return 1 on success, 0 on failure.
 */
int             dc_preconfigure_keypair        (dc_context_t* context, const char *addr, const char *public_data, const char *secret_data);


// handle chatlists

#define         DC_GCL_ARCHIVED_ONLY         0x01
#define         DC_GCL_NO_SPECIALS           0x02
#define         DC_GCL_ADD_ALLDONE_HINT      0x04
#define         DC_GCL_FOR_FORWARDING        0x08


/**
 * Get a list of chats.
 * The list can be filtered by query parameters.
 *
 * The list is already sorted and starts with the most recent chat in use.
 * The sorting takes care of invalid sending dates, drafts and chats without messages.
 * Clients should not try to re-sort the list as this would be an expensive action
 * and would result in inconsistencies between clients.
 *
 * To get information about each entry, use e.g. dc_chatlist_get_summary().
 *
 * By default, the function adds some special entries to the list.
 * These special entries can be identified by the ID returned by dc_chatlist_get_chat_id():
 * - DC_CHAT_ID_DEADDROP (1) - this special chat is present if there are
 *   messages from addresses that have no relationship to the configured account.
 *   The last of these messages is represented by DC_CHAT_ID_DEADDROP and you can retrieve details
 *   about it with dc_chatlist_get_msg_id(). Typically, the UI asks the user "Do you want to chat with NAME?"
 *   and offers the options "Yes", "Never" or "Not now".
 *   Call dc_decide_on_contact_request() when the user selected one of these options.
 * - DC_CHAT_ID_ARCHIVED_LINK (6) - this special chat is present if the user has
 *   archived _any_ chat using dc_set_chat_visibility(). The UI should show a link as
 *   "Show archived chats", if the user clicks this item, the UI should show a
 *   list of all archived chats that can be created by this function hen using
 *   the DC_GCL_ARCHIVED_ONLY flag.
 * - DC_CHAT_ID_ALLDONE_HINT (7) - this special chat is present
 *   if DC_GCL_ADD_ALLDONE_HINT is added to listflags
 *   and if there are only archived chats.
 *
 * @memberof dc_context_t
 * @param context The context object as returned by dc_context_new()
 * @param flags A combination of flags:
 *     - if the flag DC_GCL_ARCHIVED_ONLY is set, only archived chats are returned.
 *       if DC_GCL_ARCHIVED_ONLY is not set, only unarchived chats are returned and
 *       the pseudo-chat DC_CHAT_ID_ARCHIVED_LINK is added if there are _any_ archived
 *       chats
 *     - the flag DC_GCL_FOR_FORWARDING sorts "Saved messages" to the top of the chatlist
 *       and hides the "Device chat" and the deaddrop.
 *       typically used on forwarding, may be combined with DC_GCL_NO_SPECIALS
 *       to also hide the archive link.
 *     - if the flag DC_GCL_NO_SPECIALS is set, deaddrop and archive link are not added
 *       to the list (may be used e.g. for selecting chats on forwarding, the flag is
 *       not needed when DC_GCL_ARCHIVED_ONLY is already set)
 *     - if the flag DC_GCL_ADD_ALLDONE_HINT is set, DC_CHAT_ID_ALLDONE_HINT
 *       is added as needed.
 * @param query_str An optional query for filtering the list.  Only chats matching this query
 *     are returned.  Give NULL for no filtering.
 * @param query_id An optional contact ID for filtering the list.  Only chats including this contact ID
 *     are returned.  Give 0 for no filtering.
 * @return A chatlist as an dc_chatlist_t object.
 *     On errors, NULL is returned.
 *     Must be freed using dc_chatlist_unref() when no longer used.
 *
 * See also: dc_get_chat_msgs() to get the messages of a single chat.
 */
dc_chatlist_t*  dc_get_chatlist              (dc_context_t* context, int flags, const char* query_str, uint32_t query_id);


// handle chats

/**
 * DEPRECATED Use dc_decide_on_contact_request().
 *
 * Create a normal chat or a group chat by a messages ID that comes typically
 * from the deaddrop, DC_CHAT_ID_DEADDROP (1).
 *
 * If the given message ID already belongs to a normal chat or to a group chat,
 * the chat ID of this chat is returned and no new chat is created.
 * If a new chat is created, the given message ID is moved to this chat, however,
 * there may be more messages moved to the chat from the deaddrop. To get the
 * chat messages, use dc_get_chat_msgs().
 *
 * If the user is asked before creation, he should be
 * asked whether he wants to chat with the _contact_ belonging to the message;
 * the group names may be really weird when taken from the subject of implicit
 * groups and this may look confusing.
 *
 * Moreover, this function also scales up the origin of the contact belonging
 * to the message and, depending on the contacts origin, messages from the
 * same group may be shown or not - so, all in all, it is fine to show the
 * contact name only.
 *
 * @deprecated Use dc_decide_on_contact_request() instead
 * @memberof dc_context_t
 * @param context The context object as returned from dc_context_new().
 * @param msg_id The message ID to create the chat for.
 * @return The created or reused chat ID on success. 0 on errors.
 */
uint32_t        dc_create_chat_by_msg_id     (dc_context_t* context, uint32_t msg_id);


/**
 * Create a normal chat with a single user.  To create group chats,
 * see dc_create_group_chat().
 *
 * If a chat already exists, this ID is returned, otherwise a new chat is created;
 * this new chat may already contain messages, e.g. from the deaddrop, to get the
 * chat messages, use dc_get_chat_msgs().
 *
 * @memberof dc_context_t
 * @param context The context object as returned from dc_context_new().
 * @param contact_id The contact ID to create the chat for.  If there is already
 *     a chat with this contact, the already existing ID is returned.
 * @return The created or reused chat ID on success. 0 on errors.
 */
uint32_t        dc_create_chat_by_contact_id (dc_context_t* context, uint32_t contact_id);


/**
 * Check, if there is a normal chat with a given contact.
 * To get the chat messages, use dc_get_chat_msgs().
 *
 * @memberof dc_context_t
 * @param context The context object as returned from dc_context_new().
 * @param contact_id The contact ID to check.
 * @return If there is a normal chat with the given contact_id, this chat_id is
 *     returned.  If there is no normal chat with the contact_id, the function
 *     returns 0.
 */
uint32_t        dc_get_chat_id_by_contact_id (dc_context_t* context, uint32_t contact_id);


/**
 * Prepare a message for sending.
 *
 * Call this function if the file to be sent is still in creation.
 * Once you're done with creating the file, call dc_send_msg() as usual
 * and the message will really be sent.
 *
 * This is useful as the user can already send the next messages while
 * e.g. the recoding of a video is not yet finished. Or the user can even forward
 * the message with the file being still in creation to other groups.
 *
 * Files being sent with the increation-method must be placed in the
 * blob directory, see dc_get_blobdir().
 * If the increation-method is not used - which is probably the normal case -
 * dc_send_msg() copies the file to the blob directory if it is not yet there.
 * To distinguish the two cases, msg->state must be set properly. The easiest
 * way to ensure this is to re-use the same object for both calls.
 *
 * Example:
 * ~~~
 * char* blobdir = dc_get_blobdir(context);
 * char* file_to_send = mprintf("%s/%s", blobdir, "send.mp4")
 *
 * dc_msg_t* msg = dc_msg_new(context, DC_MSG_VIDEO);
 * dc_msg_set_file(msg, file_to_send, NULL);
 * dc_prepare_msg(context, chat_id, msg);
 *
 * // ... create the file ...
 *
 * dc_send_msg(context, chat_id, msg);
 *
 * dc_msg_unref(msg);
 * free(file_to_send);
 * dc_str_unref(file_to_send);
 * ~~~
 *
 * @memberof dc_context_t
 * @param context The context object as returned from dc_context_new().
 * @param chat_id Chat ID to send the message to.
 * @param msg Message object to send to the chat defined by the chat ID.
 *     On succcess, msg_id and state of the object are set up,
 *     The function does not take ownership of the object,
 *     so you have to free it using dc_msg_unref() as usual.
 * @return The ID of the message that is being prepared.
 */
uint32_t        dc_prepare_msg               (dc_context_t* context, uint32_t chat_id, dc_msg_t* msg);


/**
 * Send a message defined by a dc_msg_t object to a chat.
 *
 * Sends the event #DC_EVENT_MSGS_CHANGED on succcess.
 * However, this does not imply, the message really reached the recipient -
 * sending may be delayed e.g. due to network problems. However, from your
 * view, you're done with the message. Sooner or later it will find its way.
 *
 * Example:
 * ~~~
 * dc_msg_t* msg = dc_msg_new(context, DC_MSG_IMAGE);
 *
 * dc_msg_set_file(msg, "/file/to/send.jpg", NULL);
 * dc_send_msg(context, chat_id, msg);
 *
 * dc_msg_unref(msg);
 * ~~~
 *
 * If you send images with the #DC_MSG_IMAGE type,
 * they will be recoded to a reasonable size before sending, if possible
 * (cmp the dc_set_config()-option `media_quality`).
 * If that fails, is not possible, or the image is already small enough, the image is sent as original.
 * If you want images to be always sent as the original file, use the #DC_MSG_FILE type.
 *
 * Videos and other file types are currently not recoded by the library,
 * with dc_prepare_msg(), however, you can do that from the UI.
 *
 * @memberof dc_context_t
 * @param context The context object as returned from dc_context_new().
 * @param chat_id Chat ID to send the message to.
 *     If dc_prepare_msg() was called before, this parameter can be 0.
 * @param msg Message object to send to the chat defined by the chat ID.
 *     On succcess, msg_id of the object is set up,
 *     The function does not take ownership of the object,
 *     so you have to free it using dc_msg_unref() as usual.
 * @return The ID of the message that is about to be sent. 0 in case of errors.
 */
uint32_t        dc_send_msg                  (dc_context_t* context, uint32_t chat_id, dc_msg_t* msg);

/**
 * Send a message defined by a dc_msg_t object to a chat, synchronously.
 * This bypasses the IO scheduler and creates its own SMTP connection. Which means
 * this is useful when the scheduler is not running.
 *
 * @memberof dc_context_t
 * @param context The context object as returned from dc_context_new().
 * @param chat_id Chat ID to send the message to.
 *     If dc_prepare_msg() was called before, this parameter can be 0.
 * @param msg Message object to send to the chat defined by the chat ID.
 *     On succcess, msg_id of the object is set up,
 *     The function does not take ownership of the object,
 *     so you have to free it using dc_msg_unref() as usual.
 * @return The ID of the message that is about to be sent. 0 in case of errors.
 */
uint32_t        dc_send_msg_sync                  (dc_context_t* context, uint32_t chat_id, dc_msg_t* msg);


/**
 * Send a simple text message a given chat.
 *
 * Sends the event #DC_EVENT_MSGS_CHANGED on succcess.
 * However, this does not imply, the message really reached the recipient -
 * sending may be delayed e.g. due to network problems. However, from your
 * view, you're done with the message. Sooner or later it will find its way.
 *
 * See also dc_send_msg().
 *
 * @memberof dc_context_t
 * @param context The context object as returned from dc_context_new().
 * @param chat_id Chat ID to send the text message to.
 * @param text_to_send Text to send to the chat defined by the chat ID.
 *     Passing an empty text here causes an empty text to be sent,
 *     it's up to the caller to handle this if undesired.
 *     Passing NULL as the text causes the function to return 0.
 * @return The ID of the message that is about being sent.
 */
uint32_t        dc_send_text_msg             (dc_context_t* context, uint32_t chat_id, const char* text_to_send);


/**
 * Send invitation to a videochat.
 *
 * This function reads the `webrtc_instance` config value,
 * may check that the server is working in some way
 * and creates a unique room for this chat, if needed doing a TOKEN roundtrip for that.
 *
 * After that, the function sends out a message that contains information to join the room:
 *
 * - To allow non-delta-clients to join the chat,
 *   the message contains a text-area with some descriptive text
 *   and a url that can be opened in a supported browser to join the videochat
 *
 * - delta-clients can get all information needed from
 *   the message object, using e.g.
 *   dc_msg_get_videochat_url() and check dc_msg_get_viewtype() for #DC_MSG_VIDEOCHAT_INVITATION
 *
 * dc_send_videochat_invitation() is blocking and may take a while,
 * so the UIs will typically call the function from within a thread.
 * Moreover, UIs will typically enter the room directly without an additional click on the message,
 * for this purpose, the function returns the message-id directly.
 *
 * As for other messages sent, this function
 * sends the event #DC_EVENT_MSGS_CHANGED on success, the message has a delivery state, and so on.
 * The recipient will get noticed by the call as usual by #DC_EVENT_INCOMING_MSG or #DC_EVENT_MSGS_CHANGED,
 * However, UIs might some things differently, e.g. play a different sound.
 *
 * @memberof dc_context_t
 * @param context The context object
 * @param chat_id The chat to start a videochat for.
 * @return The id if the message sent out
 *     or 0 for errors.
 */
uint32_t dc_send_videochat_invitation (dc_context_t* context, uint32_t chat_id);


/**
 * Save a draft for a chat in the database.
 *
 * The UI should call this function if the user has prepared a message
 * and exits the compose window without clicking the "send" button before.
 * When the user later opens the same chat again,
 * the UI can load the draft using dc_get_draft()
 * allowing the user to continue editing and sending.
 *
 * Drafts are considered when sorting messages
 * and are also returned e.g. by dc_chatlist_get_summary().
 *
 * Each chat can have its own draft but only one draft per chat is possible.
 *
 * If the draft is modified, an #DC_EVENT_MSGS_CHANGED will be sent.
 *
 * @memberof dc_context_t
 * @param context The context object.
 * @param chat_id The chat ID to save the draft for.
 * @param msg The message to save as a draft.
 *     Existing draft will be overwritten.
 *     NULL deletes the existing draft, if any, without sending it.
 *     Currently, also non-text-messages
 *     will delete the existing drafts.
 */
void            dc_set_draft                 (dc_context_t* context, uint32_t chat_id, dc_msg_t* msg);


/**
 * Add a message to the device-chat.
 * Device-messages usually contain update information
 * and some hints that are added during the program runs, multi-device etc.
 * The device-message may be defined by a label;
 * if a message with the same label was added or skipped before,
 * the message is not added again, even if the message was deleted in between.
 * If needed, the device-chat is created before.
 *
 * Sends the event #DC_EVENT_MSGS_CHANGED on success.
 * To check, if a given chat is a device-chat, see dc_chat_is_device_talk()
 *
 * @memberof dc_context_t
 * @param context The context object.
 * @param label A unique name for the message to add.
 *     The label is typically not displayed to the user and
 *     must be created from the characters `A-Z`, `a-z`, `0-9`, `_` or `-`.
 *     If you pass NULL here, the message is added unconditionally.
 * @param msg Message to be added to the device-chat.
 *     The message appears to the user as an incoming message.
 *     If you pass NULL here, only the given label will be added
 *     and block adding messages with that label in the future.
 * @return The ID of the just added message,
 *     if the message was already added or no message to add is given, 0 is returned.
 *
 * Example:
 * ~~~
 * dc_msg_t* welcome_msg = dc_msg_new(DC_MSG_TEXT);
 * dc_msg_set_text(welcome_msg, "great that you give this app a try!");
 *
 * dc_msg_t* changelog_msg = dc_msg_new(DC_MSG_TEXT);
 * dc_msg_set_text(changelog_msg, "we have added 3 new emojis :)");
 *
 * if (dc_add_device_msg(context, "welcome", welcome_msg)) {
 *     // do not add the changelog on a new installations -
 *     // not now and not when this code is executed again
 *     dc_add_device_msg(context, "update-123", NULL);
 * } else {
 *     // welcome message was not added now, this is an oder installation,
 *     // add a changelog
 *     dc_add_device_msg(context, "update-123", changelog_msg);
 * }
 *
 * dc_msg_unref(changelog_msg);
 * dc_msg_unref(welome_msg);
 * ~~~
 */
uint32_t        dc_add_device_msg            (dc_context_t* context, const char* label, dc_msg_t* msg);

/**
 * Check if a device-message with a given label was ever added.
 * Device-messages can be added dc_add_device_msg().
 *
 * @memberof dc_context_t
 * @param context The context object.
 * @param label Label of the message to check.
 * @return 1=A message with this label was added at some point,
 *     0=A message with this label was never added.
 */
int             dc_was_device_msg_ever_added (dc_context_t* context, const char* label);


/**
 * Get draft for a chat, if any.
 * See dc_set_draft() for more details about drafts.
 *
 * @memberof dc_context_t
 * @param context The context object.
 * @param chat_id The chat ID to get the draft for.
 * @return Message object.
 *     Can be passed directly to dc_send_msg().
 *     Must be freed using dc_msg_unref() after usage.
 *     If there is no draft, NULL is returned.
 */
dc_msg_t*       dc_get_draft                 (dc_context_t* context, uint32_t chat_id);


#define         DC_GCM_ADDDAYMARKER          0x01
#define         DC_GCM_INFO_ONLY             0x02


/**
 * Get all message IDs belonging to a chat.
 *
 * The list is already sorted and starts with the oldest message.
 * Clients should not try to re-sort the list as this would be an expensive action
 * and would result in inconsistencies between clients.
 *
 * Optionally, some special markers added to the ID-array may help to
 * implement virtual lists.
 *
 * @memberof dc_context_t
 * @param context The context object as returned from dc_context_new().
 * @param chat_id The chat ID of which the messages IDs should be queried.
 * @param flags If set to DC_GCM_ADDDAYMARKER, the marker DC_MSG_ID_DAYMARKER will
 *     be added before each day (regarding the local timezone).  Set this to 0 if you do not want this behaviour.
 *     To get the concrete time of the marker, use dc_array_get_timestamp().
 *     If set to DC_GCM_INFO_ONLY, only system messages will be returned, can be combined with DC_GCM_ADDDAYMARKER.
 * @param marker1before An optional message ID.  If set, the id DC_MSG_ID_MARKER1 will be added just
 *   before the given ID in the returned array.  Set this to 0 if you do not want this behaviour.
 * @return Array of message IDs, must be dc_array_unref()'d when no longer used.
 */
dc_array_t*     dc_get_chat_msgs             (dc_context_t* context, uint32_t chat_id, uint32_t flags, uint32_t marker1before);


/**
 * Get the total number of messages in a chat.
 *
 * @memberof dc_context_t
 * @param context The context object as returned from dc_context_new().
 * @param chat_id The ID of the chat to count the messages for.
 * @return Number of total messages in the given chat. 0 for errors or empty chats.
 */
int             dc_get_msg_cnt               (dc_context_t* context, uint32_t chat_id);


/**
 * Get the number of _fresh_ messages in a chat.  Typically used to implement
 * a badge with a number in the chatlist.
 *
 * @memberof dc_context_t
 * @param context The context object as returned from dc_context_new().
 * @param chat_id The ID of the chat to count the messages for.
 * @return Number of fresh messages in the given chat. 0 for errors or if there are no fresh messages.
 */
int             dc_get_fresh_msg_cnt         (dc_context_t* context, uint32_t chat_id);



/**
 * Estimate the number of messages that will be deleted
 * by the dc_set_config()-options `delete_device_after` or `delete_server_after`.
 * This is typically used to show the estimated impact to the user
 * before actually enabling deletion of old messages.
 *
 * @memberof dc_context_t
 * @param context The context object as returned from dc_context_new().
 * @param from_server 1=Estimate deletion count for server, 0=Estimate deletion count for device
 * @param seconds Count messages older than the given number of seconds.
 * @return Number of messages that are older than the given number of seconds.
 *     This includes emails downloaded due to the `show_emails` option.
 *     Messages in the "saved messages" folder are not counted as they will not be deleted automatically.
 */
int             dc_estimate_deletion_cnt    (dc_context_t* context, int from_server, int64_t seconds);

/**
 * Returns the message IDs of all _fresh_ messages of any chat.
 * Typically used for implementing notification summaries.
 * The list is already sorted and starts with the most recent fresh message.
 *
 * @memberof dc_context_t
 * @param context The context object as returned from dc_context_new().
 * @return Array of message IDs, must be dc_array_unref()'d when no longer used.
 *     On errors, the list is empty. NULL is never returned.
 */
dc_array_t*     dc_get_fresh_msgs            (dc_context_t* context);


/**
 * Mark all messages in a chat as _noticed_.
 * _Noticed_ messages are no longer _fresh_ and do not count as being unseen
 * but are still waiting for being marked as "seen" using dc_markseen_msgs()
 * (IMAP/MDNs is not done for noticed messages).
 *
 * Calling this function usually results in the event #DC_EVENT_MSGS_NOTICED.
 * See also dc_markseen_msgs().
 *
 * @memberof dc_context_t
 * @param context The context object as returned from dc_context_new().
 * @param chat_id The chat ID of which all messages should be marked as being noticed.
 */
void            dc_marknoticed_chat          (dc_context_t* context, uint32_t chat_id);


/**
 * Returns all message IDs of the given types in a chat.
 * Typically used to show a gallery.
 * The result must be dc_array_unref()'d
 *
 * The list is already sorted and starts with the oldest message.
 * Clients should not try to re-sort the list as this would be an expensive action
 * and would result in inconsistencies between clients.
 *
 * @memberof dc_context_t
 * @param context The context object as returned from dc_context_new().
 * @param chat_id The chat ID to get all messages with media from.
 * @param msg_type Specify a message type to query here, one of the @ref DC_MSG constants.
 * @param msg_type2 Alternative message type to search for. 0 to skip.
 * @param msg_type3 Alternative message type to search for. 0 to skip.
 * @return An array with messages from the given chat ID that have the wanted message types.
 */
dc_array_t*     dc_get_chat_media            (dc_context_t* context, uint32_t chat_id, int msg_type, int msg_type2, int msg_type3);


/**
 * Search next/previous message based on a given message and a list of types.
 * The
 * Typically used to implement the "next" and "previous" buttons
 * in a gallery or in a media player.
 *
 * @memberof dc_context_t
 * @param context The context object as returned from dc_context_new().
 * @param msg_id  This is the current message
 *     from which the next or previous message should be searched.
 * @param dir 1=get the next message, -1=get the previous one.
 * @param msg_type Message type to search for.
 *     If 0, the message type from curr_msg_id is used.
 * @param msg_type2 Alternative message type to search for. 0 to skip.
 * @param msg_type3 Alternative message type to search for. 0 to skip.
 * @return Returns the message ID that should be played next.
 *     The returned message is in the same chat as the given one
 *     and has one of the given types.
 *     Typically, this result is passed again to dc_get_next_media()
 *     later on the next swipe.
 *     If there is not next/previous message, the function returns 0.
 */
uint32_t        dc_get_next_media            (dc_context_t* context, uint32_t msg_id, int dir, int msg_type, int msg_type2, int msg_type3);


/**
 * Enable or disable protection against active attacks.
 * To enable protection, it is needed that all members are verified;
 * if this condition is met, end-to-end-encryption is always enabled
 * and only the verified keys are used.
 *
 * Sends out #DC_EVENT_CHAT_MODIFIED on changes
 * and #DC_EVENT_MSGS_CHANGED if a status message was sent.
 *
 * @memberof dc_context_t
 * @param context The context object as returned from dc_context_new().
 * @param chat_id The ID of the chat to change the protection for.
 * @param protect 1=protect chat, 0=unprotect chat
 * @return 1=success, 0=error, e.g. some members may be unverified
 */
int             dc_set_chat_protection       (dc_context_t* context, uint32_t chat_id, int protect);


/**
 * Set chat visibility to pinned, archived or normal.
 *
 * Calling this function usually results in the event #DC_EVENT_MSGS_CHANGED
 * See @ref DC_CHAT_VISIBILITY for detailed information about the visibilities.
 *
 * @memberof dc_context_t
 * @param context The context object as returned from dc_context_new().
 * @param chat_id The ID of the chat to change the visibility for.
 * @param visibility one of @ref DC_CHAT_VISIBILITY
 */
void            dc_set_chat_visibility       (dc_context_t* context, uint32_t chat_id, int visibility);


/**
 * Delete a chat.
 *
 * Messages are deleted from the device and the chat database entry is deleted.
 * After that, the event #DC_EVENT_MSGS_CHANGED is posted.
 *
 * Things that are _not_ done implicitly:
 *
 * - Messages are **not deleted from the server**.
 * - The chat or the contact is **not blocked**, so new messages from the user/the group may appear
 *   and the user may create the chat again.
 * - **Groups are not left** - this would
 *   be unexpected as (1) deleting a normal chat also does not prevent new mails
 *   from arriving, (2) leaving a group requires sending a message to
 *   all group members - especially for groups not used for a longer time, this is
 *   really unexpected when deletion results in contacting all members again,
 *   (3) only leaving groups is also a valid usecase.
 *
 * To leave a chat explicitly, use dc_remove_contact_from_chat() with
 * chat_id=DC_CONTACT_ID_SELF)
 *
 * @memberof dc_context_t
 * @param context The context object as returned from dc_context_new().
 * @param chat_id The ID of the chat to delete.
 */
void            dc_delete_chat               (dc_context_t* context, uint32_t chat_id);


/**
 * Get contact IDs belonging to a chat.
 *
 * - for normal chats, the function always returns exactly one contact,
 *   DC_CONTACT_ID_SELF is returned only for SELF-chats.
 *
 * - for group chats all members are returned, DC_CONTACT_ID_SELF is returned
 *   explicitly as it may happen that oneself gets removed from a still existing
 *   group
 *
 * - for the deaddrop, the list is empty
 *
 * @memberof dc_context_t
 * @param context The context object as returned from dc_context_new().
 * @param chat_id Chat ID to get the belonging contact IDs for.
 * @return An array of contact IDs belonging to the chat; must be freed using dc_array_unref() when done.
 */
dc_array_t*     dc_get_chat_contacts         (dc_context_t* context, uint32_t chat_id);

/**
 * Get the chat's ephemeral message timer.
 * The ephemeral message timer is set by dc_set_chat_ephemeral_timer()
 * on this or any other device participating in the chat.
 *
 * @memberof dc_context_t
 * @param context The context object.
 * @param chat_id The chat ID.
 *
 * @return ephemeral timer value in seconds, 0 if the timer is disabled or if there is an error
 */
uint32_t dc_get_chat_ephemeral_timer (dc_context_t* context, uint32_t chat_id);

/**
 * Search messages containing the given query string.
 * Searching can be done globally (chat_id=0) or in a specified chat only (chat_id
 * set).
 *
 * Global chat results are typically displayed using dc_msg_get_summary(), chat
 * search results may just hilite the corresponding messages and present a
 * prev/next button.
 *
 * @memberof dc_context_t
 * @param context The context object as returned from dc_context_new().
 * @param chat_id ID of the chat to search messages in.
 *     Set this to 0 for a global search.
 * @param query The query to search for.
 * @return An array of message IDs. Must be freed using dc_array_unref() when no longer needed.
 *     If nothing can be found, the function returns NULL.
 */
dc_array_t*     dc_search_msgs               (dc_context_t* context, uint32_t chat_id, const char* query);


/**
 * Get chat object by a chat ID.
 *
 * @memberof dc_context_t
 * @param context The context object as returned from dc_context_new().
 * @param chat_id The ID of the chat to get the chat object for.
 * @return A chat object of the type dc_chat_t,
 *     must be freed using dc_chat_unref() when done.
 *     On errors, NULL is returned.
 */
dc_chat_t*      dc_get_chat                  (dc_context_t* context, uint32_t chat_id);


// handle group chats

/**
 * Create a new group chat.
 *
 * After creation,
 * the draft of the chat is set to a default text,
 * the group has one member with the ID DC_CONTACT_ID_SELF
 * and is in _unpromoted_ state.
 * This means, you can add or remove members, change the name,
 * the group image and so on without messages being sent to all group members.
 *
 * This changes as soon as the first message is sent to the group members
 * and the group becomes _promoted_.
 * After that, all changes are synced with all group members
 * by sending status message.
 *
 * To check, if a chat is still unpromoted, you dc_chat_is_unpromoted().
 * This may be useful if you want to show some help for just created groups.
 *
 * @memberof dc_context_t
 * @param context The context object.
 * @param protect If set to 1 the function creates group with protection initially enabled.
 *     Only verified members are allowed in these groups
 *     and end-to-end-encryption is always enabled.
 * @param name The name of the group chat to create.
 *     The name may be changed later using dc_set_chat_name().
 *     To find out the name of a group later, see dc_chat_get_name()
 * @return The chat ID of the new group chat, 0 on errors.
 */
uint32_t        dc_create_group_chat         (dc_context_t* context, int protect, const char* name);


/**
 * Check if a given contact ID is a member of a group chat.
 *
 * @memberof dc_context_t
 * @param context The context object.
 * @param chat_id The chat ID to check.
 * @param contact_id The contact ID to check.  To check if yourself is member
 *     of the chat, pass DC_CONTACT_ID_SELF (1) here.
 * @return 1=contact ID is member of chat ID, 0=contact is not in chat
 */
int             dc_is_contact_in_chat        (dc_context_t* context, uint32_t chat_id, uint32_t contact_id);


/**
 * Add a member to a group.
 *
 * If the group is already _promoted_ (any message was sent to the group),
 * all group members are informed by a special status message that is sent automatically by this function.
 *
 * If the group has group protection enabled, only verified contacts can be added to the group.
 *
 * Sends out #DC_EVENT_CHAT_MODIFIED and #DC_EVENT_MSGS_CHANGED if a status message was sent.
 *
 * @memberof dc_context_t
 * @param context The context object.
 * @param chat_id The chat ID to add the contact to.  Must be a group chat.
 * @param contact_id The contact ID to add to the chat.
 * @return 1=member added to group, 0=error
 */
int             dc_add_contact_to_chat       (dc_context_t* context, uint32_t chat_id, uint32_t contact_id);


/**
 * Remove a member from a group.
 *
 * If the group is already _promoted_ (any message was sent to the group),
 * all group members are informed by a special status message that is sent automatically by this function.
 *
 * Sends out #DC_EVENT_CHAT_MODIFIED and #DC_EVENT_MSGS_CHANGED if a status message was sent.
 *
 * @memberof dc_context_t
 * @param context The context object.
 * @param chat_id The chat ID to remove the contact from.  Must be a group chat.
 * @param contact_id The contact ID to remove from the chat.
 * @return 1=member removed from group, 0=error
 */
int             dc_remove_contact_from_chat  (dc_context_t* context, uint32_t chat_id, uint32_t contact_id);


/**
 * Set group name.
 *
 * If the group is already _promoted_ (any message was sent to the group),
 * all group members are informed by a special status message that is sent automatically by this function.
 *
 * Sends out #DC_EVENT_CHAT_MODIFIED and #DC_EVENT_MSGS_CHANGED if a status message was sent.
 *
 * @memberof dc_context_t
 * @param chat_id The chat ID to set the name for.  Must be a group chat.
 * @param name New name of the group.
 * @param context The context object.
 * @return 1=success, 0=error
 */
int             dc_set_chat_name             (dc_context_t* context, uint32_t chat_id, const char* name);

/**
 * Set the chat's ephemeral message timer.
 *
 * This timer is applied to all messages in a chat and starts when the message is read.
 * For outgoing messages, the timer starts once the message is sent,
 * for incoming messages, the timer starts once dc_markseen_msgs() is called.
 *
 * The setting is synchronized to all clients
 * participating in a chat.
 *
 * @memberof dc_context_t
 * @param context The context object.
 * @param chat_id The chat ID to set the ephemeral message timer for.
 * @param timer The timer value in seconds or 0 to disable the timer.
 *
 * @return 1=success, 0=error
 */
int dc_set_chat_ephemeral_timer (dc_context_t* context, uint32_t chat_id, uint32_t timer);

/**
 * Set group profile image.
 *
 * If the group is already _promoted_ (any message was sent to the group),
 * all group members are informed by a special status message that is sent automatically by this function.
 *
 * Sends out #DC_EVENT_CHAT_MODIFIED and #DC_EVENT_MSGS_CHANGED if a status message was sent.
 *
 * To find out the profile image of a chat, use dc_chat_get_profile_image()
 *
 * @memberof dc_context_t
 * @param context The context object.
 * @param chat_id The chat ID to set the image for.
 * @param image Full path of the image to use as the group image. The image will immediately be copied to the 
 *     `blobdir`; the original image will not be needed anymore.
 *      If you pass NULL here, the group image is deleted (for promoted groups, all members are informed about 
 *      this change anyway).
 * @return 1=success, 0=error
 */
int             dc_set_chat_profile_image    (dc_context_t* context, uint32_t chat_id, const char* image);



/**
 * Set mute duration of a chat.
 *
 * The UI can then call dc_chat_is_muted() when receiving a new message to decide whether it should trigger an notification.
 *
 * Sends out #DC_EVENT_CHAT_MODIFIED.
 *
 * @memberof dc_context_t
 * @param chat_id The chat ID to set the mute duration.
 * @param duration The duration (0 for no mute, -1 for forever mute, everything else is is the relative mute duration from now in seconds)
 * @param context The context object.
 * @return 1=success, 0=error
 */
int             dc_set_chat_mute_duration             (dc_context_t* context, uint32_t chat_id, int64_t duration);

// handle messages

/**
 * Get an informational text for a single message. The text is multiline and may
 * contain e.g. the raw text of the message.
 *
 * The max. text returned is typically longer (about 100000 characters) than the
 * max. text returned by dc_msg_get_text() (about 30000 characters).
 *
 * @memberof dc_context_t
 * @param context The context object object.
 * @param msg_id The message id for which information should be generated
 * @return Text string, must be released using dc_str_unref() after usage
 */
char*           dc_get_msg_info              (dc_context_t* context, uint32_t msg_id);


/**
 * Get uncut message, if available.
 *
 * Delta Chat tries to break the message in simple parts as plain text or images
 * that are retrieved using dc_msg_get_viewtype(), dc_msg_get_text(), dc_msg_get_file() and so on.
 * This works totally fine for Delta Chat to Delta Chat communication,
 * however, when the counterpart uses another E-Mail-client, this has limits:
 *
 * - even if we do some good job on removing quotes,
 *   sometimes one needs to see them
 * - HTML-only messages might lose information on conversion to text,
 *   esp. when there are lots of embedded images
 * - even if there is some plain text part for a HTML-message,
 *   this is often poor and not nicely usable due to long links
 *
 * In these cases, dc_msg_has_html() returns 1
 * and you can ask dc_get_msg_html() for some HTML-code
 * that shows the uncut text (which is close to the original)
 * For simplicity, the function _always_ returns HTML-code,
 * this removes the need for the UI
 * to deal with different formatting options of PLAIN-parts.
 *
 * **Note:** The returned HTML-code may contain scripts,
 * external images that may be misused as hidden read-receipts and so on.
 * Taking care of these parts
 * while maintaining compatibility with the then generated HTML-code
 * is not easily doable, if at all.
 * E.g. taking care of tags and attributes is not sufficient,
 * we would have to deal with linked content (e.g. script, css),
 * text (e.g. script-blocks) and values (e.g. javascript-protocol) as well;
 * on this level, we have to deal with encodings, browser peculiarities and so on -
 * and would still risk to oversee something and to break things.
 *
 * To avoid starting this cat-and-mouse game,
 * and to close this issue in a sustainable way,
 * it is up to the UI to display the HTML-code in an **appropriate sandbox environment** -
 * that may e.g. be an external browser or a WebView with scripting disabled.
 *
 * @memberof dc_context_t
 * @param context The context object object.
 * @param msg_id The message id for which the uncut text should be loaded
 * @return Uncut text as HTML.
 *     In case of errors, NULL is returned.
 *     The result must be released using dc_str_unref().
 */
char*           dc_get_msg_html              (dc_context_t* context, uint32_t msg_id);


/**
 * Get the raw mime-headers of the given message.
 * Raw headers are saved for incoming messages
 * only if `dc_set_config(context, "save_mime_headers", "1")`
 * was called before.
 *
 * @memberof dc_context_t
 * @param context The context object.
 * @param msg_id The message id, must be the id of an incoming message.
 * @return Raw headers as a multi-line string, must be released using dc_str_unref() after usage.
 *     Returns NULL if there are no headers saved for the given message,
 *     e.g. because of save_mime_headers is not set
 *     or the message is not incoming.
 */
char*           dc_get_mime_headers          (dc_context_t* context, uint32_t msg_id);


/**
 * Delete messages. The messages are deleted on the current device and
 * on the IMAP server.
 *
 * @memberof dc_context_t
 * @param context The context object
 * @param msg_ids an array of uint32_t containing all message IDs that should be deleted
 * @param msg_cnt The number of messages IDs in the msg_ids array
 */
void            dc_delete_msgs               (dc_context_t* context, const uint32_t* msg_ids, int msg_cnt);


/**
 * Forward messages to another chat.
 *
 * @memberof dc_context_t
 * @param context The context object.
 * @param msg_ids An array of uint32_t containing all message IDs that should be forwarded
 * @param msg_cnt The number of messages IDs in the msg_ids array
 * @param chat_id The destination chat ID.
 */
void            dc_forward_msgs              (dc_context_t* context, const uint32_t* msg_ids, int msg_cnt, uint32_t chat_id);


/**
 * DEPRECATED
 *
 * Mark all messages sent by the given contact as _noticed_.
 * This function is typically used to ignore a user in the deaddrop temporarily ("Not now" button).
 *
 * The contact is expected to belong to the deaddrop;
 * only one #DC_EVENT_MSGS_NOTICED with chat_id=DC_CHAT_ID_DEADDROP may be emitted.
 *
 * See also dc_marknoticed_chat() and dc_markseen_msgs()
 *
 * @deprecated Use dc_decide_on_contact_request() if the user just hit "Not now" on a button in the deaddrop,
 *      dc_marknoticed_chat() if the user has entered a chat
 *      and dc_markseen_msgs() if the user actually _saw_ a message.
 * @memberof dc_context_t
 * @param context The context object.
 * @param contact_id The contact ID of which all messages should be marked as noticed.
 */
void            dc_marknoticed_contact       (dc_context_t* context, uint32_t contact_id);


/**
 * Mark a message as _seen_, updates the IMAP state and
 * sends MDNs. If the message is not in a real chat (e.g. a contact request), the
 * message is only marked as NOTICED and no IMAP/MDNs is done.  See also
 * dc_marknoticed_chat().
 *
 * Moreover, if messages belong to a chat with ephemeral messages enabled,
 * the ephemeral timer is started for these messages.
 *
 * One #DC_EVENT_MSGS_NOTICED event is emitted per modified chat.
 *
 * @memberof dc_context_t
 * @param context The context object.
 * @param msg_ids An array of uint32_t containing all the messages IDs that should be marked as seen.
 * @param msg_cnt The number of message IDs in msg_ids.
 */
void            dc_markseen_msgs             (dc_context_t* context, const uint32_t* msg_ids, int msg_cnt);


/**
 * Get a single message object of the type dc_msg_t.
 * For a list of messages in a chat, see dc_get_chat_msgs()
 * For a list or chats, see dc_get_chatlist()
 *
 * @memberof dc_context_t
 * @param context The context object.
 * @param msg_id The message ID for which the message object should be created.
 * @return A dc_msg_t message object.
 *     On errors, NULL is returned.
 *     When done, the object must be freed using dc_msg_unref().
 */
dc_msg_t*       dc_get_msg                   (dc_context_t* context, uint32_t msg_id);


// handle contacts

/**
 * Rough check if a string may be a valid e-mail address.
 * The function checks if the string contains a minimal amount of characters
 * before and after the `@` and `.` characters.
 *
 * To check if a given address is a contact in the contact database
 * use dc_lookup_contact_id_by_addr().
 *
 * @memberof dc_context_t
 * @param addr The e-mail-address to check.
 * @return 1=address may be a valid e-mail address,
 *     0=address won't be a valid e-mail address
 */
int             dc_may_be_valid_addr         (const char* addr);


/**
 * Check if an e-mail address belongs to a known and unblocked contact.
 * To get a list of all known and unblocked contacts, use dc_get_contacts().
 *
 * To validate an e-mail address independently of the contact database
 * use dc_may_be_valid_addr().
 *
 * @memberof dc_context_t
 * @param context The context object.
 * @param addr The e-mail-address to check.
 * @return Contact ID of the contact belonging to the e-mail-address
 *     or 0 if there is no contact that is or was introduced by an accepted contact.  
 */
uint32_t        dc_lookup_contact_id_by_addr (dc_context_t* context, const char* addr);


/**
 * Add a single contact as a result of an _explicit_ user action.
 *
 * We assume, the contact name, if any, is entered by the user and is used "as is" therefore,
 * normalize() is _not_ called for the name. If the contact is blocked, it is unblocked.
 *
 * To add a number of contacts, see dc_add_address_book() which is much faster for adding
 * a bunch of addresses.
 *
 * May result in a #DC_EVENT_CONTACTS_CHANGED event.
 *
 * @memberof dc_context_t
 * @param context The context object.
 * @param name Name of the contact to add. If you do not know the name belonging
 *     to the address, you can give NULL here.
 * @param addr E-mail-address of the contact to add. If the email address
 *     already exists, the name is updated and the origin is increased to
 *     "manually created".
 * @return Contact ID of the created or reused contact.
 */
uint32_t        dc_create_contact            (dc_context_t* context, const char* name, const char* addr);


#define         DC_GCL_VERIFIED_ONLY         0x01
#define         DC_GCL_ADD_SELF              0x02


/**
 * Add a number of contacts.
 *
 * Typically used to add the whole address book from the OS. As names here are typically not
 * well formatted, we call normalize() for each name given.
 *
 * No email-address is added twice.
 * Trying to add email-addresses that are already in the contact list,
 * results in updating the name unless the name was changed manually by the user.
 * If any email-address or any name is really updated,
 * the event #DC_EVENT_CONTACTS_CHANGED is sent.
 *
 * To add a single contact entered by the user, you should prefer dc_create_contact(),
 * however, for adding a bunch of addresses, this function is _much_ faster.
 *
 * @memberof dc_context_t
 * @param context the context object.
 * @param addr_book A multi-line string in the format
 *     `Name one\nAddress one\nName two\nAddress two`.
 *      If an email address already exists, the name is updated
 *      unless it was edited manually by dc_create_contact() before.
 * @return The number of modified or added contacts.
 */
int             dc_add_address_book          (dc_context_t* context, const char* addr_book);


/**
 * Returns known and unblocked contacts.
 *
 * To get information about a single contact, see dc_get_contact().
 *
 * @memberof dc_context_t
 * @param context The context object.
 * @param flags A combination of flags:
 *     - if the flag DC_GCL_ADD_SELF is set, SELF is added to the list unless filtered by other parameters
 *     - if the flag DC_GCL_VERIFIED_ONLY is set, only verified contacts are returned.
 *       if DC_GCL_VERIFIED_ONLY is not set, verified and unverified contacts are returned.
 * @param query A string to filter the list.  Typically used to implement an
 *     incremental search.  NULL for no filtering.
 * @return An array containing all contact IDs.  Must be dc_array_unref()'d
 *     after usage.
 */
dc_array_t*     dc_get_contacts              (dc_context_t* context, uint32_t flags, const char* query);


/**
 * Get the number of blocked contacts.
 *
 * @memberof dc_context_t
 * @param context The context object.
 * @return The number of blocked contacts.
 */
int             dc_get_blocked_cnt           (dc_context_t* context);


/**
 * Get blocked contacts.
 *
 * @memberof dc_context_t
 * @param context The context object.
 * @return An array containing all blocked contact IDs.  Must be dc_array_unref()'d
 *     after usage.
 */
dc_array_t*     dc_get_blocked_contacts      (dc_context_t* context);


/**
 * Block or unblock a contact.
 * May result in a #DC_EVENT_CONTACTS_CHANGED event.
 *
 * @memberof dc_context_t
 * @param context The context object.
 * @param contact_id The ID of the contact to block or unblock.
 * @param block 1=block contact, 0=unblock contact
 */
void            dc_block_contact             (dc_context_t* context, uint32_t contact_id, int block);


/**
 * Get encryption info for a contact.
 * Get a multi-line encryption info, containing your fingerprint and the
 * fingerprint of the contact, used e.g. to compare the fingerprints for a simple out-of-band verification.
 *
 * @memberof dc_context_t
 * @param context The context object.
 * @param contact_id ID of the contact to get the encryption info for.
 * @return Multi-line text, must be released using dc_str_unref() after usage.
 */
char*           dc_get_contact_encrinfo      (dc_context_t* context, uint32_t contact_id);


/**
 * Delete a contact.  The contact is deleted from the local device.  It may happen that this is not
 * possible as the contact is in use.  In this case, the contact can be blocked.
 *
 * May result in a #DC_EVENT_CONTACTS_CHANGED event.
 *
 * @memberof dc_context_t
 * @param context The context object.
 * @param contact_id ID of the contact to delete.
 * @return 1=success, 0=error
 */
int             dc_delete_contact            (dc_context_t* context, uint32_t contact_id);


/**
 * Get a single contact object.  For a list, see e.g. dc_get_contacts().
 *
 * For contact DC_CONTACT_ID_SELF (1), the function returns sth.
 * like "Me" in the selected language and the email address
 * defined by dc_set_config().
 *
 * @memberof dc_context_t
 * @param context The context object.
 * @param contact_id ID of the contact to get the object for.
 * @return The contact object, must be freed using dc_contact_unref() when no
 *     longer used.  NULL on errors.
 */
dc_contact_t*   dc_get_contact               (dc_context_t* context, uint32_t contact_id);


// import/export and tools

#define         DC_IMEX_EXPORT_SELF_KEYS      1 // param1 is a directory where the keys are written to
#define         DC_IMEX_IMPORT_SELF_KEYS      2 // param1 is a directory where the keys are searched in and read from
#define         DC_IMEX_EXPORT_BACKUP        11 // param1 is a directory where the backup is written to
#define         DC_IMEX_IMPORT_BACKUP        12 // param1 is the file with the backup to import


/**
 * Import/export things.
 * What to do is defined by the _what_ parameter which may be one of the following:
 *
 * - **DC_IMEX_EXPORT_BACKUP** (11) - Export a backup to the directory given as `param1`.
 *   The backup contains all contacts, chats, images and other data and device independent settings.
 *   The backup does not contain device dependent settings as ringtones or LED notification settings.
 *   The name of the backup is typically `delta-chat-<day>.tar`, if more than one backup is create on a day,
 *   the format is `delta-chat-<day>-<number>.tar`
 *
 * - **DC_IMEX_IMPORT_BACKUP** (12) - `param1` is the file (not: directory) to import. The file is normally
 *   created by DC_IMEX_EXPORT_BACKUP and detected by dc_imex_has_backup(). Importing a backup
 *   is only possible as long as the context is not configured or used in another way.
 *
 * - **DC_IMEX_EXPORT_SELF_KEYS** (1) - Export all private keys and all public keys of the user to the
 *   directory given as `param1`.  The default key is written to the files `public-key-default.asc`
 *   and `private-key-default.asc`, if there are more keys, they are written to files as
 *   `public-key-<id>.asc` and `private-key-<id>.asc`
 *
 * - **DC_IMEX_IMPORT_SELF_KEYS** (2) - Import private keys found in the directory given as `param1`.
 *   The last imported key is made the default keys unless its name contains the string `legacy`.  Public keys are not imported.
 *
 * While dc_imex() returns immediately, the started job may take a while,
 * you can stop it using dc_stop_ongoing_process(). During execution of the job,
 * some events are sent out:
 *
 * - A number of #DC_EVENT_IMEX_PROGRESS events are sent and may be used to create
 *   a progress bar or stuff like that. Moreover, you'll be informed when the imex-job is done.
 *
 * - For each file written on export, the function sends #DC_EVENT_IMEX_FILE_WRITTEN
 *
 * Only one import-/export-progress can run at the same time.
 * To cancel an import-/export-progress, use dc_stop_ongoing_process().
 *
 * @memberof dc_context_t
 * @param context The context.
 * @param what One of the DC_IMEX_* constants.
 * @param param1 Meaning depends on the DC_IMEX_* constants. If this parameter is a directory, it should not end with
 *     a slash (otherwise you'll get double slashes when receiving #DC_EVENT_IMEX_FILE_WRITTEN). Set to NULL if not used.
 * @param param2 Meaning depends on the DC_IMEX_* constants. Set to NULL if not used.
 */
void            dc_imex                      (dc_context_t* context, int what, const char* param1, const char* param2);


/**
 * Check if there is a backup file.
 * May only be used on fresh installations (e.g. dc_is_configured() returns 0).
 *
 * Example:
 *
 * ~~~
 * char dir[] = "/dir/to/search/backups/in";
 *
 * void ask_user_for_credentials()
 * {
 *     // - ask the user for email and password
 *     // - save them using dc_set_config()
 * }
 *
 * int ask_user_whether_to_import()
 * {
 *     // - inform the user that we've found a backup
 *     // - ask if he want to import it
 *     // - return 1 to import, 0 to skip
 *     return 1;
 * }
 *
 * if (!dc_is_configured(context))
 * {
 *     char* file = NULL;
 *     if ((file=dc_imex_has_backup(context, dir))!=NULL && ask_user_whether_to_import())
 *     {
 *         dc_imex(context, DC_IMEX_IMPORT_BACKUP, file, NULL);
 *         // connect
 *     }
 *     else
 *     {
 *         do {
 *             ask_user_for_credentials();
 *         }
 *         while (!configure_succeeded())
 *     }
 *     dc_str_unref(file);
 * }
 * ~~~
 *
 * @memberof dc_context_t
 * @param context The context object.
 * @param dir Directory to search backups in.
 * @return String with the backup file, typically given to dc_imex(),
 *     returned strings must be released using dc_str_unref().
 *     The function returns NULL if no backup was found.
 */
char*           dc_imex_has_backup           (dc_context_t* context, const char* dir);


/**
 * Initiate Autocrypt Setup Transfer.
 * Before starting the setup transfer with this function, the user should be asked:
 *
 * ~~~
 * "An 'Autocrypt Setup Message' securely shares your end-to-end setup with other Autocrypt-compliant apps.
 * The setup will be encrypted by a setup code which is displayed here and must be typed on the other device.
 * ~~~
 *
 * After that, this function should be called to send the Autocrypt Setup Message.
 * The function creates the setup message and waits until it is really sent.
 * As this may take a while, it is recommended to start the function in a separate thread;
 * to interrupt it, you can use dc_stop_ongoing_process().
 *
 * After everything succeeded, the required setup code is returned in the following format:
 *
 * ~~~
 * 1234-1234-1234-1234-1234-1234-1234-1234-1234
 * ~~~
 *
 * The setup code should be shown to the user then:
 *
 * ~~~
 * "Your key has been sent to yourself. Switch to the other device and
 * open the setup message. You should be prompted for a setup code. Type
 * the following digits into the prompt:
 *
 * 1234 - 1234 - 1234 -
 * 1234 - 1234 - 1234 -
 * 1234 - 1234 - 1234
 *
 * Once you're done, your other device will be ready to use Autocrypt."
 * ~~~
 *
 * On the _other device_ you will call dc_continue_key_transfer() then
 * for setup messages identified by dc_msg_is_setupmessage().
 *
 * For more details about the Autocrypt setup process, please refer to
 * https://autocrypt.org/en/latest/level1.html#autocrypt-setup-message
 *
 * @memberof dc_context_t
 * @param context The context object.
 * @return The setup code. Must be released using dc_str_unref() after usage.
 *     On errors, e.g. if the message could not be sent, NULL is returned.
 */
char*           dc_initiate_key_transfer     (dc_context_t* context);


/**
 * Continue the Autocrypt Key Transfer on another device.
 *
 * If you have started the key transfer on another device using dc_initiate_key_transfer()
 * and you've detected a setup message with dc_msg_is_setupmessage(), you should prompt the
 * user for the setup code and call this function then.
 *
 * You can use dc_msg_get_setupcodebegin() to give the user a hint about the code (useful if the user
 * has created several messages and should not enter the wrong code).
 *
 * @memberof dc_context_t
 * @param context The context object.
 * @param msg_id ID of the setup message to decrypt.
 * @param setup_code Setup code entered by the user. This is the same setup code as returned from
 *     dc_initiate_key_transfer() on the other device.
 *     There is no need to format the string correctly, the function will remove all spaces and other characters and
 *     insert the `-` characters at the correct places.
 * @return 1=key successfully decrypted and imported; both devices will use the same key now;
 *     0=key transfer failed e.g. due to a bad setup code.
 */
int             dc_continue_key_transfer     (dc_context_t* context, uint32_t msg_id, const char* setup_code);


/**
 * Signal an ongoing process to stop.
 *
 * After that, dc_stop_ongoing_process() returns _without_ waiting
 * for the ongoing process to return.
 *
 * The ongoing process will return ASAP then, however, it may
 * still take a moment.
 *
 * Typical ongoing processes are started by dc_configure(),
 * dc_initiate_key_transfer() or dc_imex(). As there is always at most only
 * one onging process at the same time, there is no need to define _which_ process to exit.
 *
 * @memberof dc_context_t
 * @param context The context object.
 */
void            dc_stop_ongoing_process      (dc_context_t* context);


// out-of-band verification

#define         DC_QR_ASK_VERIFYCONTACT      200 // id=contact
#define         DC_QR_ASK_VERIFYGROUP        202 // text1=groupname
#define         DC_QR_FPR_OK                 210 // id=contact
#define         DC_QR_FPR_MISMATCH           220 // id=contact
#define         DC_QR_FPR_WITHOUT_ADDR       230 // test1=formatted fingerprint
#define         DC_QR_ACCOUNT                250 // text1=domain
#define         DC_QR_WEBRTC_INSTANCE        260 // text1=domain
#define         DC_QR_ADDR                   320 // id=contact
#define         DC_QR_TEXT                   330 // text1=text
#define         DC_QR_URL                    332 // text1=URL
#define         DC_QR_ERROR                  400 // text1=error string

/**
 * Check a scanned QR code.
 * The function should be called after a QR code is scanned.
 * The function takes the raw text scanned and checks what can be done with it.
 *
 * The QR code state is returned in dc_lot_t::state as:
 *
 * - DC_QR_ASK_VERIFYCONTACT with dc_lot_t::id=Contact ID
 * - DC_QR_ASK_VERIFYGROUP withdc_lot_t::text1=Group name
 * - DC_QR_FPR_OK with dc_lot_t::id=Contact ID
 * - DC_QR_FPR_MISMATCH with dc_lot_t::id=Contact ID
 * - DC_QR_FPR_WITHOUT_ADDR with dc_lot_t::test1=Formatted fingerprint
 * - DC_QR_ACCOUNT allows creation of an account, dc_lot_t::text1=domain
 * - DC_QR_WEBRTC_INSTANCE - a shared webrtc-instance
 *   that will be set if dc_set_config_from_qr() is called with the qr-code,
 *   dc_lot_t::text1=domain could be used to ask the user
 * - DC_QR_ADDR with dc_lot_t::id=Contact ID
 * - DC_QR_TEXT with dc_lot_t::text1=Text
 * - DC_QR_URL with dc_lot_t::text1=URL
 * - DC_QR_ERROR with dc_lot_t::text1=Error string
 *
 * @memberof dc_context_t
 * @param context The context object.
 * @param qr The text of the scanned QR code.
 * @return Parsed QR code as an dc_lot_t object. The returned object must be
 *     freed using dc_lot_unref() after usage.
 */
dc_lot_t*       dc_check_qr                  (dc_context_t* context, const char* qr);


/**
 * Get QR code text that will offer an Setup-Contact or Verified-Group invitation.
 * The QR code is compatible to the OPENPGP4FPR format
 * so that a basic fingerprint comparison also works e.g. with OpenKeychain.
 *
 * The scanning device will pass the scanned content to dc_check_qr() then;
 * if dc_check_qr() returns DC_QR_ASK_VERIFYCONTACT or DC_QR_ASK_VERIFYGROUP
 * an out-of-band-verification can be joined using dc_join_securejoin()
 *
 * @memberof dc_context_t
 * @param context The context object.
 * @param chat_id If set to a group-chat-id,
 *     the Verified-Group-Invite protocol is offered in the QR code;
 *     works for protected groups as well as for normal groups.
 *     If set to 0, the Setup-Contact protocol is offered in the QR code.
 *     See https://countermitm.readthedocs.io/en/latest/new.html
 *     for details about both protocols.
 * @return Text that should go to the QR code,
 *     On errors, an empty QR code is returned, NULL is never returned.
 *     The returned string must be released using dc_str_unref() after usage.
 */
char*           dc_get_securejoin_qr         (dc_context_t* context, uint32_t chat_id);


/**
 * Continue a Setup-Contact or Verified-Group-Invite protocol
 * started on another device with dc_get_securejoin_qr().
 * This function is typically called when dc_check_qr() returns
 * lot.state=DC_QR_ASK_VERIFYCONTACT or lot.state=DC_QR_ASK_VERIFYGROUP.
 *
 * Depending on the given QR code,
 * this function may takes some time and sends and receives several messages.
 * Therefore, you should call it always in a separate thread;
 * if you want to abort it, you should call dc_stop_ongoing_process().
 *
 * - If the given QR code starts the Setup-Contact protocol,
 *   the function typically returns immediately
 *   and the handshake runs in background.
 *   Subsequent calls of dc_join_securejoin() will abort unfinished tasks.
 *   The returned chat is the one-to-one opportunistic chat.
 *   When the protocol has finished, an info-message is added to that chat.
 * - If the given QR code starts the Verified-Group-Invite protocol,
 *   the function waits until the protocol has finished.
 *   This is because the protected group is not opportunistic
 *   and can be created only when the contacts have verified each other.
 *
 * See https://countermitm.readthedocs.io/en/latest/new.html
 * for details about both protocols.
 *
 * @memberof dc_context_t
 * @param context The context object
 * @param qr The text of the scanned QR code. Typically, the same string as given
 *     to dc_check_qr().
 * @return Chat-id of the joined chat, the UI may redirect to the this chat.
 *     If the out-of-band verification failed or was aborted, 0 is returned.
 *     A returned chat-id does not guarantee that the chat is protected or the belonging contact is verified.
 *     If needed, this be checked with dc_chat_is_protected() and dc_contact_is_verified(),
 *     however, in practise, the UI will just listen to #DC_EVENT_CONTACTS_CHANGED unconditionally.
 */
uint32_t        dc_join_securejoin           (dc_context_t* context, const char* qr);


// location streaming


/**
 * Enable or disable location streaming for a chat.
 * Locations are sent to all members of the chat for the given number of seconds;
 * after that, location streaming is automatically disabled for the chat.
 * The current location streaming state of a chat
 * can be checked using dc_is_sending_locations_to_chat().
 *
 * The locations that should be sent to the chat can be set using
 * dc_set_location().
 *
 * @memberof dc_context_t
 * @param context The context object.
 * @param chat_id Chat id to enable location streaming for.
 * @param seconds >0: enable location streaming for the given number of seconds;
 *     0: disable location streaming.
 */
void        dc_send_locations_to_chat       (dc_context_t* context, uint32_t chat_id, int seconds);


/**
 * Check if location streaming is enabled.
 * Location stream can be enabled or disabled using dc_send_locations_to_chat().
 * If you have already a dc_chat_t object,
 * dc_chat_is_sending_locations() may be more handy.
 *
 * @memberof dc_context_t
 * @param context The context object.
 * @param chat_id >0: Check if location streaming is enabled for the given chat.
 *     0: Check of location streaming is enabled for any chat.
 * @return 1: location streaming is enabled for the given chat(s);
 *     0: location streaming is disabled for the given chat(s).
 */
int         dc_is_sending_locations_to_chat (dc_context_t* context, uint32_t chat_id);


/**
 * Set current location.
 * The location is sent to all chats where location streaming is enabled
 * using dc_send_locations_to_chat().
 *
 * Typically results in the event #DC_EVENT_LOCATION_CHANGED with
 * contact_id set to DC_CONTACT_ID_SELF.
 *
 * The UI should call this function on all location changes.
 * The locations set by this function are not sent immediately,
 * instead a message with the last locations is sent out every some minutes
 * or when the user sends out a normal message,
 * the last locations are attached.
 *
 * @memberof dc_context_t
 * @param context The context object.
 * @param latitude North-south position of the location.
 *     Set to 0.0 if the latitude is not known.
 * @param longitude East-west position of the location.
 *     Set to 0.0 if the longitude is not known.
 * @param accuracy Estimated accuracy of the location, radial, in meters.
 *     Set to 0.0 if the accuracy is not known.
 * @return 1: location streaming is still enabled for at least one chat,
 *     this dc_set_location() should be called as soon as the location changes;
 *     0: location streaming is no longer needed,
 *     dc_is_sending_locations_to_chat() is false for all chats.
 */
int         dc_set_location                 (dc_context_t* context, double latitude, double longitude, double accuracy);


/**
 * Get shared locations from the database.
 * The locations can be filtered by the chat-id, the contact-id
 * and by a timespan.
 *
 * The number of returned locations can be retrieved using dc_array_get_cnt().
 * To get information for each location,
 * use dc_array_get_latitude(), dc_array_get_longitude(),
 * dc_array_get_accuracy(), dc_array_get_timestamp(), dc_array_get_contact_id()
 * and dc_array_get_msg_id().
 * The latter returns 0 if there is no message bound to the location.
 *
 * Note that only if dc_array_is_independent() returns 0,
 * the location is the current or a past position of the user.
 * If dc_array_is_independent() returns 1,
 * the location is any location on earth that is marked by the user.
 *
 * @memberof dc_context_t
 * @param context The context object.
 * @param chat_id Chat-id to get location information for.
 *     0 to get locations independently of the chat.
 * @param contact_id Contact-id to get location information for.
 *     If also a chat-id is given, this should be a member of the given chat.
 *     0 to get locations independently of the contact.
 * @param timestamp_begin Start of timespan to return.
 *     Must be given in number of seconds since 00:00 hours, Jan 1, 1970 UTC.
 *     0 for "start from the beginning".
 * @param timestamp_end End of timespan to return.
 *     Must be given in number of seconds since 00:00 hours, Jan 1, 1970 UTC.
 *     0 for "all up to now".
 * @return Array of locations, NULL is never returned.
 *     The array is sorted decending;
 *     the first entry in the array is the location with the newest timestamp.
 *     Note that this is only realated to the recent postion of the user
 *     if dc_array_is_independent() returns 0.
 *     The returned array must be freed using dc_array_unref().
 *
 * Examples:
 * ~~~
 * // get locations from the last hour for a global map
 * dc_array_t* loc = dc_get_locations(context, 0, 0, time(NULL)-60*60, 0);
 * for (int i=0; i<dc_array_get_cnt(); i++) {
 *     double lat = dc_array_get_latitude(loc, i);
 *     ...
 * }
 * dc_array_unref(loc);
 *
 * // get locations from a contact for a global map
 * dc_array_t* loc = dc_get_locations(context, 0, contact_id, 0, 0);
 * ...
 *
 * // get all locations known for a given chat
 * dc_array_t* loc = dc_get_locations(context, chat_id, 0, 0, 0);
 * ...
 *
 * // get locations from a single contact for a given chat
 * dc_array_t* loc = dc_get_locations(context, chat_id, contact_id, 0, 0);
 * ...
 * ~~~
 */
dc_array_t* dc_get_locations                (dc_context_t* context, uint32_t chat_id, uint32_t contact_id, int64_t timestamp_begin, int64_t timestamp_end);


/**
 * Delete all locations on the current device.
 * Locations already sent cannot be deleted.
 *
 * Typically results in the event #DC_EVENT_LOCATION_CHANGED
 * with contact_id set to 0.
 *
 * @memberof dc_context_t
 * @param context The context object.
 */
void        dc_delete_all_locations         (dc_context_t* context);


/**
 * Release a string returned by another deltachat-core function.
 * - Strings returned by any deltachat-core-function
 *   MUST NOT be released by the standard free() function;
 *   always use dc_str_unref() for this purpose.
 * - dc_str_unref() MUST NOT be called for strings not returned by deltachat-core.
 * - dc_str_unref() MUST NOT be called for other objects returned by deltachat-core.
 *
 * @memberof dc_context_t
 * @param str The string to release.
 *     If NULL is given, nothing is done.
 */
void dc_str_unref (char* str);


/**
 * @class dc_accounts_t
 *
 * This class provides functionality that can be used to
 * manage several dc_context_t objects running at the same time.
 * The account manager takes a directory where all
 * context-databases are created in.
 *
 * You can add, remove, import account to the account manager,
 * all context-databases are persisted and stay available once the
 * account manager is created again for the same directory.
 *
 * All accounts may receive messages at the same time (e.g. by #DC_EVENT_INCOMING_MSG),
 * and all accounts may be accessed by their own dc_context_t object.
 *
 * To make this possible, some dc_context_t functions must not be called
 * when using the account manager:
 * - use dc_accounts_add_account() and dc_accounts_get_account() instead of dc_context_new()
 * - use dc_accounts_start_io() and dc_accounts_stop_io() instead of dc_start_io() and dc_stop_io()
 * - use dc_accounts_maybe_network() instead of dc_maybe_network()
 * - use dc_accounts_get_event_emitter() instead of dc_get_event_emitter()
 *
 * Additionally, there are functions to list, import and migrate accounts
 * and to handle a "selected" account, see below.
 */

/**
 * Create a new account manager.
 * The account manager takes an directory
 * where all context-databases are placed in.
 * To add a context to the account manager,
 * use dc_accounts_add_account(), dc_accounts_import_account or dc_accounts_migrate_account().
 * All account information are persisted.
 * To remove a context from the account manager,
 * use dc_accounts_remove_account().
 *
 * @memberof dc_accounts_t
 * @param os_name
 * @param dir The directory to create the context-databases in.
 *     If the directory does not exist,
 *     dc_accounts_new() will try to create it.
 * @return An account manager object.
 *     The object must be passed to the other account manager functions
 *     and must be freed using dc_accounts_unref() after usage.
 *     On errors, NULL is returned.
 */
dc_accounts_t* dc_accounts_new                  (const char* os_name, const char* dir);


/**
 * Free an account manager object.
 *
 * @memberof dc_accounts_t
 * @param accounts Account manager as created by dc_accounts_new().
 */
void           dc_accounts_unref                (dc_accounts_t* accounts);


/**
 * Add a new account to the account manager.
 * Internally, dc_context_new() is called using a unique database-name
 * in the directory specified at dc_accounts_new().
 *
 * If the function succeeds,
 * dc_accounts_get_all() will return one more account
 * and you can access the newly created account using dc_accounts_get_account().
 * Moreover, the newly created account will be the selected one.
 *
 * @memberof dc_accounts_t
 * @param accounts Account manager as created by dc_accounts_new().
 * @return Account-id, use dc_accounts_get_account() to get the context object.
 *     On errors, 0 is returned.
 */
uint32_t       dc_accounts_add_account          (dc_accounts_t* accounts);


/**
 * Import a tarfile-backup to the account manager.
 * On success, a new account is added to the account-manager,
 * with all the data provided by the backup-file.
 * Moreover, the newly created account will be the selected one.
 *
 * @memberof dc_accounts_t
 * @param accounts Account manager as created by dc_accounts_new().
 * @param tarfile Backup as created by dc_imex().
 * @return Account-id, use dc_accounts_get_account() to get the context object.
 *     On errors, 0 is returned.
 */
uint32_t       dc_accounts_import_account       (dc_accounts_t* accounts, const char* tarfile);


/**
 * Migrate independent accounts into accounts managed by the account manager.
 * This will _move_ the database-file and all blob-files to the directory managed
 * by the account-manager
 * (to save disk-space on small devices, the files are not _copied_
 * Once the migration is done, the original file is no longer existent).
 * Moreover, the newly created account will be the selected one.
 *
 * @memberof dc_accounts_t
 * @param accounts Account manager as created by dc_accounts_new().
 * @param dbfile Unmanaged database-file that was created at some point using dc_context_new().
 * @return Account-id, use dc_accounts_get_account() to get the context object.
 *     On errors, 0 is returned.
 */
uint32_t       dc_accounts_migrate_account      (dc_accounts_t* accounts, const char* dbfile);


/**
 * Remove an account from the account manager.
 * This also removes the database-file and all blobs physically.
 * If the removed account is the selected account,
 * one of the other accounts will be selected.
 *
 * @memberof dc_accounts_t
 * @param accounts Account manager as created by dc_accounts_new().
 * @param account_id The account-id as returned e.g. by dc_accounts_add_account().
 * @return 1=success, 0=error
 */
int            dc_accounts_remove_account       (dc_accounts_t* accounts, uint32_t account_id);


/**
 * List all accounts.
 *
 * @memberof dc_accounts_t
 * @param accounts Account manager as created by dc_accounts_new().
 * @return An array containing all account-ids,
 *     use dc_array_get_id() to get the ids.
 */
dc_array_t*    dc_accounts_get_all              (dc_accounts_t* accounts);


/**
 * Get an account-context from an account-id.
 *
 * @memberof dc_accounts_t
 * @param accounts Account manager as created by dc_accounts_new().
 * @param account_id The account-id as returned e.g. by dc_accounts_get_all() or dc_accounts_add_account().
 * @return The account-context, this can be used most similar as a normal,
 *     unmanaged account-context as created by dc_context_new().
 *     Once you do no longer need the context-object, you have to call dc_context_unref() on it,
 *     which, however, will not close the account but only decrease a reference counter.
 */
dc_context_t*  dc_accounts_get_account          (dc_accounts_t* accounts, uint32_t account_id);


/**
 * Get the currently selected account.
 * If there is at least one account in the account-manager,
 * there is always a selected one.
 * To change the selected account, use dc_accounts_select_account();
 * also adding/importing/migrating accounts may change the selection.
 *
 * @memberof dc_accounts_t
 * @param accounts Account manager as created by dc_accounts_new().
 * @return The account-context, this can be used most similar as a normal,
 *     unmanaged account-context as created by dc_context_new().
 *     Once you do no longer need the context-object, you have to call dc_context_unref() on it,
 *     which, however, will not close the account but only decrease a reference counter.
 */
dc_context_t*  dc_accounts_get_selected_account (dc_accounts_t* accounts);


/**
 * Change the selected account.
 *
 * @memberof dc_accounts_t
 * @param accounts Account manager as created by dc_accounts_new().
 * @param account_id The account-id as returned e.g. by dc_accounts_get_all() or dc_accounts_add_account().
 * @return 1=success, 0=error
 */
int            dc_accounts_select_account       (dc_accounts_t* accounts, uint32_t account_id);


/**
 * Start job and IMAP/SMTP tasks for all accounts managed by the account manager.
 * If IO is already running, nothing happens.
 * This is similar to dc_start_io(), which, however,
 * must not be called for accounts handled by the account manager.
 *
 * @memberof dc_accounts_t
 * @param accounts Account manager as created by dc_accounts_new().
 */
void           dc_accounts_start_io             (dc_accounts_t* accounts);


/**
 * Stop job and IMAP/SMTP tasks for all accounts and return when they are finished.
 * This is similar to dc_stop_io(), which, however,
 * must not be called for accounts handled by the account manager.
 *
 * @memberof dc_accounts_t
 * @param accounts Account manager as created by dc_accounts_new().
 */
void           dc_accounts_stop_io              (dc_accounts_t* accounts);


/**
 * This function should be called when there is a hint
 * that the network is available again.
 * This is similar to dc_maybe_network(), which, however,
 * must not be called for accounts handled by the account manager.
 *
 * @memberof dc_accounts_t
 * @param accounts Account manager as created by dc_accounts_new().
 */
void           dc_accounts_maybe_network        (dc_accounts_t* accounts);


/**
 * Create the event emitter that is used to receive events.
 *
 * The library will emit various @ref DC_EVENT events as "new message", "message read" etc.
 * To get these events, you have to create an event emitter using this function
 * and call dc_accounts_get_next_event() on the emitter.
 *
 * This is similar to dc_get_event_emitter(), which, however,
 * must not be called for accounts handled by the account manager.
 *
 * @memberof dc_accounts_t
 * @param accounts Account manager as created by dc_accounts_new().
 * @return  Returns the event emitter, NULL on errors.
 *     Must be freed using dc_accounts_event_emitter_unref() after usage.
 *
 * Note: Use only one event emitter per account manager.
 * Having more than one event emitter running at the same time on the same account manager
 * will result in events randomly delivered to the one or to the other.
 */
dc_accounts_event_emitter_t* dc_accounts_get_event_emitter (dc_accounts_t* accounts);


/**
 * @class dc_array_t
 *
 * An object containing a simple array.
 * This object is used in several places where functions need to return an array.
 * The items of the array are typically IDs.
 * To free an array object, use dc_array_unref().
 */


/**
 * Free an array object. Does not free any data items.
 *
 * @memberof dc_array_t
 * @param array The array object to free,
 *     created e.g. by dc_get_chatlist(), dc_get_contacts() and so on.
 *     If NULL is given, nothing is done.
 */
void             dc_array_unref              (dc_array_t* array);


/**
 * Find out the number of items in an array.
 *
 * @memberof dc_array_t
 * @param array The array object.
 * @return Returns the number of items in a dc_array_t object. 0 on errors or if the array is empty.
 */
size_t           dc_array_get_cnt            (const dc_array_t* array);


/**
 * Get the item at the given index as an ID.
 *
 * @memberof dc_array_t
 * @param array The array object.
 * @param index Index of the item to get. Must be between 0 and dc_array_get_cnt()-1.
 * @return Returns the item at the given index. Returns 0 on errors or if the array is empty.
 */
uint32_t         dc_array_get_id             (const dc_array_t* array, size_t index);


/**
 * Return the latitude of the item at the given index.
 *
 * @memberof dc_array_t
 * @param array The array object.
 * @param index Index of the item. Must be between 0 and dc_array_get_cnt()-1.
 * @return Latitude of the item at the given index.
 *     0.0 if there is no latitude bound to the given item,
 */
double           dc_array_get_latitude       (const dc_array_t* array, size_t index);


/**
 * Return the longitude of the item at the given index.
 *
 * @memberof dc_array_t
 * @param array The array object.
 * @param index Index of the item. Must be between 0 and dc_array_get_cnt()-1.
 * @return Latitude of the item at the given index.
 *     0.0 if there is no longitude bound to the given item,
 */
double           dc_array_get_longitude      (const dc_array_t* array, size_t index);


/**
 * Return the accuracy of the item at the given index.
 * See dc_set_location() for more information about the accuracy.
 *
 * @memberof dc_array_t
 * @param array The array object.
 * @param index Index of the item. Must be between 0 and dc_array_get_cnt()-1.
 * @return Accuracy of the item at the given index.
 *     0.0 if there is no longitude bound to the given item,
 */
double           dc_array_get_accuracy       (const dc_array_t* array, size_t index);


/**
 * Return the timestamp of the item at the given index.
 *
 * @memberof dc_array_t
 * @param array The array object.
 * @param index Index of the item. Must be between 0 and dc_array_get_cnt()-1.
 * @return Timestamp of the item at the given index.
 *     0 if there is no timestamp bound to the given item,
 */
int64_t           dc_array_get_timestamp      (const dc_array_t* array, size_t index);


/**
 * Return the chat-id of the item at the given index.
 *
 * @memberof dc_array_t
 * @param array The array object.
 * @param index Index of the item. Must be between 0 and dc_array_get_cnt()-1.
 * @return Chat-id of the item at the given index.
 *     0 if there is no chat-id bound to the given item,
 */
uint32_t         dc_array_get_chat_id        (const dc_array_t* array, size_t index);


/**
 * Return the contact-id of the item at the given index.
 *
 * @memberof dc_array_t
 * @param array The array object.
 * @param index Index of the item. Must be between 0 and dc_array_get_cnt()-1.
 * @return Contact-id of the item at the given index.
 *     0 if there is no contact-id bound to the given item,
 */
uint32_t         dc_array_get_contact_id     (const dc_array_t* array, size_t index);


/**
 * Return the message-id of the item at the given index.
 *
 * @memberof dc_array_t
 * @param array The array object.
 * @param index Index of the item. Must be between 0 and dc_array_get_cnt()-1.
 * @return Message-id of the item at the given index.
 *     0 if there is no message-id bound to the given item,
 */
uint32_t         dc_array_get_msg_id         (const dc_array_t* array, size_t index);


/**
 * Return the marker-character of the item at the given index.
 * Marker-character are typically bound to locations
 * returned by dc_get_locations()
 * and are typically created by on-character-messages
 * which can also be an emoticon :)
 *
 * @memberof dc_array_t
 * @param array The array object.
 * @param index Index of the item. Must be between 0 and dc_array_get_cnt()-1.
 * @return Marker-character of the item at the given index.
 *     NULL if there is no marker-character bound to the given item.
 *     The returned value must be released using dc_str_unref() after usage.
 */
char*            dc_array_get_marker         (const dc_array_t* array, size_t index);


/**
 * Return the independent-state of the location at the given index.
 * Independent locations do not belong to the track of the user.
 *
 * @memberof dc_array_t
 * @param array The array object.
 * @param index Index of the item. Must be between 0 and dc_array_get_cnt()-1.
 * @return 0=Location belongs to the track of the user,
 *     1=Location was reported independently.
 */
int              dc_array_is_independent     (const dc_array_t* array, size_t index);


/**
 * Check if a given ID is present in an array.
 *
 * @private @memberof dc_array_t
 * @param array The array object to search in.
 * @param needle The ID to search for.
 * @param[out] ret_index If set, this will receive the index. Set to NULL if you're not interested in the index.
 * @return 1=ID is present in array, 0=ID not found.
 */
int              dc_array_search_id          (const dc_array_t* array, uint32_t needle, size_t* ret_index);


/**
 * @class dc_chatlist_t
 *
 * An object representing a single chatlist in memory.
 * Chatlist objects contain chat IDs
 * and, if possible, message IDs belonging to them.
 * The chatlist object is not updated;
 * if you want an update, you have to recreate the object.
 *
 * For a **typical chat overview**,
 * the idea is to get the list of all chats via dc_get_chatlist()
 * without any listflags (see below)
 * and to implement a "virtual list" or so
 * (the count of chats is known by dc_chatlist_get_cnt()).
 *
 * Only for the items that are in view
 * (the list may have several hundreds chats),
 * the UI should call dc_chatlist_get_summary() then.
 * dc_chatlist_get_summary() provides all elements needed for painting the item.
 *
 * On a click of such an item,
 * the UI should change to the chat view
 * and get all messages from this view via dc_get_chat_msgs().
 * Again, a "virtual list" is created
 * (the count of messages is known)
 * and for each messages that is scrolled into view, dc_get_msg() is called then.
 *
 * Why no listflags?
 * Without listflags, dc_get_chatlist() adds the deaddrop
 * and the archive "link" automatically as needed.
 * The UI can just render these items differently then.
 * Although the deaddrop link is currently always the first entry
 * and only present on new messages,
 * there is the rough idea that it can be optionally always present
 * and sorted into the list by date.
 * Rendering the deaddrop in the described way
 * would not add extra work in the UI then.
 */


/**
 * Free a chatlist object.
 *
 * @memberof dc_chatlist_t
 * @param chatlist The chatlist object to free, created e.g. by dc_get_chatlist(), dc_search_msgs().
 *     If NULL is given, nothing is done.
 */
void             dc_chatlist_unref           (dc_chatlist_t* chatlist);


/**
 * Find out the number of chats in a chatlist.
 *
 * @memberof dc_chatlist_t
 * @param chatlist The chatlist object as created e.g. by dc_get_chatlist().
 * @return Returns the number of items in a dc_chatlist_t object. 0 on errors or if the list is empty.
 */
size_t           dc_chatlist_get_cnt         (const dc_chatlist_t* chatlist);


/**
 * Get a single chat ID of a chatlist.
 *
 * To get the message object from the message ID, use dc_get_chat().
 *
 * @memberof dc_chatlist_t
 * @param chatlist The chatlist object as created e.g. by dc_get_chatlist().
 * @param index The index to get the chat ID for.
 * @return Returns the chat_id of the item at the given index.  Index must be between
 *     0 and dc_chatlist_get_cnt()-1.
 */
uint32_t         dc_chatlist_get_chat_id     (const dc_chatlist_t* chatlist, size_t index);


/**
 * Get a single message ID of a chatlist.
 *
 * To get the message object from the message ID, use dc_get_msg().
 *
 * @memberof dc_chatlist_t
 * @param chatlist The chatlist object as created e.g. by dc_get_chatlist().
 * @param index The index to get the chat ID for.
 * @return Returns the message_id of the item at the given index.  Index must be between
 *     0 and dc_chatlist_get_cnt()-1.  If there is no message at the given index (e.g. the chat may be empty), 0 is returned.
 */
uint32_t         dc_chatlist_get_msg_id      (const dc_chatlist_t* chatlist, size_t index);


/**
 * Get a summary for a chatlist index.
 *
 * The summary is returned by a dc_lot_t object with the following fields:
 *
 * - dc_lot_t::text1: contains the username or the strings "Me", "Draft" and so on.
 *   The string may be colored by having a look at text1_meaning.
 *   If there is no such name or it should not be displayed, the element is NULL.
 *
 * - dc_lot_t::text1_meaning: one of DC_TEXT1_USERNAME, DC_TEXT1_SELF or DC_TEXT1_DRAFT.
 *   Typically used to show dc_lot_t::text1 with different colors. 0 if not applicable.
 *
 * - dc_lot_t::text2: contains an excerpt of the message text or strings as
 *   "No messages".  May be NULL of there is no such text (e.g. for the archive link)
 *
 * - dc_lot_t::timestamp: the timestamp of the message.  0 if not applicable.
 *
 * - dc_lot_t::state: The state of the message as one of the DC_STATE_* constants (see #dc_msg_get_state()).  0 if not applicable.
 *
 * @memberof dc_chatlist_t
 * @param chatlist The chatlist to query as returned e.g. from dc_get_chatlist().
 * @param index The index to query in the chatlist.
 * @param chat To speed up things, pass an already available chat object here.
 *     If the chat object is not yet available, it is faster to pass NULL.
 * @return The summary as an dc_lot_t object. Must be freed using dc_lot_unref().  NULL is never returned.
 */
dc_lot_t*        dc_chatlist_get_summary     (const dc_chatlist_t* chatlist, size_t index, dc_chat_t* chat);


/**
 * Create a chatlist summary item when the chatlist object is already unref()'d.
 *
 * This function is similar to dc_chatlist_get_summary(), however,
 * takes the chat-id and message-id as returned by dc_chatlist_get_chat_id() and dc_chatlist_get_msg_id()
 * as arguments. The chatlist object itself is not needed directly.
 *
 * This maybe useful if you convert the complete object into a different represenation
 * as done e.g. in the node-bindings.
 * If you have access to the chatlist object in some way, using this function is not recommended,
 * use dc_chatlist_get_summary() in this case instead.
 *
 * @memberof dc_context_t
 * @param context The context object.
 * @param chat_id Chat to get a summary for.
 * @param msg_id Message to get a summary for.
 * @return The summary as an dc_lot_t object, see dc_chatlist_get_summary() for details.
 *     Must be freed using dc_lot_unref().  NULL is never returned.
 */
dc_lot_t*        dc_chatlist_get_summary2    (dc_context_t* context, uint32_t chat_id, uint32_t msg_id);


/**
 * Helper function to get the associated context object.
 *
 * @memberof dc_chatlist_t
 * @param chatlist The chatlist object to empty.
 * @return Context object associated with the chatlist. NULL if none or on errors.
 */
dc_context_t*    dc_chatlist_get_context     (dc_chatlist_t* chatlist);


/**
 * Get info summary for a chat, in JSON format.
 *
 * The returned JSON string has the following key/values:
 *
 * id: chat id
 * name: chat/group name
 * color: color of this chat
 * last-message-from: who sent the last message
 * last-message-text: message (truncated)
 * last-message-state: DC_STATE* constant
 * last-message-date:
 * avatar-path: path-to-blobfile
 * is_verified: yes/no
 * @return a UTF8-encoded JSON string containing all requested info. Must be freed using dc_str_unref().  NULL is never returned.
 */
char*            dc_chat_get_info_json       (dc_context_t* context, size_t chat_id);

/**
 * @class dc_chat_t
 *
 * An object representing a single chat in memory.
 * Chat objects are created using e.g. dc_get_chat()
 * and are not updated on database changes;
 * if you want an update, you have to recreate the object.
 */


#define         DC_CHAT_ID_DEADDROP          1 // virtual chat showing all messages belonging to chats flagged with chats.blocked=2
#define         DC_CHAT_ID_TRASH             3 // messages that should be deleted get this chat_id; the messages are deleted from the working thread later then. This is also needed as rfc724_mid should be preset as long as the message is not deleted on the server (otherwise it is downloaded again)
#define         DC_CHAT_ID_ARCHIVED_LINK     6 // only an indicator in a chatlist
#define         DC_CHAT_ID_ALLDONE_HINT      7 // only an indicator in a chatlist
#define         DC_CHAT_ID_LAST_SPECIAL      9 // larger chat IDs are "real" chats, their messages are "real" messages.


#define         DC_CHAT_TYPE_UNDEFINED       0
#define         DC_CHAT_TYPE_SINGLE          100
#define         DC_CHAT_TYPE_GROUP           120


/**
 * Free a chat object.
 *
 * @memberof dc_chat_t
 * @param chat Chat object are returned e.g. by dc_get_chat().
 *     If NULL is given, nothing is done.
 */
void            dc_chat_unref                (dc_chat_t* chat);


/**
 * Get chat ID. The chat ID is the ID under which the chat is filed in the database.
 *
 * Special IDs:
 * - DC_CHAT_ID_DEADDROP         (1) - Virtual chat containing messages which senders are not confirmed by the user.
 * - DC_CHAT_ID_ARCHIVED_LINK    (6) - A link at the end of the chatlist, if present the UI should show the button "Archived chats"-
 *
 * "Normal" chat IDs are larger than these special IDs (larger than DC_CHAT_ID_LAST_SPECIAL).
 *
 * @memberof dc_chat_t
 * @param chat The chat object.
 * @return Chat ID. 0 on errors.
 */
uint32_t        dc_chat_get_id               (const dc_chat_t* chat);


/**
 * Get chat type.
 *
 * Currently, there are two chat types:
 *
 * - DC_CHAT_TYPE_SINGLE (100) - a normal chat is a chat with a single contact,
 *   chats_contacts contains one record for the user.  DC_CONTACT_ID_SELF
 *   (see dc_contact_t::id) is added _only_ for a self talk.
 *
 * - DC_CHAT_TYPE_GROUP  (120) - a group chat, chats_contacts contain all group
 *   members, incl. DC_CONTACT_ID_SELF
 *
 * @memberof dc_chat_t
 * @param chat The chat object.
 * @return Chat type.
 */
int             dc_chat_get_type             (const dc_chat_t* chat);

/**
 * Get whether group chat shows a mailing list. If yes, you should probably remove controls that
 * can't be used in mailing lists (like leaving, adding members, removing members)
 *
 * @memberof dc_chat_t
 * @return 1 if this group chat shows a mailing list, 0 otherwise. Also see dc_msg_is_mailing_list.
 */
int             dc_chat_is_mailing_list              (const dc_chat_t* chat);

/**
 * Get name of a chat. For one-to-one chats, this is the name of the contact.
 * For group chats, this is the name given e.g. to dc_create_group_chat() or
 * received by a group-creation message.
 *
 * To change the name, use dc_set_chat_name()
 *
 * @memberof dc_chat_t
 * @param chat The chat object.
 * @return Chat name as a string. Must be released using dc_str_unref() after usage. Never NULL.
 */
char*           dc_chat_get_name             (const dc_chat_t* chat);


/**
 * Get the chat's profile image.
 * For groups, this is the image set by any group member
 * using dc_set_chat_profile_image().
 * For normal chats, this is the image set by each remote user on their own
 * using dc_set_config(context, "selfavatar", image).
 *
 * @memberof dc_chat_t
 * @param chat The chat object.
 * @return Path and file if the profile image, if any.
 *     NULL otherwise.
 *     Must be released using dc_str_unref() after usage.
 */
char*           dc_chat_get_profile_image    (const dc_chat_t* chat);


/**
 * Get a color for the chat.
 * For 1:1 chats, the color is calculated from the contact's email address.
 * Otherwise, the chat name is used.
 * The color can be used for an fallback avatar with white initials
 * as well as for headlines in bubbles of group chats.
 *
 * @memberof dc_chat_t
 * @param chat The chat object.
 * @return Color as 0x00rrggbb with rr=red, gg=green, bb=blue
 *     each in the range 0-255.
 */
uint32_t        dc_chat_get_color            (const dc_chat_t* chat);


/**
 * Get visibility of chat.
 * See @ref DC_CHAT_VISIBILITY for detailed information about the visibilities.
 *
 * @memberof dc_chat_t
 * @param chat The chat object.
 * @return One of @ref DC_CHAT_VISIBILITY
 */
int             dc_chat_get_visibility       (const dc_chat_t* chat);


/**
 * Check if a group chat is still unpromoted.
 *
 * After the creation with dc_create_group_chat() the chat is usually unpromoted
 * until the first call to dc_send_text_msg() or another sending function.
 *
 * With unpromoted chats, members can be added
 * and settings can be modified without the need of special status messages being sent.
 *
 * While the core takes care of the unpromoted state on its own,
 * checking the state from the UI side may be useful to decide whether a hint as
 * "Send the first message to allow others to reply within the group"
 * should be shown to the user or not.
 *
 * @memberof dc_chat_t
 * @param chat The chat object.
 * @return 1=chat is still unpromoted, no message was ever send to the chat,
 *     0=chat is not unpromoted, messages were send and/or received
 *     or the chat is not group chat.
 */
int             dc_chat_is_unpromoted        (const dc_chat_t* chat);


/**
 * Check if a chat is a self talk.  Self talks are normal chats with
 * the only contact DC_CONTACT_ID_SELF.
 *
 * @memberof dc_chat_t
 * @param chat The chat object.
 * @return 1=chat is self talk, 0=chat is no self talk
 */
int             dc_chat_is_self_talk         (const dc_chat_t* chat);


/**
 * Check if a chat is a device-talk.
 * Device-talks contain update information
 * and some hints that are added during the program runs, multi-device etc.
 *
 * From the UI view, device-talks are not very special,
 * the user can delete and forward messages, archive the chat, set notifications etc.
 *
 * Messages can be added to the device-talk using dc_add_device_msg()
 *
 * @memberof dc_chat_t
 * @param chat The chat object.
 * @return 1=chat is device-talk, 0=chat is no device-talk
 */
int             dc_chat_is_device_talk       (const dc_chat_t* chat);


/**
 * Check if messages can be sent to a give chat.
 * This is not true e.g. for the deaddrop or for the device-talk, cmp. dc_chat_is_device_talk().
 *
 * Calling dc_send_msg() for these chats will fail
 * and the UI may decide to hide input controls therefore.
 *
 * @memberof dc_chat_t
 * @param chat The chat object.
 * @return 1=chat is writable, 0=chat is not writable
 */
int             dc_chat_can_send              (const dc_chat_t* chat);


/**
 * Check if a chat is protected.
 * Protected chats contain only verified members and encryption is always enabled.
 * Protected chats are created using dc_create_group_chat() by setting the 'protect' parameter to 1.
 * The status can be changed using dc_set_chat_protection().
 *
 * @memberof dc_chat_t
 * @param chat The chat object.
 * @return 1=chat protected, 0=chat is not protected
 */
int             dc_chat_is_protected         (const dc_chat_t* chat);


/**
 * Check if locations are sent to the chat
 * at the time the object was created using dc_get_chat().
 * To check if locations are sent to _any_ chat,
 * use dc_is_sending_locations_to_chat().
 *
 * @memberof dc_chat_t
 * @param chat The chat object.
 * @return 1=locations are sent to chat, 0=no locations are sent to chat
 */
int             dc_chat_is_sending_locations (const dc_chat_t* chat);


/**
 * Check whether the chat is currently muted (can be changed by dc_set_chat_mute_duration()).
 *
 * @memberof dc_chat_t
 * @param chat The chat object.
 * @return 1=muted, 0=not muted
 */
int             dc_chat_is_muted (const dc_chat_t* chat);


/**
 * Get the exact state of the mute of a chat
 *
 * @memberof dc_chat_t
 * @param chat The chat object.
 * @return 0=not muted, -1=forever muted, (x>0)=remaining seconds until the mute is lifted
 */
int64_t          dc_chat_get_remaining_mute_duration (const dc_chat_t* chat);


/**
 * @class dc_msg_t
 *
 * An object representing a single message in memory.
 * The message object is not updated.
 * If you want an update, you have to recreate the object.
 */


#define         DC_MSG_ID_MARKER1            1
#define         DC_MSG_ID_DAYMARKER          9
#define         DC_MSG_ID_LAST_SPECIAL       9


#define         DC_STATE_UNDEFINED           0
#define         DC_STATE_IN_FRESH            10
#define         DC_STATE_IN_NOTICED          13
#define         DC_STATE_IN_SEEN             16
#define         DC_STATE_OUT_PREPARING       18
#define         DC_STATE_OUT_DRAFT           19
#define         DC_STATE_OUT_PENDING         20
#define         DC_STATE_OUT_FAILED          24
#define         DC_STATE_OUT_DELIVERED       26 // to check if a mail was sent, use dc_msg_is_sent()
#define         DC_STATE_OUT_MDN_RCVD        28


#define         DC_MAX_GET_TEXT_LEN          30000 // approx. max. length returned by dc_msg_get_text()
#define         DC_MAX_GET_INFO_LEN          100000 // approx. max. length returned by dc_get_msg_info()


/**
 * Create new message object. Message objects are needed e.g. for sending messages using
 * dc_send_msg().  Moreover, they are returned e.g. from dc_get_msg(),
 * set up with the current state of a message. The message object is not updated;
 * to achieve this, you have to recreate it.
 *
 * @memberof dc_msg_t
 * @param context The context that should be stored in the message object.
 * @param viewtype The type to the message object to create,
 *     one of the @ref DC_MSG constants.
 * @return The created message object.
 */
dc_msg_t*       dc_msg_new                    (dc_context_t* context, int viewtype);


/**
 * Free a message object. Message objects are created e.g. by dc_get_msg().
 *
 * @memberof dc_msg_t
 * @param msg The message object to free.
 *     If NULL is given, nothing is done.
 */
void            dc_msg_unref                  (dc_msg_t* msg);


/**
 * Get the ID of the message.
 *
 * @memberof dc_msg_t
 * @param msg The message object.
 * @return The ID of the message.
 *     0 if the given message object is invalid.
 */
uint32_t        dc_msg_get_id                 (const dc_msg_t* msg);


/**
 * Get the ID of contact who wrote the message.
 *
 * If the ID is equal to DC_CONTACT_ID_SELF (1), the message is an outgoing
 * message that is typically shown on the right side of the chat view.
 *
 * Otherwise, the message is an incoming message; to get details about the sender,
 * pass the returned ID to dc_get_contact().
 *
 * @memberof dc_msg_t
 * @param msg The message object.
 * @return The ID of the contact who wrote the message, DC_CONTACT_ID_SELF (1)
 *     if this is an outgoing message, 0 on errors.
 */
uint32_t        dc_msg_get_from_id            (const dc_msg_t* msg);


/**
 * Get the ID of chat the message belongs to.
 * To get details about the chat, pass the returned ID to dc_get_chat().
 * If a message is still in the deaddrop, the ID DC_CHAT_ID_DEADDROP is returned
 * although internally another ID is used.
 *
 * @memberof dc_msg_t
 * @param msg The message object.
 * @return The ID of the chat the message belongs to, 0 on errors.
 */
uint32_t        dc_msg_get_chat_id            (const dc_msg_t* msg);


/**
 * Get the type of the message.
 *
 * @memberof dc_msg_t
 * @param msg The message object.
 * @return One of the @ref DC_MSG constants.
 *     0 if the given message object is invalid.
 */
int             dc_msg_get_viewtype           (const dc_msg_t* msg);


/**
 * Get the state of a message.
 *
 * Incoming message states:
 * - DC_STATE_IN_FRESH (10) - Incoming _fresh_ message. Fresh messages are neither noticed nor seen and are typically shown in notifications. Use dc_get_fresh_msgs() to get all fresh messages.
 * - DC_STATE_IN_NOTICED (13) - Incoming _noticed_ message. E.g. chat opened but message not yet read - noticed messages are not counted as unread but were not marked as read nor resulted in MDNs. Use dc_marknoticed_chat() to mark messages as being noticed.
 * - DC_STATE_IN_SEEN (16) - Incoming message, really _seen_ by the user. Marked as read on IMAP and MDN may be sent. Use dc_markseen_msgs() to mark messages as being seen.
 *
 * Outgoing message states:
 * - DC_STATE_OUT_PREPARING (18) - For files which need time to be prepared before they can be sent,
 *   the message enters this state before DC_STATE_OUT_PENDING.
 * - DC_STATE_OUT_DRAFT (19) - Message saved as draft using dc_set_draft()
 * - DC_STATE_OUT_PENDING (20) - The user has pressed the "send" button but the
 *   message is not yet sent and is pending in some way. Maybe we're offline (no checkmark).
 * - DC_STATE_OUT_FAILED (24) - _Unrecoverable_ error (_recoverable_ errors result in pending messages), you'll receive the event #DC_EVENT_MSG_FAILED.
 * - DC_STATE_OUT_DELIVERED (26) - Outgoing message successfully delivered to server (one checkmark). Note, that already delivered messages may get into the state DC_STATE_OUT_FAILED if we get such a hint from the server.
 *   If a sent message changes to this state, you'll receive the event #DC_EVENT_MSG_DELIVERED.
 * - DC_STATE_OUT_MDN_RCVD (28) - Outgoing message read by the recipient (two checkmarks; this requires goodwill on the receiver's side)
 *   If a sent message changes to this state, you'll receive the event #DC_EVENT_MSG_READ.
 *   Also messages already read by some recipients
 *   may get into the state DC_STATE_OUT_FAILED at a later point,
 *   e.g. when in a group, delivery fails for some recipients.
 *
 * If you just want to check if a message is sent or not, please use dc_msg_is_sent() which regards all states accordingly.
 *
 * The state of just created message objects is DC_STATE_UNDEFINED (0).
 * The state is always set by the core-library, users of the library cannot set the state directly, but it is changed implicitly e.g.
 * when calling  dc_marknoticed_chat() or dc_markseen_msgs().
 *
 * @memberof dc_msg_t
 * @param msg The message object.
 * @return The state of the message.
 */
int             dc_msg_get_state              (const dc_msg_t* msg);


/**
 * Get message sending time.
 * The sending time is returned as a unix timestamp in seconds.
 *
 * Note that the message lists returned e.g. by dc_get_chat_msgs()
 * are not sorted by the _sending_ time but by the _receiving_ time.
 * This ensures newly received messages always pop up at the end of the list,
 * however, for delayed messages, the correct sending time will be displayed.
 *
 * To display detailed information about the times to the user,
 * the UI can use dc_get_msg_info().
 *
 * @memberof dc_msg_t
 * @param msg The message object.
 * @return The time of the message.
 */
int64_t          dc_msg_get_timestamp          (const dc_msg_t* msg);


/**
 * Get message receive time.
 * The receive time is returned as a unix timestamp in seconds.
 *
 * To get the sending time, use dc_msg_get_timestamp().
 *
 * @memberof dc_msg_t
 * @param msg The message object.
 * @return Receiving time of the message.
 *     For outgoing messages, 0 is returned.
 */
int64_t          dc_msg_get_received_timestamp (const dc_msg_t* msg);


/**
 * Get message time used for sorting.
 * This function returns the timestamp that is used for sorting the message
 * into lists as returned e.g. by dc_get_chat_msgs().
 * This may be the reveived time, the sending time or another time.
 *
 * To get the receiving time, use dc_msg_get_received_timestamp().
 * To get the sending time, use dc_msg_get_timestamp().
 *
 * @memberof dc_msg_t
 * @param msg The message object.
 * @return Time used for ordering.
 */
int64_t          dc_msg_get_sort_timestamp     (const dc_msg_t* msg);


/**
 * Get the text of the message.
 * If there is no text associated with the message, an empty string is returned.
 * NULL is never returned.
 *
 * The returned text is plain text, HTML is stripped.
 * The returned text is truncated to a max. length of currently about 30000 characters,
 * it does not make sense to show more text in the message list and typical controls
 * will have problems with showing much more text.
 * This max. length is to avoid passing _lots_ of data to the frontend which may
 * result e.g. from decoding errors (assume some bytes missing in a mime structure, forcing
 * an attachment to be plain text).
 *
 * To get information about the message and more/raw text, use dc_get_msg_info().
 *
 * @memberof dc_msg_t
 * @param msg The message object.
 * @return Message text. The result must be released using dc_str_unref(). Never returns NULL.
 */
char*           dc_msg_get_text               (const dc_msg_t* msg);


/**
 * Find out full path, file name and extension of the file associated with a
 * message.
 *
 * Typically files are associated with images, videos, audios, documents.
 * Plain text messages do not have a file.
 *
 * @memberof dc_msg_t
 * @param msg The message object.
 * @return Full path, file name and extension of the file associated with the message.
 *     If there is no file associated with the message, an emtpy string is returned.
 *     NULL is never returned and the returned value must be released using dc_str_unref().
 */
char*           dc_msg_get_file               (const dc_msg_t* msg);


/**
 * Get base file name without path. The base file name includes the extension; the path
 * is not returned. To get the full path, use dc_msg_get_file().
 *
 * @memberof dc_msg_t
 * @param msg The message object.
 * @return Base file name plus extension without part.  If there is no file
 *     associated with the message, an empty string is returned.  The returned
 *     value must be released using dc_str_unref().
 */
char*           dc_msg_get_filename           (const dc_msg_t* msg);


/**
 * Get mime type of the file.  If there is not file, an empty string is returned.
 * If there is no associated mime type with the file, the function guesses on; if
 * in doubt, `application/octet-stream` is returned. NULL is never returned.
 *
 * @memberof dc_msg_t
 * @param msg The message object.
 * @return String containing the mime type.
 *     Must be released using dc_str_unref() after usage. NULL is never returned.
 */
char*           dc_msg_get_filemime           (const dc_msg_t* msg);


/**
 * Get the size of the file.  Returns the size of the file associated with a
 * message, if applicable.
 *
 * Typically, this is used to show the size of document messages, e.g. a PDF.
 *
 * @memberof dc_msg_t
 * @param msg The message object.
 * @return File size in bytes, 0 if not applicable or on errors.
 */
uint64_t        dc_msg_get_filebytes          (const dc_msg_t* msg);


/**
 * Get width of image or video.  The width is returned in pixels.
 * If the width is unknown or if the associated file is no image or video file,
 * 0 is returned.
 *
 * Often the aspect ratio is the more interesting thing. You can calculate
 * this using dc_msg_get_width() / dc_msg_get_height().
 *
 * See also dc_msg_get_duration().
 *
 * @memberof dc_msg_t
 * @param msg The message object.
 * @return Width in pixels, if applicable. 0 otherwise or if unknown.
 */
int             dc_msg_get_width              (const dc_msg_t* msg);


/**
 * Get height of image or video.  The height is returned in pixels.
 * If the height is unknown or if the associated file is no image or video file,
 * 0 is returned.
 *
 * Often the ascpect ratio is the more interesting thing. You can calculate
 * this using dc_msg_get_width() / dc_msg_get_height().
 *
 * See also dc_msg_get_duration().
 *
 * @memberof dc_msg_t
 * @param msg The message object.
 * @return Height in pixels, if applicable. 0 otherwise or if unknown.
 */
int             dc_msg_get_height             (const dc_msg_t* msg);


/**
 * Get the duration of audio or video.  The duration is returned in milliseconds (ms).
 * If the duration is unknown or if the associated file is no audio or video file,
 * 0 is returned.
 *
 * See also dc_msg_get_width() and dc_msg_get_height().
 *
 * @memberof dc_msg_t
 * @param msg The message object.
 * @return Duration in milliseconds, if applicable. 0 otherwise or if unknown.
 */
int             dc_msg_get_duration           (const dc_msg_t* msg);


/**
 * Check if a padlock should be shown beside the message.
 *
 * @memberof dc_msg_t
 * @param msg The message object.
 * @return 1=padlock should be shown beside message, 0=do not show a padlock beside the message.
 */
int             dc_msg_get_showpadlock        (const dc_msg_t* msg);


/**
 * Get ephemeral timer duration for message.
 * This is the value of dc_get_chat_ephemeral_timer() in the moment the message was sent.
 *
 * To check if the timer is started and calculate remaining time,
 * use dc_msg_get_ephemeral_timestamp().
 *
 * @memberof dc_msg_t
 * @param msg The message object.
 * @return Duration in seconds, or 0 if no timer is set.
 */
uint32_t        dc_msg_get_ephemeral_timer    (const dc_msg_t* msg);

/**
 * Get timestamp of ephemeral message removal.
 *
 * If returned value is non-zero, you can calculate the * fraction of
 * time remaining by divinding the difference between the current timestamp
 * and this timestamp by dc_msg_get_ephemeral_timer().
 *
 * @memberof dc_msg_t
 * @param msg The message object.
 * @return Time of message removal, 0 if the timer is not yet started
 *     (the timer starts on sending messages or when dc_markseen_msgs() is called)
 */
int64_t          dc_msg_get_ephemeral_timestamp (const dc_msg_t* msg);


/**
 * Get a summary for a message.
 *
 * The summary is returned by a dc_lot_t object with the following fields:
 *
 * - dc_lot_t::text1: contains the username or the string "Me".
 *   The string may be colored by having a look at text1_meaning.
 *   If the name should not be displayed, the element is NULL.
 * - dc_lot_t::text1_meaning: one of DC_TEXT1_USERNAME or DC_TEXT1_SELF.
 *   Typically used to show dc_lot_t::text1 with different colors. 0 if not applicable.
 * - dc_lot_t::text2: contains an excerpt of the message text.
 * - dc_lot_t::timestamp: the timestamp of the message.
 * - dc_lot_t::state: The state of the message as one of the DC_STATE_* constants (see #dc_msg_get_state()).
 *
 * Typically used to display a search result. See also dc_chatlist_get_summary() to display a list of chats.
 *
 * @memberof dc_msg_t
 * @param msg The message object.
 * @param chat To speed up things, pass an already available chat object here.
 *     If the chat object is not yet available, it is faster to pass NULL.
 * @return The summary as an dc_lot_t object. Must be freed using dc_lot_unref().  NULL is never returned.
 */
dc_lot_t*       dc_msg_get_summary            (const dc_msg_t* msg, const dc_chat_t* chat);


/**
 * Get a message summary as a single line of text.  Typically used for
 * notifications.
 *
 * @memberof dc_msg_t
 * @param msg The message object.
 * @param approx_characters Rough length of the expected string.
 * @return A summary for the given messages.
 *     The returned string must be released using dc_str_unref().
 *     Returns an empty string on errors, never returns NULL.
 */
char*           dc_msg_get_summarytext        (const dc_msg_t* msg, int approx_characters);


/**
 * Get the name that should be shown over the message (in a group chat) instead of the contact
 * display name.
 *
 * In mailing lists, sender display name and sender address do not always belong together.
 * In this case, this function gives you the name that should actually be shown over the message.
 *
 * @memberof dc_msg_t
 * @param msg The message object.
 * @return the name to show over this message or NULL.
 *     If this returns NULL, call `dc_contact_get_display_name()`.
 *     The returned string must be released using dc_str_unref().
 *     Returns an empty string on errors, never returns NULL.
 */
char*           dc_msg_get_override_sender_name(const dc_msg_t* msg);


/**
 * Like dc_contact_get_first_name() but handles mailing lists correctly.
 * This function involves reading from the database; if performance matters (e.g. in a list
 * where the user might scroll very fast), consider using dc_msg_get_override_sender_name()
 * and dc_contact_get_display_name() instead.
 */
char*           dc_msg_get_sender_first_name   (const dc_msg_t* msg);


/**
 * Check if a message has a deviating timestamp.
 * A message has a deviating timestamp
 * when it is sent on another day as received/sorted by.
 *
 * When the UI displays normally only the time beside the message and the full day as headlines,
 * the UI should display the full date directly beside the message if the timestamp is deviating.
 *
 * @memberof dc_msg_t
 * @param msg The message object.
 * @return 1=Timestamp is deviating, the UI should display the full date beside the message.
 *     0=Timestamp is not deviating and belongs to the same date as the date headers,
 *     displaying the time only is sufficient in this case.
 */
int             dc_msg_has_deviating_timestamp(const dc_msg_t* msg);


/**
 * Check if a message has a location bound to it.
 * These messages are also returned by dc_get_locations()
 * and the UI may decide to display a special icon beside such messages,
 *
 * @memberof dc_msg_t
 * @param msg The message object.
 * @return 1=Message has location bound to it, 0=No location bound to message.
 */
int             dc_msg_has_location           (const dc_msg_t* msg);


/**
 * Check if a message was sent successfully.
 *
 * Currently, "sent" messages are messages that are in the state "delivered" or "mdn received",
 * see dc_msg_get_state().
 *
 * @memberof dc_msg_t
 * @param msg The message object.
 * @return 1=message sent successfully, 0=message not yet sent or message is an incoming message.
 */
int             dc_msg_is_sent                (const dc_msg_t* msg);


/**
 * Check if the message is a forwarded message.
 *
 * Forwarded messages may not be created by the contact given as "from".
 *
 * Typically, the UI shows a little text for a symbol above forwarded messages.
 *
 * For privacy reasons, we do not provide the name or the email address of the
 * original author (in a typical GUI, you select the messages text and click on
 * "forwared"; you won't expect other data to be send to the new recipient,
 * esp. as the new recipient may not be in any relationship to the original author)
 *
 * @memberof dc_msg_t
 * @param msg The message object.
 * @return 1=message is a forwarded message, 0=message not forwarded.
 */
int             dc_msg_is_forwarded           (const dc_msg_t* msg);


/**
 * Check if the message is an informational message, created by the
 * device or by another users. Such messages are not "typed" by the user but
 * created due to other actions,
 * e.g. dc_set_chat_name(), dc_set_chat_profile_image(), dc_set_chat_protection()
 * or dc_add_contact_to_chat().
 *
 * These messages are typically shown in the center of the chat view,
 * dc_msg_get_text() returns a descriptive text about what is going on.
 *
 * There is no need to perform any action when seeing such a message - this is already done by the core.
 * Typically, these messages are displayed in the center of the chat.
 *
 * @memberof dc_msg_t
 * @param msg The message object.
 * @return 1=message is a system command, 0=normal message
 */
int             dc_msg_is_info                (const dc_msg_t* msg);


/**
 * Get the type of an informational message.
 * If dc_msg_is_info() returns 1, this function returns the type of the informational message.
 * UIs can display e.g. an icon based upon the type.
 *
 * Currently, the following types are defined:
 * - DC_INFO_PROTECTION_ENABLED (11) - Info-message for "Chat is now protected"
 * - DC_INFO_PROTECTION_DISABLED (12) - Info-message for "Chat is no longer protected"
 *
 * Even when you display an icon,
 * you should still display the text of the informational message using dc_msg_get_text()
 *
 * @memberof dc_msg_t
 * @param msg The message object.
 * @return One of the DC_INFO* constants.
 *     0 or other values indicate unspecified types
 *     or that the message is not an info-message.
 */
int             dc_msg_get_info_type          (const dc_msg_t* msg);


// DC_INFO* uses the same values as SystemMessage in rust-land
#define         DC_INFO_PROTECTION_ENABLED     11
#define         DC_INFO_PROTECTION_DISABLED    12


/**
 * Check if a message is still in creation.  A message is in creation between
 * the calls to dc_prepare_msg() and dc_send_msg().
 *
 * Typically, this is used for videos that are recoded by the UI before
 * they can be sent.
 *
 * @memberof dc_msg_t
 * @param msg The message object
 * @return 1=message is still in creation (dc_send_msg() was not called yet),
 *     0=message no longer in creation
 */
int             dc_msg_is_increation          (const dc_msg_t* msg);


/**
 * Check if the message is an Autocrypt Setup Message.
 *
 * Setup messages should be shown in an unique way e.g. using a different text color.
 * On a click or another action, the user should be prompted for the setup code
 * which is forwarded to dc_continue_key_transfer() then.
 *
 * Setup message are typically generated by dc_initiate_key_transfer() on another device.
 *
 * @memberof dc_msg_t
 * @param msg The message object.
 * @return 1=message is a setup message, 0=no setup message.
 *     For setup messages, dc_msg_get_viewtype() returns #DC_MSG_FILE.
 */
int             dc_msg_is_setupmessage        (const dc_msg_t* msg);


/**
 * Get the first characters of the setup code.
 *
 * Typically, this is used to pre-fill the first entry field of the setup code.
 * If the user has several setup messages, he can be sure typing in the correct digits.
 *
 * To check, if a message is a setup message, use dc_msg_is_setupmessage().
 * To decrypt a secret key from a setup message, use dc_continue_key_transfer().
 *
 * @memberof dc_msg_t
 * @param msg The message object.
 * @return Typically, the first two digits of the setup code or an empty string if unknown.
 *     NULL is never returned. Must be released using dc_str_unref() when done.
 */
char*           dc_msg_get_setupcodebegin     (const dc_msg_t* msg);


/**
 * Get url of a videochat invitation.
 *
 * Videochat invitations are sent out using dc_send_videochat_invitation()
 * and dc_msg_get_viewtype() returns #DC_MSG_VIDEOCHAT_INVITATION for such invitations.
 *
 * @memberof dc_msg_t
 * @param msg The message object.
 * @return If the message contains a videochat invitation,
 *     the url of the invitation is returned.
 *     If the message is no videochat invitation, NULL is returned.
 *     Must be released using dc_str_unref() when done.
 */
char*           dc_msg_get_videochat_url (const dc_msg_t* msg);

/**
 * Gets the error status of the message.
 * If there is no error associated with the message, NULL is returned.
 *
 * A message can have an associated error status if something went wrong when sending or
 * receiving message itself.  The error status is free-form text and should not be further parsed,
 * rather it's presence is meant to indicate *something* went wrong with the message and the
 * text of the error is detailed information on what.
 * 
 * Some common reasons error can be associated with messages are:
 * * Lack of valid signature on an e2ee message, usually for received messages.
 * * Failure to decrypt an e2ee message, usually for received messages.
 * * When a message could not be delivered to one or more recipients the non-delivery
 *   notification text can be stored in the error status.
 *
 * @memberof dc_msg_t
 * @param msg The message object.
 * @return Error or NULL. The result must be released using dc_str_unref().
 */
char*           dc_msg_get_error               (const dc_msg_t* msg);

/**
 * Call this when the user decided about a deaddrop message ("Do you want to chat with NAME?").
 *
 * If the decision is Yes (0), this will create a new chat and return the chat id.
 * If the decision is No (1), this will usually block the sender.
 * If the decision is Not now (2), this will usually mark all messages from this sender as read.
 *
 * If the message belongs to a mailing list, makes sure that all messages from this mailing list are
 * blocked or marked as noticed.
 *
 * The user should be asked whether they want to chat with the _contact_ belonging to the message;
 * the group names may be really weird when taken from the subject of implicit (= ad-hoc)
 * groups and this may look confusing. Moreover, this function also scales up the origin of the contact.
 *
 * If dc_msg_is_mailing_list() returns true, you can also ask
 * "Would you like to read 'MAILING LIST NAME' in Delta Chat?"
 *
 * @memberof dc_msg_t
 * @param msg The message object.
 * @param context The context.
 * @param decision 0 = Yes, 1 = No, 2 = Not now
 * @return The chat id of the created chat, if any.
 */
uint32_t        dc_decide_on_contact_request (const dc_msg_t* msg, int decision);

/**
 * Get type of videochat.
 *
 * Calling this functions only makes sense for messages of type #DC_MSG_VIDEOCHAT_INVITATION,
 * in this case, if `basicwebrtc:` as of https://github.com/cracker0dks/basicwebrtc or `jitsi`
 * were used to initiate the videochat,
 * dc_msg_get_videochat_type() returns the corresponding type.
 *
 * The videochat-url can be retrieved using dc_msg_get_videochat_url().
 * To check if a message is a videochat invitation at all, check the message type for #DC_MSG_VIDEOCHAT_INVITATION.
 *
 * @memberof dc_msg_t
 * @param msg The message object.
 * @return Type of the videochat as of DC_VIDEOCHATTYPE_BASICWEBRTC, DC_VIDEOCHATTYPE_JITSI or DC_VIDEOCHATTYPE_UNKNOWN.
 *
 * Example:
 * ~~~
 * if (dc_msg_get_viewtype(msg) == DC_MSG_VIDEOCHAT_INVITATION) {
 *   if (dc_msg_get_videochat_type(msg) == DC_VIDEOCHATTYPE_BASICWEBRTC) {
 *       // videochat invitation that we ship a client for
 *   } else {
 *       // use browser for videochat - or add an additional check for DC_VIDEOCHATTYPE_JITSI
 *   }
 * } else {
 *    // not a videochat invitation
 * }
 * ~~~
 */
int dc_msg_get_videochat_type (const dc_msg_t* msg);

#define DC_VIDEOCHATTYPE_UNKNOWN     0
#define DC_VIDEOCHATTYPE_BASICWEBRTC 1
#define DC_VIDEOCHATTYPE_JITSI       2


/**
 * Checks if the message has a full HTML version.
 *
 * Messages have a full HTML version
 * if the original message _may_ contain important parts
 * that are removed by some heuristics
 * or if the message is just too long or too complex
 * to get displayed properly by just using plain text.
 * If so, the UI should offer a button as
 * "Show full message" that shows the uncut message using dc_get_msg_html().
 *
 * Even if a "Show full message" button is recommended,
 * the UI should display the text in the bubble
 * using the normal dc_msg_get_text() function -
 * which will still be fine in many cases.
 *
 * @memberof dc_msg_t
 * @param msg The message object.
 * @return 0=Message as displayed using dc_msg_get_text() is just fine;
 *     1=The message has a full HTML version,
 *     should be displayed using dc_msg_get_text()
 *     and a button to show the full version should be offered
 */
int dc_msg_has_html (dc_msg_t* msg);


/**
 * Set the text of a message object.
 * This does not alter any information in the database; this may be done by dc_send_msg() later.
 *
 * @memberof dc_msg_t
 * @param msg The message object.
 * @param text Message text.
 */
void            dc_msg_set_text               (dc_msg_t* msg, const char* text);


/**
 * Set the file associated with a message object.
 * This does not alter any information in the database
 * nor copy or move the file or checks if the file exist.
 * All this can be done with dc_send_msg() later.
 *
 * @memberof dc_msg_t
 * @param msg The message object.
 * @param file If the message object is used in dc_send_msg() later,
 *     this must be the full path of the image file to send.
 * @param filemime Mime type of the file. NULL if you don't know or don't care.
 */
void            dc_msg_set_file               (dc_msg_t* msg, const char* file, const char* filemime);


/**
 * Set the dimensions associated with message object.
 * Typically this is the width and the height of an image or video associated using dc_msg_set_file().
 * This does not alter any information in the database; this may be done by dc_send_msg() later.
 *
 * @memberof dc_msg_t
 * @param msg The message object.
 * @param width Width in pixels, if known. 0 if you don't know or don't care.
 * @param height Height in pixels, if known. 0 if you don't know or don't care.
 */
void            dc_msg_set_dimension          (dc_msg_t* msg, int width, int height);


/**
 * Set the duration associated with message object.
 * Typically this is the duration of an audio or video associated using dc_msg_set_file().
 * This does not alter any information in the database; this may be done by dc_send_msg() later.
 *
 * @memberof dc_msg_t
 * @param msg The message object.
 * @param duration Length in milliseconds. 0 if you don't know or don't care.
 */
void            dc_msg_set_duration           (dc_msg_t* msg, int duration);


/**
 * Set any location that should be bound to the message object.
 * The function is useful to add a marker to the map
 * at a position different from the self-location.
 * You should not call this function
 * if you want to bind the current self-location to a message;
 * this is done by dc_set_location() and dc_send_locations_to_chat().
 *
 * Typically results in the event #DC_EVENT_LOCATION_CHANGED with
 * contact_id set to DC_CONTACT_ID_SELF.
 *
 * @memberof dc_msg_t
 * @param msg The message object.
 * @param latitude North-south position of the location.
 * @param longitude East-west position of the location.
 */
void            dc_msg_set_location           (dc_msg_t* msg, double latitude, double longitude);


/**
 * Late filing information to a message.
 * In contrast to the dc_msg_set_*() functions, this function really stores the information in the database.
 *
 * Sometimes, the core cannot find out the width, the height or the duration
 * of an image, an audio or a video.
 *
 * If, in these cases, the frontend can provide the information, it can save
 * them together with the message object for later usage.
 *
 * This function should only be used if dc_msg_get_width(), dc_msg_get_height() or dc_msg_get_duration()
 * do not provide the expected values.
 *
 * To get the stored values later, use dc_msg_get_width(), dc_msg_get_height() or dc_msg_get_duration().
 *
 * @memberof dc_msg_t
 * @param msg The message object.
 * @param width The new width to store in the message object. 0 if you do not want to change width and height.
 * @param height The new height to store in the message object. 0 if you do not want to change width and height.
 * @param duration The new duration to store in the message object. 0 if you do not want to change it.
 */
void            dc_msg_latefiling_mediasize   (dc_msg_t* msg, int width, int height, int duration);


/**
 * Set the message replying to.
 * This allows optionally to reply to an explicit message
 * instead of replying implicitly to the end of the chat.
 *
 * dc_msg_set_quote() copies some basic data from the quoted message object
 * so that dc_msg_get_quoted_text() will always work.
 * dc_msg_get_quoted_msg() gets back the quoted message only if it is _not_ deleted.
 *
 * @memberof dc_msg_t
 * @param msg The message object to set the reply to.
 * @param quote The quote to set for msg.
 */
void             dc_msg_set_quote             (dc_msg_t* msg, const dc_msg_t* quote);


/**
 * Get quoted text, if any.
 * You can use this function also check if there is a quote for a message.
 *
 * The text is a summary of the original text,
 * similar to what is shown in the chatlist.
 *
 * If available, you can get the whole quoted message object using dc_msg_get_quoted_msg().
 *
 * @memberof dc_msg_t
 * @param msg The message object.
 * @return The quoted text or NULL if there is no quote.
 *     Returned strings must be released using dc_str_unref().
 */
char*           dc_msg_get_quoted_text        (const dc_msg_t* msg);


/**
 * Get quoted message, if available.
 * UIs might use this information to offer "jumping back" to the quoted message
 * or to enrich displaying the quote.
 *
 * If this function returns NULL,
 * this does not mean there is no quote for the message -
 * it might also mean that a quote exist but the quoted message is deleted meanwhile.
 * Therefore, do not use this function to check if there is a quote for a message.
 * To check if a message has a quote, use dc_msg_get_quoted_text().
 *
 * To display the quote in the chat, use dc_msg_get_quoted_text() as a primary source,
 * however, one might add information from the message object (e.g. an image).
 *
 * It is not guaranteed that the message belong to the same chat.
 *
 * @memberof dc_msg_t
 * @param msg The message object.
 * @return The quoted message or NULL.
 *     Must be freed using dc_msg_unref() after usage.
 */
dc_msg_t*       dc_msg_get_quoted_msg         (const dc_msg_t* msg);


/**
 * Whether this message belongs to a mailing list. Use this method for messages in the deaddrop,
 * for normal chats it is more performant to use dc_chat_is_mailing_list.
 *
 * If this returns true, ask the user whether they want to show the mailing list in Delta Chat
 * (like, "Show mailing list with %1$s in Delta Chat?")
 *
 * @memberof dc_msg_t
 * @return 1 if this message belongs to a mailing list, 0 otherwise.
 */
int             dc_msg_is_mailing_list        (const dc_msg_t* msg);


/**
 * @class dc_contact_t
 *
 * An object representing a single contact in memory.
 * The contact object is not updated.
 * If you want an update, you have to recreate the object.
 *
 * The library makes sure
 * only to use names _authorized_ by the contact in `To:` or `Cc:`.
 * _Given-names _as "Daddy" or "Honey" are not used there.
 * For this purpose, internally, two names are tracked -
 * authorized-name and given-name.
 * By default, these names are equal,
 * but functions working with contact names
 * (e.g. dc_contact_get_name(), dc_contact_get_display_name(),
 * dc_contact_get_name_n_addr(),
 * dc_create_contact() or dc_add_address_book())
 * only affect the given-name.
 */


#define         DC_CONTACT_ID_SELF           1
#define         DC_CONTACT_ID_INFO           2 // centered messages as "member added", used in all chats
#define         DC_CONTACT_ID_DEVICE         5 // messages "update info" in the device-chat
#define         DC_CONTACT_ID_LAST_SPECIAL   9


/**
 * Free a contact object.
 *
 * @memberof dc_contact_t
 * @param contact The contact object as created e.g. by dc_get_contact().
 *     If NULL is given, nothing is done.
 */
void            dc_contact_unref             (dc_contact_t* contact);


/**
 * Get the ID of the contact.
 *
 * @memberof dc_contact_t
 * @param contact The contact object.
 * @return The ID of the contact, 0 on errors.
 */
uint32_t        dc_contact_get_id            (const dc_contact_t* contact);


/**
 * Get email address.  The email address is always set for a contact.
 *
 * @memberof dc_contact_t
 * @param contact The contact object.
 * @return String with the email address,
 *     must be released using dc_str_unref(). Never returns NULL.
 */
char*           dc_contact_get_addr          (const dc_contact_t* contact);


/**
 * Get the contact name. This is the name as defined by the contact himself or
 * modified by the user.  May be an empty string.
 *
 * This name is typically used in a form where the user can edit the name of a contact.
 * To get a fine name to display in lists etc., use dc_contact_get_display_name() or dc_contact_get_name_n_addr().
 *
 * @memberof dc_contact_t
 * @param contact The contact object.
 * @return String with the name to display, must be released using dc_str_unref().
 *     Empty string if unset, never returns NULL.
 */
char*           dc_contact_get_name          (const dc_contact_t* contact);


/**
 * Get display name. This is the name as defined by the contact himself,
 * modified by the user or, if both are unset, the email address.
 *
 * This name is typically used in lists.
 * To get the name editable in a formular, use dc_contact_get_name().
 *
 * In a group, you should show the sender's name over a message. To get it, call dc_msg_get_override_sender_name()
 * first and if it returns NULL, call dc_contact_get_display_name().
 *
 * @memberof dc_contact_t
 * @param contact The contact object.
 * @return String with the name to display, must be released using dc_str_unref().
 *     Never returns NULL.
 */
char*           dc_contact_get_display_name  (const dc_contact_t* contact);


/**
 * Get a summary of name and address.
 *
 * The returned string is either "Name (email@domain.com)" or just
 * "email@domain.com" if the name is unset.
 *
 * The summary is typically used when asking the user something about the contact.
 * The attached email address makes the question unique, e.g. "Chat with Alan Miller (am@uniquedomain.com)?"
 *
 * @memberof dc_contact_t
 * @param contact The contact object.
 * @return Summary string, must be released using dc_str_unref().
 *     Never returns NULL.
 */
char*           dc_contact_get_name_n_addr   (const dc_contact_t* contact);


/**
<<<<<<< HEAD
 * Get the part of the name before the first space. In most languages, this seems to be
 * the prename. If there is no space, the full display name is returned.
 * If the display name is not set, the e-mail address is returned.
 *
 * Don't use this for a special message (e.g. in notifications). Use
 * dc_msg_get_sender_first_name() instead.
 *
 * @memberof dc_contact_t
 * @param contact The contact object.
 * @return String with the name to display, must be released using dc_str_unref().
 *     Never returns NULL.
 */
char*           dc_contact_get_first_name    (const dc_contact_t* contact);


/**
=======
>>>>>>> 7b5a3a83
 * Get the contact's profile image.
 * This is the image set by each remote user on their own
 * using dc_set_config(context, "selfavatar", image).
 *
 * @memberof dc_contact_t
 * @param contact The contact object.
 * @return Path and file if the profile image, if any.
 *     NULL otherwise.
 *     Must be released using dc_str_unref() after usage.
 */
char*           dc_contact_get_profile_image (const dc_contact_t* contact);


/**
 * Get a color for the contact.
 * The color is calculated from the contact's email address
 * and can be used for an fallback avatar with white initials
 * as well as for headlines in bubbles of group chats.
 *
 * @memberof dc_contact_t
 * @param contact The contact object.
 * @return Color as 0x00rrggbb with rr=red, gg=green, bb=blue
 *     each in the range 0-255.
 */
uint32_t        dc_contact_get_color         (const dc_contact_t* contact);


/**
 * Check if a contact is blocked.
 *
 * To block or unblock a contact, use dc_block_contact().
 *
 * @memberof dc_contact_t
 * @param contact The contact object.
 * @return 1=contact is blocked, 0=contact is not blocked.
 */
int             dc_contact_is_blocked        (const dc_contact_t* contact);


/**
 * Check if a contact was verified. E.g. by a secure-join QR code scan
 * and if the key has not changed since this verification.
 *
 * The UI may draw a checkbox or something like that beside verified contacts.
 *
 * @memberof dc_contact_t
 * @param contact The contact object.
 * @return 0: contact is not verified.
 *    2: SELF and contact have verified their fingerprints in both directions; in the UI typically checkmarks are shown.
 */
int             dc_contact_is_verified       (dc_contact_t* contact);


/**
 * @class dc_provider_t
 *
 * Opaque object containing information about one single email provider.
 */


/**
 * Create a provider struct for the given email address.
 *
 * The provider is extracted from the email address and it's information is returned.
 *
 * @memberof dc_provider_t
 * @param context The context object.
 * @param email The user's email address to extract the provider info form.
 * @return a dc_provider_t struct which can be used with the dc_provider_get_*
 *     accessor functions.  If no provider info is found, NULL will be
 *     returned.
 */
dc_provider_t*  dc_provider_new_from_email            (const dc_context_t* context, const char* email);


/**
 * URL of the overview page.
 *
 * This URL allows linking to the providers page on providers.delta.chat.
 *
 * @memberof dc_provider_t
 * @param provider The dc_provider_t struct.
 * @return String with a fully-qualified URL,
 *     if there is no such URL, an empty string is returned, NULL is never returned.
 *     The returned value must be released using dc_str_unref().
 */
char*           dc_provider_get_overview_page         (const dc_provider_t* provider);


/**
 * Get hints to be shown to the user on the login screen.
 * Depending on the @ref DC_PROVIDER_STATUS returned by dc_provider_get_status(),
 * the UI may want to highlight the hint.
 *
 * Moreover, the UI should display a "More information" link
 * that forwards to the url returned by dc_provider_get_overview_page().
 *
 * @memberof dc_provider_t
 * @param provider The dc_provider_t struct.
 * @return A string with the hint to show to the user, may contain multiple lines,
 *     if there is no such hint, an empty string is returned, NULL is never returned.
 *     The returned value must be released using dc_str_unref().
 */
char*           dc_provider_get_before_login_hint     (const dc_provider_t* provider);


/**
 * Whether DC works with this provider.
 *
 * Can be one of #DC_PROVIDER_STATUS_OK,
 * #DC_PROVIDER_STATUS_PREPARATION or #DC_PROVIDER_STATUS_BROKEN.
 *
 * @memberof dc_provider_t
 * @param provider The dc_provider_t struct.
 * @return The status as a constant number.
 */
int             dc_provider_get_status                (const dc_provider_t* provider);


/**
 * Free the provider info struct.
 *
 * @memberof dc_provider_t
 * @param provider The dc_provider_t struct.
 */
void            dc_provider_unref                     (dc_provider_t* provider);


/**
 * @class dc_lot_t
 *
 * An object containing a set of values.
 * The meaning of the values is defined by the function returning the object.
 * Lot objects are created
 * e.g. by dc_chatlist_get_summary() or dc_msg_get_summary().
 *
 * NB: _Lot_ is used in the meaning _heap_ here.
 */


#define         DC_TEXT1_DRAFT     1
#define         DC_TEXT1_USERNAME  2
#define         DC_TEXT1_SELF      3


/**
 * Frees an object containing a set of parameters.
 * If the set object contains strings, the strings are also freed with this function.
 * Set objects are created e.g. by dc_chatlist_get_summary() or dc_msg_get_summary().
 *
 * @memberof dc_lot_t
 * @param lot The object to free.
 *     If NULL is given, nothing is done.
 */
void            dc_lot_unref             (dc_lot_t* lot);


/**
 * Get first string. The meaning of the string is defined by the creator of the object and may be roughly described by dc_lot_get_text1_meaning().
 *
 * @memberof dc_lot_t
 * @param lot The lot object.
 * @return A string, the string may be empty
 *     and the returned value must be released using dc_str_unref().
 *     NULL if there is no such string.
 */
char*           dc_lot_get_text1         (const dc_lot_t* lot);


/**
 * Get second string. The meaning of the string is defined by the creator of the object.
 *
 * @memberof dc_lot_t
 * @param lot The lot object.
 * @return A string, the string may be empty
 *     and the returned value must be released using dc_str_unref().
 *     NULL if there is no such string.
 */
char*           dc_lot_get_text2         (const dc_lot_t* lot);


/**
 * Get the meaning of the first string.  Posssible meanings of the string are defined by the creator of the object and may be returned e.g.
 * as DC_TEXT1_DRAFT, DC_TEXT1_USERNAME or DC_TEXT1_SELF.
 *
 * @memberof dc_lot_t
 * @param lot The lot object.
 * @return Returns the meaning of the first string, possible meanings are defined by the creator of the object.
 *    0 if there is no concrete meaning or on errors.
 */
int             dc_lot_get_text1_meaning (const dc_lot_t* lot);


/**
 * Get the associated state. The meaning of the state is defined by the creator of the object.
 *
 * @memberof dc_lot_t
 * @param lot The lot object.
 * @return The state as defined by the creator of the object. 0 if there is not state or on errors.
 */
int             dc_lot_get_state         (const dc_lot_t* lot);


/**
 * Get the associated ID. The meaning of the ID is defined by the creator of the object.
 *
 * @memberof dc_lot_t
 * @param lot The lot object.
 * @return The state as defined by the creator of the object. 0 if there is not state or on errors.
 */
uint32_t        dc_lot_get_id            (const dc_lot_t* lot);


/**
 * Get the associated timestamp.
 * The timestamp is returned as a unix timestamp in seconds.
 * The meaning of the timestamp is defined by the creator of the object.
 *
 * @memberof dc_lot_t
 * @param lot The lot object.
 * @return The timestamp as defined by the creator of the object. 0 if there is not timestamp or on errors.
 */
int64_t          dc_lot_get_timestamp     (const dc_lot_t* lot);


/**
 * @defgroup DC_MSG DC_MSG
 *
 * With these constants the type of a message is defined.
 *
 * From the view of the library,
 * all types are primary types of the same level,
 * e.g. the library does not regard #DC_MSG_GIF as a subtype for #DC_MSG_IMAGE
 * and it's up to the UI to decide whether a GIF is shown
 * e.g. in an IMAGE or in a VIDEO container.
 *
 * If you want to define the type of a dc_msg_t object for sending,
 * use dc_msg_new().
 * Depending on the type, you will set more properties using e.g.
 * dc_msg_set_text() or dc_msg_set_file().
 * To finally send the message, use dc_send_msg().
 *
 * To get the types of dc_msg_t objects received, use dc_msg_get_viewtype().
 *
 * @addtogroup DC_MSG
 * @{
 */


/**
 * Text message.
 * The text of the message is set using dc_msg_set_text()
 * and retrieved with dc_msg_get_text().
 */
#define DC_MSG_TEXT      10


/**
 * Image message.
 * If the image is an animated GIF, the type #DC_MSG_GIF should be used.
 * File, width and height are set via dc_msg_set_file(), dc_msg_set_dimension()
 * and retrieved via dc_msg_get_file(), dc_msg_get_width(), dc_msg_get_height().
 *
 * Before sending, the image is recoded to an reasonable size,
 * see dc_set_config()-option `media_quality`.
 * If you do not want images to be recoded,
 * send them as #DC_MSG_FILE.
 */
#define DC_MSG_IMAGE     20


/**
 * Animated GIF message.
 * File, width and height are set via dc_msg_set_file(), dc_msg_set_dimension()
 * and retrieved via dc_msg_get_file(), dc_msg_get_width(), dc_msg_get_height().
 */
#define DC_MSG_GIF       21


/**
 * Message containing a sticker, similar to image.
 * If possible, the UI should display the image without borders in a transparent way.
 * A click on a sticker will offer to install the sticker set in some future.
 */
#define DC_MSG_STICKER     23


/**
 * Message containing an Audio file.
 * File and duration are set via dc_msg_set_file(), dc_msg_set_duration()
 * and retrieved via dc_msg_get_file(), dc_msg_get_duration().
 */
#define DC_MSG_AUDIO     40


/**
 * A voice message that was directly recorded by the user.
 * For all other audio messages, the type #DC_MSG_AUDIO should be used.
 * File and duration are set via dc_msg_set_file(), dc_msg_set_duration()
 * and retrieved via dc_msg_get_file(), dc_msg_get_duration()
 */
#define DC_MSG_VOICE     41


/**
 * Video messages.
 * File, width, height and durarion
 * are set via dc_msg_set_file(), dc_msg_set_dimension(), dc_msg_set_duration()
 * and retrieved via
 * dc_msg_get_file(), dc_msg_get_width(),
 * dc_msg_get_height(), dc_msg_get_duration().
 */
#define DC_MSG_VIDEO     50


/**
 * Message containing any file, e.g. a PDF.
 * The file is set via dc_msg_set_file()
 * and retrieved via dc_msg_get_file().
 */
#define DC_MSG_FILE      60


/**
 * Message indicating an incoming or outgoing videochat.
 * The message was created via dc_send_videochat_invitation() on this or a remote device.
 *
 * Typically, such messages are rendered differently by the UIs,
 * e.g. contain a button to join the videochat.
 * The url for joining can be retrieved using dc_msg_get_videochat_url().
 */
#define DC_MSG_VIDEOCHAT_INVITATION 70

/**
 * @}
 */


/**
 * @defgroup DC_SOCKET DC_SOCKET
 *
 * These constants configure socket security.
 * To set socket security, use dc_set_config() with the keys "mail_security" and/or "send_security".
 * If no socket-configuration is explicitly specified, #DC_SOCKET_AUTO is used.
 *
 * @addtogroup DC_SOCKET
 * @{
 */

/**
 * Choose socket security automatically.
 */
#define DC_SOCKET_AUTO 0


/**
 * Connect via SSL/TLS.
 */
#define DC_SOCKET_SSL 1


/**
 * Connect via STARTTLS.
 */
#define DC_SOCKET_STARTTLS 2


/**
 * Connect unencrypted, this should not be used.
 */
#define DC_SOCKET_PLAIN 3

/**
 * @}
 */


/**
 * @defgroup DC_LP DC_LP
 *
 * Flags for configuring IMAP and SMTP servers.
 * These flags are optional
 * and may be set together with the username, password etc.
 * via dc_set_config() using the key "server_flags".
 *
 * @addtogroup DC_LP
 * @{
 */


/**
 * Force OAuth2 authorization. This flag does not skip automatic configuration.
 * Before calling dc_configure() with DC_LP_AUTH_OAUTH2 set,
 * the user has to confirm access at the URL returned by dc_get_oauth2_url().
 */
#define DC_LP_AUTH_OAUTH2                0x2


/**
 * Force NORMAL authorization, this is the default.
 * If this flag is set, automatic configuration is skipped.
 */
#define DC_LP_AUTH_NORMAL                0x4


/**
 * @}
 */

#define DC_LP_AUTH_FLAGS        (DC_LP_AUTH_OAUTH2|DC_LP_AUTH_NORMAL) // if none of these flags are set, the default is chosen

/**
 * @defgroup DC_CERTCK DC_CERTCK
 *
 * These constants configure TLS certificate checks for IMAP and SMTP connections.
 *
 * These constants are set via dc_set_config()
 * using keys "imap_certificate_checks" and "smtp_certificate_checks".
 *
 * @addtogroup DC_CERTCK
 * @{
 */

/**
 * Configure certificate checks automatically.
 */
#define DC_CERTCK_AUTO 0

/**
 * Strictly check TLS certificates;
 * require that both the certificate and hostname are valid.
 */
#define DC_CERTCK_STRICT 1

/**
 * Accept invalid certificates, including self-signed ones
 * or having incorrect hostname.
 */
#define DC_CERTCK_ACCEPT_INVALID_CERTIFICATES 3

/**
 * @}
 */


/**
 * @class dc_event_emitter_t
 *
 * Opaque object that is used to get events from a single context.
 * You can get an event emitter from a context using dc_get_event_emitter().
 * If you are using the dc_accounts_t account manager,
 * dc_accounts_event_emitter_t must be used instead.
 */

/**
 * Get the next event from a context event emitter object.
 *
 * @memberof dc_event_emitter_t
 * @param emitter Event emitter object as returned from dc_get_event_emitter().
 * @return An event as an dc_event_t object.
 *     You can query the event for information using dc_event_get_id(), dc_event_get_data1_int() and so on;
 *     if you are done with the event, you have to free the event using dc_event_unref().
 *     If NULL is returned, the context belonging to the event emitter is unref'd and no more events will come;
 *     in this case, free the event emitter using dc_event_emitter_unref().
 */
dc_event_t* dc_get_next_event(dc_event_emitter_t* emitter);


/**
 * Free a context event emitter object.
 *
 * @memberof dc_event_emitter_t
 * @param emitter Event emitter object as returned from dc_get_event_emitter().
 *     If NULL is given, nothing is done and an error is logged.
 */
void  dc_event_emitter_unref(dc_event_emitter_t* emitter);


/**
 * @class dc_accounts_event_emitter_t
 *
 * Opaque object that is used to get events from the dc_accounts_t account manager.
 * You get an event emitter from the account manager using dc_accounts_get_event_emitter().
 * If you are not using the dc_accounts_t account manager but just a single dc_context_t object,
 * dc_event_emitter_t must be used instead.
 */

/**
 * Get the next event from an accounts event emitter object.
 *
 * @memberof dc_accounts_event_emitter_t
 * @param emitter Event emitter object as returned from dc_accounts_get_event_emitter().
 * @return An event as an dc_event_t object.
 *     You can query the event for information using dc_event_get_id(), dc_event_get_data1_int() and so on;
 *     if you are done with the event, you have to free the event using dc_event_unref().
 *     If NULL is returned, the contexts belonging to the event emitter are unref'd and no more events will come;
 *     in this case, free the event emitter using dc_accounts_event_emitter_unref().
 */
dc_event_t* dc_accounts_get_next_event (dc_accounts_event_emitter_t* emitter);


/**
 * Free an accounts event emitter object.
 *
 * @memberof dc_accounts_event_emitter_t
 * @param emitter Event emitter object as returned from dc_accounts_get_event_emitter().
 *     If NULL is given, nothing is done and an error is logged.
 */
void dc_accounts_event_emitter_unref(dc_accounts_event_emitter_t* emitter);


/**
 * @class dc_event_t
 *
 * Opaque object describing a single event.
 * To get events, call dc_get_next_event() on an event emitter created by dc_get_event_emitter().
 */

/**
 * Get the event-id from an event object.
 * The event-id is one of the @ref DC_EVENT constants.
 * There may be additional data belonging to an event,
 * to get them, use dc_event_get_data1_int(), dc_event_get_data2_int() and dc_event_get_data2_str().
 *
 * @memberof dc_event_t
 * @param event Event object as returned from dc_get_next_event().
 * @return once of the @ref DC_EVENT constants.
 *     0 on errors.
 */
int dc_event_get_id(dc_event_t* event);


/**
 * Get a data associated with an event object.
 * The meaning of the data depends on the event-id
 * returned as @ref DC_EVENT constants by dc_event_get_id().
 * See also dc_event_get_data2_int() and dc_event_get_data2_str().
 *
 * @memberof dc_event_t
 * @param event Event object as returned from dc_get_next_event().
 * @return "data1" as a signed integer, at least 32bit,
 *     the meaning depends on the event type associated with this event.
 */
int dc_event_get_data1_int(dc_event_t* event);


/**
 * Get a data associated with an event object.
 * The meaning of the data depends on the event-id
 * returned as @ref DC_EVENT constants by dc_event_get_id().
 * See also dc_event_get_data2_int() and dc_event_get_data2_str().
 *
 * @memberof dc_event_t
 * @param event Event object as returned from dc_get_next_event().
 * @return "data2" as a signed integer, at least 32bit,
 *     the meaning depends on the event type associated with this event.
 */
int dc_event_get_data2_int(dc_event_t* event);


/**
 * Get a data associated with an event object.
 * The meaning of the data depends on the event-id
 * returned as @ref DC_EVENT constants by dc_event_get_id().
 * See also dc_event_get_data1_int() and dc_event_get_data2_int().
 *
 * @memberof dc_event_t
 * @param event Event object as returned from dc_get_next_event().
 * @return "data2" as a string or NULL.
 *     the meaning depends on the event type associated with this event.
 *     Once you're done with the string, you have to unref it using dc_unref_str().
 */
char* dc_event_get_data2_str(dc_event_t* event);


/**
 * Get account-id this event belongs to.
 * The account-id is of interest only when using the dc_accounts_t account manager.
 * To get the context object belonging to the event, use dc_accounts_get_account().
 *
 * @memberof dc_event_t
 * @param event Event object as returned from dc_accounts_get_next_event().
 * @return account-id belonging to the event or 0 for errors.
 */
uint32_t dc_event_get_account_id(dc_event_t* event);


/**
 * Free memory used by an event object.
 * If you forget to do this for an event, this will result in memory leakage.
 *
 * @memberof dc_event_t
 * @param event Event object as returned from dc_get_next_event().
 */
void dc_event_unref(dc_event_t* event);


/**
 * @defgroup DC_EVENT DC_EVENT
 *
 * These constants are used as event-id
 * in events returned by dc_get_next_event().
 *
 * Events typically come with some additional data,
 * use dc_event_get_data1_int(), dc_event_get_data2_int() and dc_event_get_data2_str() to read this data.
 * The meaning of the data depends on the event.
 *
 * @addtogroup DC_EVENT
 * @{
 */

/**
 * The library-user may write an informational string to the log.
 *
 * This event should not be reported to the end-user using a popup or something like that.
 *
 * @param data1 0
 * @param data2 (char*) Info string in English language.
 */
#define DC_EVENT_INFO                     100


/**
 * Emitted when SMTP connection is established and login was successful.
 *
 * @param data1 0
 * @param data2 (char*) Info string in English language.
 */
#define DC_EVENT_SMTP_CONNECTED           101


/**
 * Emitted when IMAP connection is established and login was successful.
 *
 * @param data1 0
 * @param data2 (char*) Info string in English language.
 */
#define DC_EVENT_IMAP_CONNECTED           102

/**
 * Emitted when a message was successfully sent to the SMTP server.
 *
 * @param data1 0
 * @param data2 (char*) Info string in English language.
 */
#define DC_EVENT_SMTP_MESSAGE_SENT        103

/**
 * Emitted when a message was successfully marked as deleted on the IMAP server.
 *
 * @param data1 0
 * @param data2 (char*) Info string in English language.
 */
#define DC_EVENT_IMAP_MESSAGE_DELETED   104

/**
 * Emitted when a message was successfully moved on IMAP.
 *
 * @param data1 0
 * @param data2 (char*) Info string in English language.
 */
#define DC_EVENT_IMAP_MESSAGE_MOVED   105

/**
 * Emitted when a new blob file was successfully written
 *
 * @param data1 0
 * @param data2 (char*) Path name
 */
#define DC_EVENT_NEW_BLOB_FILE 150

/**
 * Emitted when a blob file was successfully deleted
 *
 * @param data1 0
 * @param data2 (char*) Path name
 */
#define DC_EVENT_DELETED_BLOB_FILE 151

/**
 * The library-user should write a warning string to the log.
 *
 * This event should not be reported to the end-user using a popup or something like that.
 *
 * @param data1 0
 * @param data2 (char*) Warning string in English language.
 */
#define DC_EVENT_WARNING                  300


/**
 * The library-user should report an error to the end-user.
 *
 * As most things are asynchronous, things may go wrong at any time and the user
 * should not be disturbed by a dialog or so.  Instead, use a bubble or so.
 *
 * However, for ongoing processes (e.g. dc_configure())
 * or for functions that are expected to fail (e.g. dc_continue_key_transfer())
 * it might be better to delay showing these events until the function has really
 * failed (returned false). It should be sufficient to report only the _last_ error
 * in a message box then.
 *
 * @param data1 0
 * @param data2 (char*) Error string, always set, never NULL.
 *     Some error strings are taken from dc_set_stock_translation(),
 *     however, most error strings will be in English language.
 */
#define DC_EVENT_ERROR                    400


/**
 * An action cannot be performed because there is no network available.
 *
 * The library will typically try over after a some time
 * and when dc_maybe_network() is called.
 *
 * Network errors should be reported to users in a non-disturbing way,
 * however, as network errors may come in a sequence,
 * it is not useful to raise each an every error to the user.
 *
 * Moreover, if the UI detects that the device is offline,
 * it is probably more useful to report this to the user
 * instead of the string from data2.
 *
 * @param data1 0
 * @param data2 (char*) Error string, always set, never NULL.
 */
#define DC_EVENT_ERROR_NETWORK            401


/**
 * An action cannot be performed because the user is not in the group.
 * Reported e.g. after a call to
 * dc_set_chat_name(), dc_set_chat_profile_image(),
 * dc_add_contact_to_chat(), dc_remove_contact_from_chat(),
 * dc_send_text_msg() or another sending function.
 *
 * @param data1 0
 * @param data2 (char*) Info string in English language.
 */
#define DC_EVENT_ERROR_SELF_NOT_IN_GROUP  410


/**
 * Messages or chats changed.  One or more messages or chats changed for various
 * reasons in the database:
 * - Messages sent, received or removed
 * - Chats created, deleted or archived
 * - A draft has been set
 *
 * @param data1 (int) chat_id for single added messages
 * @param data2 (int) msg_id for single added messages
 */
#define DC_EVENT_MSGS_CHANGED             2000


/**
 * There is a fresh message. Typically, the user will show an notification
 * when receiving this message.
 *
 * There is no extra #DC_EVENT_MSGS_CHANGED event send together with this event.
 *
 * @param data1 (int) chat_id
 * @param data2 (int) msg_id
 */
#define DC_EVENT_INCOMING_MSG             2005


/**
 * Messages were marked noticed or seen.
 * The UI may update badge counters or stop showing a chatlist-item with a bold font.
 *
 * This event is emitted e.g. when calling dc_markseen_msgs() or dc_marknoticed_chat()
 * or when a chat is answered on another device.
 * Do not try to derive the state of an item from just the fact you received the event;
 * use e.g. dc_msg_get_state() or dc_get_fresh_msg_cnt() for this purpose.
 *
 * @param data1 (int) chat_id
 * @param data2 0
 */
#define DC_EVENT_MSGS_NOTICED             2008


/**
 * A single message is sent successfully. State changed from  DC_STATE_OUT_PENDING to
 * DC_STATE_OUT_DELIVERED, see dc_msg_get_state().
 *
 * @param data1 (int) chat_id
 * @param data2 (int) msg_id
 */
#define DC_EVENT_MSG_DELIVERED            2010


/**
 * A single message could not be sent.
 * State changed from DC_STATE_OUT_PENDING, DC_STATE_OUT_DELIVERED or DC_STATE_OUT_MDN_RCVD
 * to DC_STATE_OUT_FAILED, see dc_msg_get_state().
 *
 * @param data1 (int) chat_id
 * @param data2 (int) msg_id
 */
#define DC_EVENT_MSG_FAILED               2012


/**
 * A single message is read by the receiver. State changed from DC_STATE_OUT_DELIVERED to
 * DC_STATE_OUT_MDN_RCVD, see dc_msg_get_state().
 *
 * @param data1 (int) chat_id
 * @param data2 (int) msg_id
 */
#define DC_EVENT_MSG_READ                 2015


/**
 * Chat changed.  The name or the image of a chat group was changed or members were added or removed.
 * Or the verify state of a chat has changed.
 * See dc_set_chat_name(), dc_set_chat_profile_image(), dc_add_contact_to_chat()
 * and dc_remove_contact_from_chat().
 *
 * @param data1 (int) chat_id
 * @param data2 0
 */
#define DC_EVENT_CHAT_MODIFIED            2020

/**
 * Chat ephemeral timer changed.
 */
#define DC_EVENT_CHAT_EPHEMERAL_TIMER_MODIFIED 2021


/**
 * Contact(s) created, renamed, verified, blocked or deleted.
 *
 * @param data1 (int) contact_id of the changed contact or 0 on batch-changes or deletion.
 * @param data2 0
 */
#define DC_EVENT_CONTACTS_CHANGED         2030



/**
 * Location of one or more contact has changed.
 *
 * @param data1 (int) contact_id of the contact for which the location has changed.
 *     If the locations of several contacts have been changed,
 *     e.g. after calling dc_delete_all_locations(), this parameter is set to 0.
 * @param data2 0
 */
#define DC_EVENT_LOCATION_CHANGED         2035


/**
 * Inform about the configuration progress started by dc_configure().
 *
 * @param data1 (int) 0=error, 1-999=progress in permille, 1000=success and done
 * @param data2 (char*) progress comment, error message or NULL if not applicable
 */
#define DC_EVENT_CONFIGURE_PROGRESS       2041


/**
 * Inform about the import/export progress started by dc_imex().
 *
 * @param data1 (int) 0=error, 1-999=progress in permille, 1000=success and done
 * @param data2 0
 */
#define DC_EVENT_IMEX_PROGRESS            2051


/**
 * A file has been exported. A file has been written by dc_imex().
 * This event may be sent multiple times by a single call to dc_imex().
 *
 * A typical purpose for a handler of this event may be to make the file public to some system
 * services.
 *
 * @param data1 0
 * @param data2 (char*) Path and file name.
 */
#define DC_EVENT_IMEX_FILE_WRITTEN        2052


/**
 * Progress information of a secure-join handshake from the view of the inviter
 * (Alice, the person who shows the QR code).
 *
 * These events are typically sent after a joiner has scanned the QR code
 * generated by dc_get_securejoin_qr().
 *
 * @param data1 (int) ID of the contact that wants to join.
 * @param data2 (int) Progress as:
 *     300=vg-/vc-request received, typically shown as "bob@addr joins".
 *     600=vg-/vc-request-with-auth received, vg-member-added/vc-contact-confirm sent, typically shown as "bob@addr verified".
 *     800=vg-member-added-received received, shown as "bob@addr securely joined GROUP", only sent for the verified-group-protocol.
 *     1000=Protocol finished for this contact.
 */
#define DC_EVENT_SECUREJOIN_INVITER_PROGRESS      2060


/**
 * Progress information of a secure-join handshake from the view of the joiner
 * (Bob, the person who scans the QR code).
 *
 * The events are typically sent while dc_join_securejoin(), which
 * may take some time, is executed.
 *
 * @param data1 (int) ID of the inviting contact.
 * @param data2 (int) Progress as:
 *     400=vg-/vc-request-with-auth sent, typically shown as "alice@addr verified, introducing myself."
 *     (Bob has verified alice and waits until Alice does the same for him)
 */
#define DC_EVENT_SECUREJOIN_JOINER_PROGRESS       2061

/**
 * @}
 */


#define DC_EVENT_DATA1_IS_STRING(e)  0    // not used anymore 
#define DC_EVENT_DATA2_IS_STRING(e)  ((e)==DC_EVENT_CONFIGURE_PROGRESS || (e)==DC_EVENT_IMEX_FILE_WRITTEN || ((e)>=100 && (e)<=499))


/*
 * Values for dc_get|set_config("show_emails")
 */
#define DC_SHOW_EMAILS_OFF               0
#define DC_SHOW_EMAILS_ACCEPTED_CONTACTS 1
#define DC_SHOW_EMAILS_ALL               2


/*
 * Values for dc_get|set_config("media_quality")
 */
#define DC_MEDIA_QUALITY_BALANCED 0
#define DC_MEDIA_QUALITY_WORSE    1


/*
 * Values for dc_get|set_config("key_gen_type")
 */
#define DC_KEY_GEN_DEFAULT 0
#define DC_KEY_GEN_RSA2048 1
#define DC_KEY_GEN_ED25519 2


/**
 * @defgroup DC_PROVIDER_STATUS DC_PROVIDER_STATUS
 *
 * These constants are used as return values for dc_provider_get_status().
 *
 * @addtogroup DC_PROVIDER_STATUS
 * @{
 */

/**
 * Provider works out-of-the-box.
 * This provider status is returned for provider where the login
 * works by just entering the name or the email-address.
 *
 * - There is no need for the user to do any special things
 *   (enable IMAP or so) in the provider's web interface or at other places.
 * - There is no need for the user to enter advanced settings;
 *   server, port etc. are known by the core.
 *
 * The status is returned by dc_provider_get_status().
 */
#define         DC_PROVIDER_STATUS_OK           1

/**
 * Provider works, but there are preparations needed.
 *
 * - The user has to do some special things as "Enable IMAP in the web interface",
 *   what exactly, is described in the string returned by dc_provider_get_before_login_hints()
 *   and, typically more detailed, in the page linked by dc_provider_get_overview_page().
 * - There is no need for the user to enter advanced settings;
 *   server, port etc. should be known by the core.
 *
 * The status is returned by dc_provider_get_status().
 */
#define         DC_PROVIDER_STATUS_PREPARATION  2

/**
 * Provider is not working.
 * This provider status is returned for providers
 * that are known to not work with Delta Chat.
 * The UI should block logging in with this provider.
 *
 * More information about that is typically provided
 * in the string returned by dc_provider_get_before_login_hints()
 * and in the page linked by dc_provider_get_overview_page().
 *
 * The status is returned by dc_provider_get_status().
 */
#define         DC_PROVIDER_STATUS_BROKEN       3

/**
 * @}
 */


/**
 * @defgroup DC_CHAT_VISIBILITY DC_CHAT_VISIBILITY
 *
 * These constants describe the visibility of a chat.
 * The chat visibility can be get using dc_chat_get_visibility()
 * and set using dc_set_chat_visibility().
 *
 * @addtogroup DC_CHAT_VISIBILITY
 * @{
 */

/**
 * Chats with normal visibility are not archived and are shown below all pinned chats.
 * Archived chats, that receive new messages automatically become normal chats.
 */
#define         DC_CHAT_VISIBILITY_NORMAL      0

/**
 * Archived chats are not included in the default chatlist returned by dc_get_chatlist().
 * Instead, if there are _any_ archived chats, the pseudo-chat
 * with the chat_id DC_CHAT_ID_ARCHIVED_LINK will be added at the end of the chatlist.
 *
 * The UI typically shows a little icon or chats beside archived chats in the chatlist,
 * this is needed as e.g. the search will also return archived chats.
 *
 * If archived chats receive new messages, they become normal chats again.
 *
 * To get a list of archived chats, use dc_get_chatlist() with the flag DC_GCL_ARCHIVED_ONLY.
 */
#define         DC_CHAT_VISIBILITY_ARCHIVED    1

/**
 * Pinned chats are included in the default chatlist. moreover,
 * they are always the first items, whether they have fresh messages or not.
 */
#define         DC_CHAT_VISIBILITY_PINNED      2

/**
 * @}
 */


/**
 * @defgroup DC_STR DC_STR
 *
 * These constants are used to define strings using dc_set_stock_translation().
 * This allows localisation of the texts used by the core,
 * you have to call dc_set_stock_translation()
 * for every @ref DC_STR string you want to translate.
 *
 * Some strings contain some placeholders as `%1$s` or `%2$s` -
 * these will be replaced by some content defined in the @ref DC_STR description below.
 * As a synonym for `%1$s` you can also use `%1$d` or `%1$@`; same for `%2$s`.
 *
 * If you do not call dc_set_stock_translation() for a concrete @ref DC_STR constant,
 * a default string will be used.
 *
 * @addtogroup DC_STR
 * @{
 */

/// "No messages."
///
/// Used in summaries.
#define DC_STR_NOMESSAGES                 1

/// "Me"
///
/// Used as the sender name for oneself.
#define DC_STR_SELF                       2

/// "Draft"
///
/// Used in summaries.
#define DC_STR_DRAFT                      3

/// "Voice message"
///
/// Used in summaries.
#define DC_STR_VOICEMESSAGE               7

/// "Contact requests"
///
/// Used as the name for the corresponding chat.
#define DC_STR_DEADDROP                   8

/// "Image"
///
/// Used in summaries.
#define DC_STR_IMAGE                      9

/// "Video"
///
/// Used in summaries.
#define DC_STR_VIDEO                      10

/// "Audio"
///
/// Used in summaries.
#define DC_STR_AUDIO                      11

/// "File"
///
/// Used in summaries.
#define DC_STR_FILE                       12

/// "Sent with my Delta Chat Messenger: https://delta.chat"
///
/// Used as the default footer
/// if nothing else is set by the dc_set_config()-option `selfstatus`.
#define DC_STR_STATUSLINE                 13

/// "Hi, i've created the group %1$s for us."
///
/// Used as a draft text after group creation.
/// - %1$s will be replaced by the group name
#define DC_STR_NEWGROUPDRAFT              14

/// "Group name changed from %1$s to %2$s."
///
/// Used in status messages for group name changes.
/// - %1$s will be replaced by the old group name
/// - %2$s will be replaced by the new group name
#define DC_STR_MSGGRPNAME                 15

/// "Group image changed."
///
/// Used in status messages for group images changes.
#define DC_STR_MSGGRPIMGCHANGED           16

/// "Member %1$s added."
///
/// Used in status messages for added members.
/// - %1$s will be replaced by the name of the added member
#define DC_STR_MSGADDMEMBER               17

/// "Member %1$s removed."
///
/// Used in status messages for removed members.
/// - %1$s will be replaced by the name of the removed member
#define DC_STR_MSGDELMEMBER               18

/// "Group left."
///
/// Used in status messages.
#define DC_STR_MSGGROUPLEFT               19

/// "GIF"
///
/// Used in summaries.
#define DC_STR_GIF                        23

/// "Encrypted message"
///
/// Used in subjects of outgoing messages.
#define DC_STR_ENCRYPTEDMSG               24

/// "End-to-end encryption available."
///
/// Used to build the string returned by dc_get_contact_encrinfo().
#define DC_STR_E2E_AVAILABLE              25

/// "Transport-encryption."
///
/// Used to build the string returned by dc_get_contact_encrinfo().
#define DC_STR_ENCR_TRANSP                27

/// "No encryption."
///
/// Used to build the string returned by dc_get_contact_encrinfo().
#define DC_STR_ENCR_NONE                  28

/// "This message was encrypted for another setup."
///
/// Used as message text if decryption fails.
#define DC_STR_CANTDECRYPT_MSG_BODY       29

/// "Fingerprints"
///
/// Used to build the string returned by dc_get_contact_encrinfo().
#define DC_STR_FINGERPRINTS               30

/// "Message opened"
///
/// Used in subjects of outgoing read receipts.
#define DC_STR_READRCPT                   31

/// "The message '%1$s' you sent was displayed on the screen of the recipient."
///
/// Used as message text of outgoing read receipts.
/// - %1$s will be replaced by the subject of the displayed message
#define DC_STR_READRCPT_MAILBODY          32

/// "Group image deleted."
///
/// Used in status messages for deleted group images.
#define DC_STR_MSGGRPIMGDELETED           33

/// "End-to-end encryption preferred."
///
/// Used to build the string returned by dc_get_contact_encrinfo().
#define DC_STR_E2E_PREFERRED              34

/// "%1$s verified"
///
/// Used in status messages.
/// - %1$s will be replaced by the name of the verified contact
#define DC_STR_CONTACT_VERIFIED           35

/// "Cannot verify %1$s."
///
/// Used in status messages.
/// - %1$s will be replaced by the name of the contact that cannot be verified
#define DC_STR_CONTACT_NOT_VERIFIED       36

/// "Changed setup for %1$s."
///
/// Used in status messages.
/// - %1$s will be replaced by the name of the contact with the changed setup
#define DC_STR_CONTACT_SETUP_CHANGED      37

/// "Archived chats"
///
/// Used as the name for the corresponding chatlist entry.
#define DC_STR_ARCHIVEDCHATS              40

/// "Autocrypt Setup Message"
///
/// Used in subjects of outgoing Autocrypt Setup Messages.
#define DC_STR_AC_SETUP_MSG_SUBJECT       42

/// "This is the Autocrypt Setup Message, open it in a compatible client to use your setup"
///
/// Used as message text of outgoing Autocrypt Setup Messages.
#define DC_STR_AC_SETUP_MSG_BODY          43

/// "Cannot login as %1$s."
///
/// Used in error strings.
/// - %1$s will be replaced by the failing login name
#define DC_STR_CANNOT_LOGIN               60

/// "Could not connect to %1$s: %2$s"
///
/// Used in error strings.
/// - %1$s will be replaced by the failing server
/// - %2$s by a the error message as returned from the server
#define DC_STR_SERVER_RESPONSE            61

/// "%1$s by %2$s"
///
/// Used to concretize actions,
/// - %1$s will be replaced by an action
///   as #DC_STR_MSGADDMEMBER or #DC_STR_MSGGRPIMGCHANGED (full-stop removed, if any)
/// - %2$s will be replaced by the name of the user taking that action
#define DC_STR_MSGACTIONBYUSER            62

/// "%1$s by me"
///
/// Used to concretize actions.
/// - %1$s will be replaced by an action
///   as #DC_STR_MSGADDMEMBER or #DC_STR_MSGGRPIMGCHANGED (full-stop removed, if any)
#define DC_STR_MSGACTIONBYME              63

/// "Location streaming enabled."
///
/// Used in status messages.
#define DC_STR_MSGLOCATIONENABLED         64

/// "Location streaming disabled."
///
/// Used in status messages.
#define DC_STR_MSGLOCATIONDISABLED        65

/// "Location"
///
/// Used in summaries.
#define DC_STR_LOCATION                   66

/// "Sticker"
///
/// Used in summaries.
#define DC_STR_STICKER                    67

/// "Device messages"
///
/// Used as the name for the corresponding chat.
#define DC_STR_DEVICE_MESSAGES            68

/// "Saved messages"
///
/// Used as the name for the corresponding chat.
#define DC_STR_SAVED_MESSAGES             69

/// "Messages in this chat are generated locally by your Delta Chat app."
///
/// Used as message text for the message added to a newly created device chat.
#define DC_STR_DEVICE_MESSAGES_HINT       70

/// "Welcome to Delta Chat! Delta Chat looks and feels like other popular messenger apps ..."
///
/// Used as message text for the message added to the device chat after successful login.
#define DC_STR_WELCOME_MESSAGE            71

/// "Unknown sender for this chat. See 'info' for more details."
///
/// Use as message text if assigning the message to a chat is not totally correct.
#define DC_STR_UNKNOWN_SENDER_FOR_CHAT    72

/// "Message from %1$s"
///
/// Used in subjects of outgoing messages in one-to-one chats.
/// - %1$s will be replaced by the name of the sender,
///   this is the dc_set_config()-option `displayname` or `addr`
#define DC_STR_SUBJECT_FOR_NEW_CONTACT    73

/// "Failed to send message to %1$s."
///
/// Used in status messages.
/// - %1$s will be replaced by the name of the contact the message cannot be sent to
#define DC_STR_FAILED_SENDING_TO          74

/// "Message deletion timer is disabled."
///
/// Used in status messages.
#define DC_STR_EPHEMERAL_DISABLED         75

/// "Message deletion timer is set to %1$s s."
///
/// Used in status messages when the other constants
/// (#DC_STR_EPHEMERAL_MINUTE, #DC_STR_EPHEMERAL_HOUR and so on) do not match the timer.
/// - %1$s will be replaced by the number of seconds the timer is set to
#define DC_STR_EPHEMERAL_SECONDS          76

/// "Message deletion timer is set to 1 minute."
///
/// Used in status messages.
#define DC_STR_EPHEMERAL_MINUTE           77

/// "Message deletion timer is set to 1 hour."
///
/// Used in status messages.
#define DC_STR_EPHEMERAL_HOUR             78

/// "Message deletion timer is set to 1 day."
///
/// Used in status messages.
#define DC_STR_EPHEMERAL_DAY              79

/// "Message deletion timer is set to 1 week."
///
/// Used in status messages.
#define DC_STR_EPHEMERAL_WEEK             80

/// "Message deletion timer is set to 4 weeks."
///
/// Used in status messages.
#define DC_STR_EPHEMERAL_FOUR_WEEKS       81

/// "Video chat invitation"
///
/// Used in summaries.
#define DC_STR_VIDEOCHAT_INVITATION       82

/// "You are invited to a video chat, click %1$s to join."
///
/// Used as message text of outgoing video chat invitations.
/// - %1$s will be replaced by the URL of the video chat
#define DC_STR_VIDEOCHAT_INVITE_MSG_BODY  83

/// "Error: %1$s"
///
/// Used in error strings.
/// - %1$s will be replaced by the concrete error
#define DC_STR_CONFIGURATION_FAILED       84

/// "Date or time of your device seem to be inaccurate (%1$s). Adjust your clock to ensure your messages are received correctly"
///
/// Used as device message if a wrong date or time was detected.
/// - %1$s will be replaced by a date/time string as YY-mm-dd HH:MM:SS
#define DC_STR_BAD_TIME_MSG_BODY          85

/// "Your Delta Chat version might be outdated, check https://get.delta.chat for updates."
///
/// Used as device message if the used version is probably outdated.
#define DC_STR_UPDATE_REMINDER_MSG_BODY   86

/// "No network."
///
/// Used in error strings.
#define DC_STR_ERROR_NO_NETWORK           87

/// "Chat protection enabled."
///
/// Used in status messages.
#define DC_STR_PROTECTION_ENABLED         88

/// "Chat protection disabled."
///
/// Used in status messages.
#define DC_STR_PROTECTION_DISABLED        89

/// "Reply"
///
/// Used in summaries.
/// Note: the string has to be a noun, not a verb (not: "to reply").
#define DC_STR_REPLY_NOUN                 90

/// "'Delete messages from server' turned off as now all folders are affected."
///
/// Used as device message text.
#define DC_STR_SELF_DELETED_MSG_BODY      91
#define DC_STR_DELETE_SERVER_TURNED_OFF   92
#define DC_STR_UNNAMED_NEWSLETTER         93

/**
 * @}
 */


#ifdef PY_CFFI_INC
/* Helper utility to locate the header file when building python bindings. */
char* _dc_header_file_location(void) {
    return __FILE__;
}
#endif


#ifdef __cplusplus
}
#endif
#endif // __DELTACHAT_H__<|MERGE_RESOLUTION|>--- conflicted
+++ resolved
@@ -4006,25 +4006,6 @@
 
 
 /**
-<<<<<<< HEAD
- * Get the part of the name before the first space. In most languages, this seems to be
- * the prename. If there is no space, the full display name is returned.
- * If the display name is not set, the e-mail address is returned.
- *
- * Don't use this for a special message (e.g. in notifications). Use
- * dc_msg_get_sender_first_name() instead.
- *
- * @memberof dc_contact_t
- * @param contact The contact object.
- * @return String with the name to display, must be released using dc_str_unref().
- *     Never returns NULL.
- */
-char*           dc_contact_get_first_name    (const dc_contact_t* contact);
-
-
-/**
-=======
->>>>>>> 7b5a3a83
  * Get the contact's profile image.
  * This is the image set by each remote user on their own
  * using dc_set_config(context, "selfavatar", image).
