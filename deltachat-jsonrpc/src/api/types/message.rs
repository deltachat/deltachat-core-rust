use anyhow::{Context as _, Result};
use deltachat::chat::Chat;
use deltachat::chat::ChatItem;
use deltachat::chat::ChatVisibility;
use deltachat::contact::Contact;
use deltachat::context::Context;
use deltachat::download;
use deltachat::message::Message;
use deltachat::message::MsgId;
use deltachat::message::Viewtype;
use deltachat::reaction::get_msg_reactions;
use num_traits::cast::ToPrimitive;
use serde::{Deserialize, Serialize};
use typescript_type_def::TypeDef;

use super::color_int_to_hex_string;
use super::contact::ContactObject;
use super::reactions::JSONRPCReactions;
use super::webxdc::WebxdcMessageInfo;

#[derive(Serialize, TypeDef, schemars::JsonSchema)]
#[serde(rename_all = "camelCase", tag = "kind")]
pub enum MessageLoadResult {
    Message(MessageObject),
    LoadingError { error: String },
}

#[derive(Serialize, TypeDef, schemars::JsonSchema)]
#[serde(rename = "Message", rename_all = "camelCase")]
pub struct MessageObject {
    id: u32,
    chat_id: u32,
    from_id: u32,
    quote: Option<MessageQuote>,
    parent_id: Option<u32>,

    text: String,

    /// Check if a message has a POI location bound to it.
    /// These locations are also returned by `get_locations` method.
    /// The UI may decide to display a special icon beside such messages.
    has_location: bool,
    has_html: bool,
    view_type: MessageViewtype,
    state: u32,

    /// An error text, if there is one.
    error: Option<String>,

    timestamp: i64,
    sort_timestamp: i64,
    received_timestamp: i64,
    has_deviating_timestamp: bool,

    // summary - use/create another function if you need it
    subject: String,
    show_padlock: bool,
    is_setupmessage: bool,
    is_info: bool,
    is_forwarded: bool,

    /// True if the message was sent by a bot.
    is_bot: bool,

    /// when is_info is true this describes what type of system message it is
    system_message_type: SystemMessageType,

    duration: i32,
    dimensions_height: i32,
    dimensions_width: i32,

    videochat_type: Option<u32>,
    videochat_url: Option<String>,

    override_sender_name: Option<String>,
    sender: ContactObject,

    setup_code_begin: Option<String>,

    file: Option<String>,
    file_mime: Option<String>,
    file_bytes: u64,
    file_name: Option<String>,

    webxdc_info: Option<WebxdcMessageInfo>,

    download_state: DownloadState,

    reactions: Option<JSONRPCReactions>,
}

#[derive(Serialize, TypeDef, schemars::JsonSchema)]
#[serde(tag = "kind")]
enum MessageQuote {
    JustText {
        text: String,
    },
    #[serde(rename_all = "camelCase")]
    WithMessage {
        text: String,
        message_id: u32,
        author_display_name: String,
        author_display_color: String,
        override_sender_name: Option<String>,
        image: Option<String>,
        is_forwarded: bool,
        view_type: MessageViewtype,
    },
}

impl MessageObject {
    pub async fn from_msg_id(context: &Context, msg_id: MsgId) -> Result<Self> {
        let message = Message::load_from_db(context, msg_id).await?;

        let sender_contact = Contact::get_by_id(context, message.get_from_id())
            .await
            .context("failed to load sender contact")?;
        let sender = ContactObject::try_from_dc_contact(context, sender_contact)
            .await
            .context("failed to load sender contact object")?;
        let file_bytes = message.get_filebytes(context).await?.unwrap_or_default();
        let override_sender_name = message.get_override_sender_name();

        let webxdc_info = if message.get_viewtype() == Viewtype::Webxdc {
            Some(WebxdcMessageInfo::get_for_message(context, msg_id).await?)
        } else {
            None
        };

        let parent_id = message.parent(context).await?.map(|m| m.get_id().to_u32());

        let download_state = message.download_state().into();

        let quote = if let Some(quoted_text) = message.quoted_text() {
            match message.quoted_message(context).await? {
                Some(quote) => {
                    let quote_author = Contact::get_by_id(context, quote.get_from_id())
                        .await
                        .context("failed to load quote author contact")?;
                    Some(MessageQuote::WithMessage {
                        text: quoted_text,
                        message_id: quote.get_id().to_u32(),
                        author_display_name: quote_author.get_display_name().to_owned(),
                        author_display_color: color_int_to_hex_string(quote_author.get_color()),
                        override_sender_name: quote.get_override_sender_name(),
                        image: if quote.get_viewtype() == Viewtype::Image
                            || quote.get_viewtype() == Viewtype::Gif
                            || quote.get_viewtype() == Viewtype::Sticker
                        {
                            match quote.get_file(context) {
                                Some(path_buf) => path_buf.to_str().map(|s| s.to_owned()),
                                None => None,
                            }
                        } else {
                            None
                        },
                        is_forwarded: quote.is_forwarded(),
                        view_type: quote.get_viewtype().into(),
                    })
                }
                None => Some(MessageQuote::JustText { text: quoted_text }),
            }
        } else {
            None
        };

        let reactions = get_msg_reactions(context, msg_id)
            .await
            .context("failed to load message reactions")?;
        let reactions = if reactions.is_empty() {
            None
        } else {
            Some(reactions.into())
        };

        Ok(MessageObject {
            id: msg_id.to_u32(),
            chat_id: message.get_chat_id().to_u32(),
            from_id: message.get_from_id().to_u32(),
            quote,
            parent_id,
            text: message.get_text(),
            has_location: message.has_location(),
            has_html: message.has_html(),
            view_type: message.get_viewtype().into(),
            state: message
                .get_state()
                .to_u32()
                .context("state conversion to number failed")?,
            error: message.error(),

            timestamp: message.get_timestamp(),
            sort_timestamp: message.get_sort_timestamp(),
            received_timestamp: message.get_received_timestamp(),
            has_deviating_timestamp: message.has_deviating_timestamp(),

            subject: message.get_subject().to_owned(),
            show_padlock: message.get_showpadlock(),
            is_setupmessage: message.is_setupmessage(),
            is_info: message.is_info(),
            is_forwarded: message.is_forwarded(),
            is_bot: message.is_bot(),
            system_message_type: message.get_info_type().into(),

            duration: message.get_duration(),
            dimensions_height: message.get_height(),
            dimensions_width: message.get_width(),

            videochat_type: match message.get_videochat_type() {
                Some(vct) => Some(
                    vct.to_u32()
                        .context("videochat type conversion to number failed")?,
                ),
                None => None,
            },
            videochat_url: message.get_videochat_url(),

            override_sender_name,
            sender,

            setup_code_begin: message.get_setupcodebegin(context).await,

            file: match message.get_file(context) {
                Some(path_buf) => path_buf.to_str().map(|s| s.to_owned()),
                None => None,
            }, //BLOBS
            file_mime: message.get_filemime(),
            file_bytes,
            file_name: message.get_filename(),
            webxdc_info,

            download_state,

            reactions,
        })
    }
}

#[derive(Serialize, Deserialize, TypeDef, schemars::JsonSchema)]
#[serde(rename = "Viewtype")]
pub enum MessageViewtype {
    Unknown,

    /// Text message.
    Text,

    /// Image message.
    /// If the image is an animated GIF, the type `Viewtype.Gif` should be used.
    Image,

    /// Animated GIF message.
    Gif,

    /// Message containing a sticker, similar to image.
    /// If possible, the ui should display the image without borders in a transparent way.
    /// A click on a sticker will offer to install the sticker set in some future.
    Sticker,

    /// Message containing an Audio file.
    Audio,

    /// A voice message that was directly recorded by the user.
    /// For all other audio messages, the type `Viewtype.Audio` should be used.
    Voice,

    /// Video messages.
    Video,

    /// Message containing any file, eg. a PDF.
    File,

    /// Message is an invitation to a videochat.
    VideochatInvitation,

    /// Message is an webxdc instance.
    Webxdc,
}

impl From<Viewtype> for MessageViewtype {
    fn from(viewtype: Viewtype) -> Self {
        match viewtype {
            Viewtype::Unknown => MessageViewtype::Unknown,
            Viewtype::Text => MessageViewtype::Text,
            Viewtype::Image => MessageViewtype::Image,
            Viewtype::Gif => MessageViewtype::Gif,
            Viewtype::Sticker => MessageViewtype::Sticker,
            Viewtype::Audio => MessageViewtype::Audio,
            Viewtype::Voice => MessageViewtype::Voice,
            Viewtype::Video => MessageViewtype::Video,
            Viewtype::File => MessageViewtype::File,
            Viewtype::VideochatInvitation => MessageViewtype::VideochatInvitation,
            Viewtype::Webxdc => MessageViewtype::Webxdc,
        }
    }
}

impl From<MessageViewtype> for Viewtype {
    fn from(viewtype: MessageViewtype) -> Self {
        match viewtype {
            MessageViewtype::Unknown => Viewtype::Unknown,
            MessageViewtype::Text => Viewtype::Text,
            MessageViewtype::Image => Viewtype::Image,
            MessageViewtype::Gif => Viewtype::Gif,
            MessageViewtype::Sticker => Viewtype::Sticker,
            MessageViewtype::Audio => Viewtype::Audio,
            MessageViewtype::Voice => Viewtype::Voice,
            MessageViewtype::Video => Viewtype::Video,
            MessageViewtype::File => Viewtype::File,
            MessageViewtype::VideochatInvitation => Viewtype::VideochatInvitation,
            MessageViewtype::Webxdc => Viewtype::Webxdc,
        }
    }
}

#[derive(Serialize, TypeDef, schemars::JsonSchema)]
pub enum DownloadState {
    Done,
    Available,
    Failure,
    Undecipherable,
    InProgress,
}

impl From<download::DownloadState> for DownloadState {
    fn from(state: download::DownloadState) -> Self {
        match state {
            download::DownloadState::Done => DownloadState::Done,
            download::DownloadState::Available => DownloadState::Available,
            download::DownloadState::Failure => DownloadState::Failure,
            download::DownloadState::Undecipherable => DownloadState::Undecipherable,
            download::DownloadState::InProgress => DownloadState::InProgress,
        }
    }
}

#[derive(Serialize, TypeDef, schemars::JsonSchema)]
pub enum SystemMessageType {
    Unknown,
    GroupNameChanged,
    GroupImageChanged,
    MemberAddedToGroup,
    MemberRemovedFromGroup,
    AutocryptSetupMessage,
    SecurejoinMessage,
    LocationStreamingEnabled,
    LocationOnly,
    InvalidUnencryptedMail,

    /// 1:1 chats info message telling that SecureJoin has started and the user should wait for it
    /// to complete.
    SecurejoinWait,

    /// 1:1 chats info message telling that SecureJoin is still running, but the user may already
    /// send messages.
    SecurejoinWaitTimeout,

    /// Chat ephemeral message timer is changed.
    EphemeralTimerChanged,

    // Chat protection state changed
    ChatProtectionEnabled,
    ChatProtectionDisabled,

    /// Self-sent-message that contains only json used for multi-device-sync;
    /// if possible, we attach that to other messages as for locations.
    MultiDeviceSync,

    // Sync message that contains a json payload
    // sent to the other webxdc instances
    // These messages are not shown in the chat.
    WebxdcStatusUpdate,

    /// Webxdc info added with `info` set in `send_webxdc_status_update()`.
    WebxdcInfoMessage,

    /// This message contains a users iroh node address.
    IrohNodeAddr,
}

impl From<deltachat::mimeparser::SystemMessage> for SystemMessageType {
    fn from(system_message_type: deltachat::mimeparser::SystemMessage) -> Self {
        use deltachat::mimeparser::SystemMessage;
        match system_message_type {
            SystemMessage::Unknown => SystemMessageType::Unknown,
            SystemMessage::GroupNameChanged => SystemMessageType::GroupNameChanged,
            SystemMessage::GroupImageChanged => SystemMessageType::GroupImageChanged,
            SystemMessage::MemberAddedToGroup => SystemMessageType::MemberAddedToGroup,
            SystemMessage::MemberRemovedFromGroup => SystemMessageType::MemberRemovedFromGroup,
            SystemMessage::AutocryptSetupMessage => SystemMessageType::AutocryptSetupMessage,
            SystemMessage::SecurejoinMessage => SystemMessageType::SecurejoinMessage,
            SystemMessage::LocationStreamingEnabled => SystemMessageType::LocationStreamingEnabled,
            SystemMessage::LocationOnly => SystemMessageType::LocationOnly,
            SystemMessage::EphemeralTimerChanged => SystemMessageType::EphemeralTimerChanged,
            SystemMessage::ChatProtectionEnabled => SystemMessageType::ChatProtectionEnabled,
            SystemMessage::ChatProtectionDisabled => SystemMessageType::ChatProtectionDisabled,
            SystemMessage::MultiDeviceSync => SystemMessageType::MultiDeviceSync,
            SystemMessage::WebxdcStatusUpdate => SystemMessageType::WebxdcStatusUpdate,
            SystemMessage::WebxdcInfoMessage => SystemMessageType::WebxdcInfoMessage,
            SystemMessage::InvalidUnencryptedMail => SystemMessageType::InvalidUnencryptedMail,
<<<<<<< HEAD
            SystemMessage::IrohNodeAddr => SystemMessageType::IrohNodeAddr,
=======
            SystemMessage::SecurejoinWait => SystemMessageType::SecurejoinWait,
            SystemMessage::SecurejoinWaitTimeout => SystemMessageType::SecurejoinWaitTimeout,
>>>>>>> 5ed91e9f
        }
    }
}

#[derive(Serialize, TypeDef, schemars::JsonSchema)]
#[serde(rename_all = "camelCase")]
pub struct MessageNotificationInfo {
    id: u32,
    chat_id: u32,
    account_id: u32,

    image: Option<String>,
    image_mime_type: Option<String>,

    chat_name: String,
    chat_profile_image: Option<String>,

    /// also known as summary_text1
    summary_prefix: Option<String>,
    /// also known as summary_text2
    summary_text: String,
}

impl MessageNotificationInfo {
    pub async fn from_msg_id(context: &Context, msg_id: MsgId) -> Result<Self> {
        let message = Message::load_from_db(context, msg_id).await?;
        let chat = Chat::load_from_db(context, message.get_chat_id()).await?;

        let image = if matches!(
            message.get_viewtype(),
            Viewtype::Image | Viewtype::Gif | Viewtype::Sticker
        ) {
            message
                .get_file(context)
                .map(|path_buf| path_buf.to_str().map(|s| s.to_owned()))
                .unwrap_or_default()
        } else {
            None
        };

        let chat_profile_image = chat
            .get_profile_image(context)
            .await?
            .map(|path_buf| path_buf.to_str().map(|s| s.to_owned()))
            .unwrap_or_default();

        let summary = message.get_summary(context, Some(&chat)).await?;

        Ok(MessageNotificationInfo {
            id: msg_id.to_u32(),
            chat_id: message.get_chat_id().to_u32(),
            account_id: context.get_id(),
            image,
            image_mime_type: message.get_filemime(),
            chat_name: chat.name,
            chat_profile_image,
            summary_prefix: summary.prefix.map(|s| s.to_string()),
            summary_text: summary.text,
        })
    }
}

#[derive(Serialize, TypeDef, schemars::JsonSchema)]
#[serde(rename_all = "camelCase")]
pub struct MessageSearchResult {
    id: u32,
    author_profile_image: Option<String>,
    /// if sender name if overridden it will show it as ~alias
    author_name: String,
    author_color: String,
    author_id: u32,
    chat_profile_image: Option<String>,
    chat_color: String,
    chat_name: String,
    chat_type: u32,
    is_chat_protected: bool,
    is_chat_contact_request: bool,
    is_chat_archived: bool,
    message: String,
    timestamp: i64,
}

impl MessageSearchResult {
    pub async fn from_msg_id(context: &Context, msg_id: MsgId) -> Result<Self> {
        let message = Message::load_from_db(context, msg_id).await?;
        let chat = Chat::load_from_db(context, message.get_chat_id()).await?;
        let sender = Contact::get_by_id(context, message.get_from_id()).await?;

        let profile_image = match sender.get_profile_image(context).await? {
            Some(path_buf) => path_buf.to_str().map(|s| s.to_owned()),
            None => None,
        };
        let chat_profile_image = match chat.get_profile_image(context).await? {
            Some(path_buf) => path_buf.to_str().map(|s| s.to_owned()),
            None => None,
        };

        let author_name = if let Some(name) = message.get_override_sender_name() {
            format!("~{name}")
        } else {
            sender.get_display_name().to_owned()
        };
        let chat_color = color_int_to_hex_string(chat.get_color(context).await?);

        Ok(Self {
            id: msg_id.to_u32(),
            author_profile_image: profile_image,
            author_name,
            author_color: color_int_to_hex_string(sender.get_color()),
            author_id: sender.id.to_u32(),
            chat_name: chat.get_name().to_owned(),
            chat_color,
            chat_type: chat.get_type().to_u32().context("unknown chat type id")?,
            chat_profile_image,
            is_chat_protected: chat.is_protected(),
            is_chat_contact_request: chat.is_contact_request(),
            is_chat_archived: chat.get_visibility() == ChatVisibility::Archived,
            message: message.get_text(),
            timestamp: message.get_timestamp(),
        })
    }
}

#[derive(Serialize, TypeDef, schemars::JsonSchema)]
#[serde(rename_all = "camelCase", rename = "MessageListItem", tag = "kind")]
pub enum JSONRPCMessageListItem {
    Message {
        msg_id: u32,
    },

    /// Day marker, separating messages that correspond to different
    /// days according to local time.
    DayMarker {
        /// Marker timestamp, for day markers, in unix milliseconds
        timestamp: i64,
    },
}

impl From<ChatItem> for JSONRPCMessageListItem {
    fn from(item: ChatItem) -> Self {
        match item {
            ChatItem::Message { msg_id } => JSONRPCMessageListItem::Message {
                msg_id: msg_id.to_u32(),
            },
            ChatItem::DayMarker { timestamp } => JSONRPCMessageListItem::DayMarker { timestamp },
        }
    }
}

#[derive(Deserialize, Serialize, TypeDef, schemars::JsonSchema)]
#[serde(rename_all = "camelCase")]
pub struct MessageData {
    pub text: Option<String>,
    pub html: Option<String>,
    pub viewtype: Option<MessageViewtype>,
    pub file: Option<String>,
    pub location: Option<(f64, f64)>,
    pub override_sender_name: Option<String>,
    pub quoted_message_id: Option<u32>,
}

impl MessageData {
    pub(crate) async fn create_message(self, context: &Context) -> Result<Message> {
        let mut message = Message::new(if let Some(viewtype) = self.viewtype {
            viewtype.into()
        } else if self.file.is_some() {
            Viewtype::File
        } else {
            Viewtype::Text
        });
        message.set_text(self.text.unwrap_or_default());
        if self.html.is_some() {
            message.set_html(self.html);
        }
        if self.override_sender_name.is_some() {
            message.set_override_sender_name(self.override_sender_name);
        }
        if let Some(file) = self.file {
            message.set_file(file, None);
        }
        if let Some((latitude, longitude)) = self.location {
            message.set_location(latitude, longitude);
        }
        if let Some(id) = self.quoted_message_id {
            message
                .set_quote(
                    context,
                    Some(
                        &Message::load_from_db(context, MsgId::new(id))
                            .await
                            .context("message to quote could not be loaded")?,
                    ),
                )
                .await?;
        }
        Ok(message)
    }
}

#[derive(Serialize, TypeDef, schemars::JsonSchema)]
#[serde(rename_all = "camelCase")]
pub struct MessageReadReceipt {
    pub contact_id: u32,
    pub timestamp: i64,
}

#[derive(Serialize, TypeDef, schemars::JsonSchema)]
#[serde(rename_all = "camelCase")]
pub struct MessageInfo {
    rawtext: String,
    ephemeral_timer: EphemeralTimer,
    /// When message is ephemeral this contains the timestamp of the message expiry
    ephemeral_timestamp: Option<i64>,
    error: Option<String>,
    rfc724_mid: String,
    server_urls: Vec<String>,
    hop_info: Option<String>,
}

impl MessageInfo {
    pub async fn from_msg_id(context: &Context, msg_id: MsgId) -> Result<Self> {
        let message = Message::load_from_db(context, msg_id).await?;
        let rawtext = msg_id.rawtext(context).await?;
        let ephemeral_timer = message.get_ephemeral_timer().into();
        let ephemeral_timestamp = match message.get_ephemeral_timer() {
            deltachat::ephemeral::Timer::Disabled => None,
            deltachat::ephemeral::Timer::Enabled { .. } => Some(message.get_ephemeral_timestamp()),
        };

        let server_urls =
            MsgId::get_info_server_urls(context, message.rfc724_mid().to_owned()).await?;

        let hop_info = msg_id.hop_info(context).await?;

        Ok(Self {
            rawtext,
            ephemeral_timer,
            ephemeral_timestamp,
            error: message.error(),
            rfc724_mid: message.rfc724_mid().to_owned(),
            server_urls,
            hop_info,
        })
    }
}

#[derive(
    Debug, PartialEq, Eq, Copy, Clone, Serialize, Deserialize, TypeDef, schemars::JsonSchema,
)]
#[serde(rename_all = "camelCase", tag = "kind")]
pub enum EphemeralTimer {
    /// Timer is disabled.
    Disabled,

    /// Timer is enabled.
    Enabled {
        /// Timer duration in seconds.
        ///
        /// The value cannot be 0.
        duration: u32,
    },
}

impl From<deltachat::ephemeral::Timer> for EphemeralTimer {
    fn from(value: deltachat::ephemeral::Timer) -> Self {
        match value {
            deltachat::ephemeral::Timer::Disabled => EphemeralTimer::Disabled,
            deltachat::ephemeral::Timer::Enabled { duration } => {
                EphemeralTimer::Enabled { duration }
            }
        }
    }
}<|MERGE_RESOLUTION|>--- conflicted
+++ resolved
@@ -397,12 +397,9 @@
             SystemMessage::WebxdcStatusUpdate => SystemMessageType::WebxdcStatusUpdate,
             SystemMessage::WebxdcInfoMessage => SystemMessageType::WebxdcInfoMessage,
             SystemMessage::InvalidUnencryptedMail => SystemMessageType::InvalidUnencryptedMail,
-<<<<<<< HEAD
             SystemMessage::IrohNodeAddr => SystemMessageType::IrohNodeAddr,
-=======
             SystemMessage::SecurejoinWait => SystemMessageType::SecurejoinWait,
             SystemMessage::SecurejoinWaitTimeout => SystemMessageType::SecurejoinWaitTimeout,
->>>>>>> 5ed91e9f
         }
     }
 }
